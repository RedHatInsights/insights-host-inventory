import logging
import os
import time
import payloads

from kafka import KafkaProducer

logging.basicConfig(level=logging.INFO)

TOPIC = os.environ.get("KAFKA_TOPIC")
KAFKA_GROUP = os.environ.get("KAFKA_GROUP", "inventory")
BOOTSTRAP_SERVERS = os.environ.get("KAFKA_BOOTSTRAP_SERVERS", "localhost:29092")

# payload = payloads.build_chunk()

<<<<<<< HEAD
# Create list of host payloads to add to the message queue
# payloads.build_payloads takes two optional args: number of hosts, and payload type ("default", "rhsm", "qpc") 
start = time.time()
all_payloads = payloads.build_payloads() # pass in the number of hosts you'd like to send
end = time.time()
print("time elapsed to build payloads: ", end - start)
print("Number of hosts (payloads): ", len(all_payloads))
=======
payload = build_chunk()
payload = {"operation": "add_host", "platform_metadata": metadata_dict, "data": build_host_chunk()}
>>>>>>> 41c27fe3

producer = KafkaProducer(bootstrap_servers=BOOTSTRAP_SERVERS, api_version=(0, 10))
print("TOPIC:", TOPIC)

start = time.time()
for payload in all_payloads:
    producer.send(TOPIC, value=payload)
end = time.time()
print("Time to send all hosts to queue: ", end - start)

time.sleep(2)<|MERGE_RESOLUTION|>--- conflicted
+++ resolved
@@ -11,20 +11,15 @@
 KAFKA_GROUP = os.environ.get("KAFKA_GROUP", "inventory")
 BOOTSTRAP_SERVERS = os.environ.get("KAFKA_BOOTSTRAP_SERVERS", "localhost:29092")
 
-# payload = payloads.build_chunk()
+# payload = payloads.build_chunk() 
 
-<<<<<<< HEAD
 # Create list of host payloads to add to the message queue
 # payloads.build_payloads takes two optional args: number of hosts, and payload type ("default", "rhsm", "qpc") 
 start = time.time()
-all_payloads = payloads.build_payloads() # pass in the number of hosts you'd like to send
+all_payloads = payloads.build_payloads() # pass in the number of hosts you'd like to send (defaults to 1)
 end = time.time()
 print("time elapsed to build payloads: ", end - start)
 print("Number of hosts (payloads): ", len(all_payloads))
-=======
-payload = build_chunk()
-payload = {"operation": "add_host", "platform_metadata": metadata_dict, "data": build_host_chunk()}
->>>>>>> 41c27fe3
 
 producer = KafkaProducer(bootstrap_servers=BOOTSTRAP_SERVERS, api_version=(0, 10))
 print("TOPIC:", TOPIC)
