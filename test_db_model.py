--- conflicted
+++ resolved
@@ -5,12 +5,9 @@
 
 from app import db
 from app.models import Host
-<<<<<<< HEAD
 from app.models import HostSchema
 from app.serialization import deserialize_host
 from app.utils import Tag
-=======
->>>>>>> be1d23cf
 
 """
 These tests are for testing the db model classes outside of the api.
