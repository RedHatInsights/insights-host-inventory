import uuid

from app import db
from app.models import Host
<<<<<<< HEAD
from app.serialization import Host as SerializationHost
from test_utils import flask_app_fixture
=======
>>>>>>> 257e0de2

"""
These tests are for testing the db model classes outside of the api.
"""


def _create_host(insights_id=None, fqdn=None, display_name=None):
    if not insights_id:
        insights_id = str(uuid.uuid4())
    canonical_facts = {"insights_id": insights_id}
    if fqdn is not None:
        canonical_facts["fqdn"] = fqdn
    host = Host(canonical_facts, display_name=display_name, account="00102")
    db.session.add(host)
    db.session.commit()
    return host


def test_create_host_with_canonical_facts_as_None(flask_app_fixture):
    # Test to make sure canonical facts that are None or '' do
    # not get inserted into the db
    invalid_canonical_facts = {"fqdn": None, "insights_id": ""}
    valid_canonical_facts = {"bios_uuid": "1234"}

    host_dict = {**invalid_canonical_facts, **valid_canonical_facts}

    host = SerializationHost.from_json(host_dict)

    assert valid_canonical_facts == host.canonical_facts


def test_create_host_with_fqdn_and_display_name_as_empty_str(flask_app_fixture):
    # Verify that the display_name is populated from the fqdn
    fqdn = "spacely_space_sprockets.orbitcity.com"
    created_host = _create_host(fqdn=fqdn, display_name="")
    assert created_host.display_name == fqdn


def test_create_host_with_display_name_and_fqdn_as_empty_str(flask_app_fixture):
    # Verify that the display_name is populated from the id
    created_host = _create_host(fqdn="", display_name="")
    assert created_host.display_name == str(created_host.id)


def test_update_existing_host_fix_display_name_using_existing_fqdn(flask_app_fixture):
    expected_fqdn = "host1.domain1.com"
    insights_id = str(uuid.uuid4())
    existing_host = _create_host(insights_id=insights_id, fqdn=expected_fqdn, display_name=None)

    # Clear the display_name
    existing_host.display_name = None
    db.session.commit()
    assert existing_host.display_name is None

    # Update the host
    input_host = Host({"insights_id": insights_id}, display_name='')
    existing_host.update(input_host)

    assert existing_host.display_name == expected_fqdn


def test_update_existing_host_fix_display_name_using_input_fqdn(flask_app_fixture):
    # Create an "existing" host
    fqdn = "host1.domain1.com"
    existing_host = _create_host(fqdn=fqdn, display_name=None)

    # Clear the display_name
    existing_host.display_name = None
    db.session.commit()
    assert existing_host.display_name is None

    # Update the host
    expected_fqdn = "different.domain1.com"
    input_host = Host({"fqdn": expected_fqdn}, display_name="")
    existing_host.update(input_host)

    assert existing_host.display_name == expected_fqdn


def test_update_existing_host_fix_display_name_using_id(flask_app_fixture):
    # Create an "existing" host
    existing_host = _create_host(fqdn=None, display_name=None)

    # Clear the display_name
    existing_host.display_name = None
    db.session.commit()
    assert existing_host.display_name is None

    # Update the host
    input_host = Host({"insights_id": existing_host.canonical_facts["insights_id"]}, display_name="")
    existing_host.update(input_host)

    assert existing_host.display_name == existing_host.id


def test_create_host_without_system_profile(flask_app_fixture):
    # Test the situation where the db/sqlalchemy sets the
    # system_profile_facts to None
    created_host = _create_host(fqdn="fred.flintstone.com", display_name="fred")
    assert created_host.system_profile_facts == {}


def test_create_host_with_system_profile(flask_app_fixture):
    system_profile_facts = {"number_of_cpus": 1}
    host = Host(
        {"fqdn": "fred.flintstone.com"},
        display_name="display_name",
        account="00102",
        system_profile_facts=system_profile_facts,
    )
    db.session.add(host)
    db.session.commit()

    assert host.system_profile_facts == system_profile_facts<|MERGE_RESOLUTION|>--- conflicted
+++ resolved
@@ -2,11 +2,7 @@
 
 from app import db
 from app.models import Host
-<<<<<<< HEAD
 from app.serialization import Host as SerializationHost
-from test_utils import flask_app_fixture
-=======
->>>>>>> 257e0de2
 
 """
 These tests are for testing the db model classes outside of the api.
