--- conflicted
+++ resolved
@@ -6,11 +6,8 @@
 from app import db
 from app.models import _deserialize_tags
 from app.models import Host
-<<<<<<< HEAD
 from app.models import HostSchema
-=======
 from app.serialization import deserialize_host
->>>>>>> 704af92e
 
 """
 These tests are for testing the db model classes outside of the api.
