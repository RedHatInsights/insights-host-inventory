--- conflicted
+++ resolved
@@ -37,13 +37,8 @@
 setuptools = "~=80.9.0"
 certifi = "~=2025.7.14"
 ratelimit = "*"
-<<<<<<< HEAD
-confluent-kafka = "==2.10.1"
+confluent-kafka = "==2.12.0"
 kessel-sdk = "~=2.0.0"
-=======
-confluent-kafka = "==2.12.0"
-inventory-grpc-clients-python-kessel-project = "*"
->>>>>>> ef1ca721
 googleapis-common-protos = "*"
 # pinning versions of transitive dependencies to avoid hermetic build issues
 unleashclient = "==5.12.2"
