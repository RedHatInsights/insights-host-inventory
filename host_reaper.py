--- conflicted
+++ resolved
@@ -56,11 +56,7 @@
 
     query = session.query(Host).filter(query_filter)
 
-<<<<<<< HEAD
-    events = delete_hosts(query, None, event_producer)
-=======
     events = delete_hosts(query, UNKNOWN_REQUEST_ID_VALUE, event_producer)
->>>>>>> 6ba815ef
     for host_id, deleted in events:
         if deleted:
             logger.info("Deleted host: %s", host_id)
@@ -84,11 +80,6 @@
         with session_guard(session):
             run(config, logger, session, event_producer)
     finally:
-<<<<<<< HEAD
-        event_producer.close()
-
-=======
->>>>>>> 6ba815ef
         job = _prometheus_job(config.kubernetes_namespace)
         push_to_gateway(config.prometheus_pushgateway, job, registry)
 
