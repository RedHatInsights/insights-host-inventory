--- conflicted
+++ resolved
@@ -40,7 +40,6 @@
     return sessionmaker(bind=engine)
 
 
-<<<<<<< HEAD
 def _prometheus_job(namespace):
     return f"{PROMETHEUS_JOB}-{namespace}" if namespace else PROMETHEUS_JOB
 
@@ -55,37 +54,17 @@
     query = session.query(Host).filter(query_filter)
 
     events = delete_hosts(query)
-
-    if events:
-        for deleted_host in events:
-            if deleted_host:
-                logger.info("Deleted host: %s", deleted_host.id)
-            else:
-                logger.info("Host already deleted. Delete event not emitted.")
-    else:
-        logger.info("No hosts deleted.")
-=======
-def run(config, session):
-    logger = get_logger("host_reaper")
-
-    conditions = Conditions.from_config(config)
-    query_filter = stale_timestamp_filter(*conditions.culled())
-    query = session.query(Host).filter(query_filter)
-
-    events = delete_hosts(query)
     for host_id, deleted in events:
         if deleted:
             logger.info("Deleted host: %s", host_id)
         else:
             logger.info("Host %s already deleted. Delete event not emitted.", host_id)
->>>>>>> 52214b31
 
 
 def main(config_name):
     config = _init_config(config_name)
     init_tasks(config)
 
-<<<<<<< HEAD
     registry = CollectorRegistry()
     for metric in COLLECTED_METRICS:
         registry.register(metric)
@@ -94,27 +73,16 @@
     session = Session()
 
     try:
-        run(config, session)
-        session.commit()
+        with session_guard(session):
+            run(config, session)
     except Exception as exception:
-        session.rollback()
         logger = get_logger(LOGGER_NAME)
         logger.exception(exception)
     finally:
-        session.close()
         flush()
 
         job = _prometheus_job(config.kubernetes_namespace)
         push_to_gateway(config.prometheus_pushgateway, job, registry)
-=======
-    Session = _init_db(config)
-    session = Session()
-
-    with session_guard(session):
-        run(config, session)
-
-    flush()
->>>>>>> 52214b31
 
 
 if __name__ == "__main__":
