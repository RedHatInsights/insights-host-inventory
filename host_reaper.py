import sys
from functools import partial

from prometheus_client import CollectorRegistry
from prometheus_client import push_to_gateway
from sqlalchemy import create_engine
from sqlalchemy.orm import sessionmaker

from app import UNKNOWN_REQUEST_ID_VALUE
from app.config import Config
from app.culling import Conditions
from app.environment import RuntimeEnvironment
from app.logging import configure_logging
from app.logging import get_logger
from app.logging import threadctx
from app.models import Host
from lib.db import session_guard
from lib.host_delete import delete_hosts
from lib.host_repository import stale_timestamp_filter
from lib.metrics import delete_host_count
from lib.metrics import delete_host_processing_time
from lib.metrics import host_reaper_fail_count
from tasks import flush
from tasks import init_tasks

__all__ = ("main", "run")

PROMETHEUS_JOB = "inventory-reaper"
LOGGER_NAME = "host_reaper"
COLLECTED_METRICS = (delete_host_count, delete_host_processing_time, host_reaper_fail_count)
RUNTIME_ENVIRONMENT = RuntimeEnvironment.JOB


<<<<<<< HEAD
def _init_config(config_name):
    config = Config(RuntimeEnvironment.job, config_name)
    config.log_configuration(config_name)
=======
def _init_config():
    config = Config(RUNTIME_ENVIRONMENT)
    config.log_configuration()
>>>>>>> b1aafadd
    return config


def _init_db(config):
    engine = create_engine(config.db_uri)
    return sessionmaker(bind=engine)


def _prometheus_job(namespace):
    return f"{PROMETHEUS_JOB}-{namespace}" if namespace else PROMETHEUS_JOB


def _excepthook(logger, type, value, traceback):
    logger.exception("Host reaper failed", exc_info=value)


@host_reaper_fail_count.count_exceptions()
def run(config, logger, session):
    conditions = Conditions.from_config(config)
    query_filter = stale_timestamp_filter(*conditions.culled())

    query = session.query(Host).filter(query_filter)

    events = delete_hosts(query)
    for host_id, deleted in events:
        if deleted:
            logger.info("Deleted host: %s", host_id)
        else:
            logger.info("Host %s already deleted. Delete event not emitted.", host_id)


def main(logger):
    config = _init_config()
    init_tasks(config)

    registry = CollectorRegistry()
    for metric in COLLECTED_METRICS:
        registry.register(metric)

    Session = _init_db(config)
    session = Session()

    try:
        with session_guard(session):
            run(config, logger, session)
    finally:
        flush()

        job = _prometheus_job(config.kubernetes_namespace)
        push_to_gateway(config.prometheus_pushgateway, job, registry)


if __name__ == "__main__":
    configure_logging(RUNTIME_ENVIRONMENT)

    logger = get_logger(LOGGER_NAME)
    sys.excepthook = partial(_excepthook, logger)

    threadctx.request_id = UNKNOWN_REQUEST_ID_VALUE
    main(logger)<|MERGE_RESOLUTION|>--- conflicted
+++ resolved
@@ -31,15 +31,9 @@
 RUNTIME_ENVIRONMENT = RuntimeEnvironment.JOB
 
 
-<<<<<<< HEAD
-def _init_config(config_name):
-    config = Config(RuntimeEnvironment.job, config_name)
-    config.log_configuration(config_name)
-=======
 def _init_config():
     config = Config(RUNTIME_ENVIRONMENT)
     config.log_configuration()
->>>>>>> b1aafadd
     return config
 
 
