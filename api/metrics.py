from prometheus_client import Counter, Summary

api_request_time = Summary("inventory_request_processing_seconds",
                           "Time spent processing request")
host_dedup_processing_time = Summary("inventory_dedup_processing_seconds",
                                     "Time spent looking for existing host (dedup logic)")
new_host_commit_processing_time = Summary("inventory_new_host_commit_seconds",
                                          "Time spent committing a new host to the database")
update_host_commit_processing_time = Summary("inventory_update_host_commit_seconds",
                                             "Time spent committing a update host to the database")
api_request_count = Counter("inventory_request_count",
                            "The total amount of API requests")
create_host_count = Counter("inventory_create_host_count",
                            "The total amount of hosts created")
update_host_count = Counter("inventory_update_host_count",
                            "The total amount of hosts updated")
login_failure_count = Counter("inventory_login_failure_count",
                              "The total amount of failed login attempts")
<<<<<<< HEAD
system_profile_deserialization_time = Summary("system_profile_deserialization_time",
                                              "Time spent deserializing system profile documents")
system_profile_commit_processing_time = Summary("system_profile_commit_processing_time",
                                                "Time spent committing an update to a system profile to the database")
system_profile_commit_count = Counter("system_profile_commit_count",
                                      "Count of successful system profile commits to the database")
system_profile_failure_count = Counter("system_profile_failure_count",
=======
system_profile_deserialization_time = Summary("inventory_system_profile_deserialization_time",
                                              "Time spent deserializing system profile documents")
system_profile_commit_processing_time = Summary("inventory_system_profile_commit_processing_time",
                                                "Time spent committing an update to a system profile to the database")
system_profile_commit_count = Counter("inventory_system_profile_commit_count",
                                      "Count of successful system profile commits to the database")
system_profile_failure_count = Counter("inventory_system_profile_failure_count",
>>>>>>> 934dba77
                                       "Count of failures to commit the system profile to the database")<|MERGE_RESOLUTION|>--- conflicted
+++ resolved
@@ -16,15 +16,6 @@
                             "The total amount of hosts updated")
 login_failure_count = Counter("inventory_login_failure_count",
                               "The total amount of failed login attempts")
-<<<<<<< HEAD
-system_profile_deserialization_time = Summary("system_profile_deserialization_time",
-                                              "Time spent deserializing system profile documents")
-system_profile_commit_processing_time = Summary("system_profile_commit_processing_time",
-                                                "Time spent committing an update to a system profile to the database")
-system_profile_commit_count = Counter("system_profile_commit_count",
-                                      "Count of successful system profile commits to the database")
-system_profile_failure_count = Counter("system_profile_failure_count",
-=======
 system_profile_deserialization_time = Summary("inventory_system_profile_deserialization_time",
                                               "Time spent deserializing system profile documents")
 system_profile_commit_processing_time = Summary("inventory_system_profile_commit_processing_time",
@@ -32,5 +23,4 @@
 system_profile_commit_count = Counter("inventory_system_profile_commit_count",
                                       "Count of successful system profile commits to the database")
 system_profile_failure_count = Counter("inventory_system_profile_failure_count",
->>>>>>> 934dba77
                                        "Count of failures to commit the system profile to the database")