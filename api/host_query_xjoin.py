from api.filtering.filtering import query_filters
from app.auth import get_current_identity
from app.auth.identity import AuthType
from app.auth.identity import IdentityType
from app.instrumentation import log_get_host_id_list_failed
from app.instrumentation import log_get_host_list_failed
from app.logging import get_logger
from app.serialization import deserialize_host_xjoin as deserialize_host
from app.xjoin import check_pagination
from app.xjoin import graphql_query
from app.xjoin import pagination_params

__all__ = ("get_host_list", "get_host_ids_list", "query_filters")

logger = get_logger(__name__)

NIL_STRING = "nil"
NOT_NIL_STRING = "not_nil"
QUERY = """query Query(
    $limit: Int!,
    $offset: Int!,
    $order_by: HOSTS_ORDER_BY,
    $order_how: ORDER_DIR,
    $filter: [HostFilter!],
    $fields: [String!]
) {
    hosts(
        limit: $limit,
        offset: $offset,
        order_by: $order_by,
        order_how: $order_how,
        filter: {
            AND: $filter,
        }
    ) {
        meta {
            total,
        }
        data {
            id,
            account,
            display_name,
            ansible_host,
            created_on,
            modified_on,
            canonical_facts,
            facts,
            stale_timestamp,
            reporter,
            system_profile_facts (filter: $fields),
        }
    }
}"""
<<<<<<< HEAD
HOST_IDS_QUERY = """query Query(
    $filter: [HostFilter!],
) {
    hosts(
        filter: {
            AND: $filter,
        }
    ) {
        meta {
            total,
        }
        data {
            id,
            canonical_facts
        }
    }
}"""
ORDER_BY_MAPPING = {None: "modified_on", "updated": "modified_on", "display_name": "display_name"}
ORDER_HOW_MAPPING = {"modified_on": "DESC", "display_name": "ASC"}
SUPPORTED_RANGE_OPERATIONS = ["gt", "gte", "lt", "lte"]
=======
ORDER_BY_MAPPING = {
    None: "modified_on",
    "updated": "modified_on",
    "display_name": "display_name",
    "operating_system": "operating_system",
}
ORDER_HOW_MAPPING = {"modified_on": "DESC", "display_name": "ASC", "operating_system": "DESC"}
>>>>>>> 06d9a269


def get_host_list(
    display_name,
    fqdn,
    hostname_or_id,
    insights_id,
    provider_id,
    provider_type,
    tags,
    page,
    per_page,
    param_order_by,
    param_order_how,
    staleness,
    registered_with,
    filter,
    fields,
):
    limit, offset = pagination_params(page, per_page)
    xjoin_order_by, xjoin_order_how = _params_to_order(param_order_by, param_order_how)

    all_filters = query_filters(
        fqdn,
        display_name,
        hostname_or_id,
        insights_id,
        provider_id,
        provider_type,
        staleness,
        tags,
        registered_with,
        filter,
    )

    current_identity = get_current_identity()
    if current_identity.identity_type == IdentityType.SYSTEM and current_identity.auth_type != AuthType.CLASSIC:
        all_filters += owner_id_filter()

    additional_fields = tuple()

    system_profile_fields = []
    if fields.get("system_profile"):
        additional_fields = ("system_profile",)
        system_profile_fields = list(fields.get("system_profile").keys())

    variables = {
        "limit": limit,
        "offset": offset,
        "order_by": xjoin_order_by,
        "order_how": xjoin_order_how,
        "filter": all_filters,
        "fields": system_profile_fields,
    }
    response = graphql_query(QUERY, variables, log_get_host_list_failed)["hosts"]

    total = response["meta"]["total"]
    check_pagination(offset, total)

    return map(deserialize_host, response["data"]), total, additional_fields


def get_host_ids_list(
    display_name, fqdn, hostname_or_id, insights_id, provider_id, provider_type, staleness, tags, filter
):
    all_filters = query_filters(
        fqdn, display_name, hostname_or_id, insights_id, provider_id, provider_type, staleness, tags, None, filter
    )

    current_identity = get_current_identity()
    if current_identity.identity_type == IdentityType.SYSTEM and current_identity.auth_type != AuthType.CLASSIC:
        all_filters += owner_id_filter()

    variables = {"filter": all_filters}
    response = graphql_query(HOST_IDS_QUERY, variables, log_get_host_id_list_failed)["hosts"]

    return [x["id"] for x in response["data"]]


def _params_to_order(param_order_by=None, param_order_how=None):
    if param_order_how and not param_order_by:
        raise ValueError(
            "Providing ordering direction without a column is not supported. "
            "Provide order_by={updated,display_name}."
        )

    xjoin_order_by = ORDER_BY_MAPPING[param_order_by]
    xjoin_order_how = param_order_how or ORDER_HOW_MAPPING[xjoin_order_by]
    return xjoin_order_by, xjoin_order_how


def owner_id_filter():
    return ({"spf_owner_id": {"eq": get_current_identity().system["cn"]}},)<|MERGE_RESOLUTION|>--- conflicted
+++ resolved
@@ -51,7 +51,6 @@
         }
     }
 }"""
-<<<<<<< HEAD
 HOST_IDS_QUERY = """query Query(
     $filter: [HostFilter!],
 ) {
@@ -69,10 +68,6 @@
         }
     }
 }"""
-ORDER_BY_MAPPING = {None: "modified_on", "updated": "modified_on", "display_name": "display_name"}
-ORDER_HOW_MAPPING = {"modified_on": "DESC", "display_name": "ASC"}
-SUPPORTED_RANGE_OPERATIONS = ["gt", "gte", "lt", "lte"]
-=======
 ORDER_BY_MAPPING = {
     None: "modified_on",
     "updated": "modified_on",
@@ -80,7 +75,6 @@
     "operating_system": "operating_system",
 }
 ORDER_HOW_MAPPING = {"modified_on": "DESC", "display_name": "ASC", "operating_system": "DESC"}
->>>>>>> 06d9a269
 
 
 def get_host_list(
