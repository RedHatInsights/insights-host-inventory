--- conflicted
+++ resolved
@@ -132,15 +132,6 @@
     return xjoin_order_by, xjoin_order_how
 
 
-<<<<<<< HEAD
-def _boolean_filter_nullable(field_name, field_value):
-    if field_value == NIL_STRING:
-        return ({field_name: {"is": None}},)
-    elif field_value == NOT_NIL_STRING:
-        return ({"NOT": {field_name: {"is": None}}},)
-    else:
-        return _boolean_filter(field_name, field_value)
-=======
 def _nullable_wrapper(field_name, field_value, graphql_operation, filter_function):
     if field_value == NIL_STRING:
         return ({field_name: {graphql_operation: None}},)
@@ -152,13 +143,10 @@
 
 def _nullable_boolean_filter(field_name, field_value):
     return _nullable_wrapper(field_name, field_value, "is", _boolean_filter)
->>>>>>> c3a8b626
 
 
 def _boolean_filter(field_name, field_value):
     return ({field_name: {"is": (field_value.lower() == "true")}},)
-<<<<<<< HEAD
-=======
 
 
 def _nullable_string_filter(field_name, field_value):
@@ -168,29 +156,15 @@
 def _string_filter(field_name, field_value):
     return ({field_name: {"eq": (field_value)}},)
 
->>>>>>> c3a8b626
 
 def _nullable_wildcard_filter(field_name, field_value):
     return _nullable_wrapper(field_name, field_value, "eq", _wildcard_string_filter)
 
-<<<<<<< HEAD
-def _string_filter(field_name, field_value):
-    if field_value == NIL_STRING:
-        return ({field_name: {"eq": None}},)
-    elif field_value == NOT_NIL_STRING:
-        return ({"NOT": {field_name: {"eq": None}}},)
-    else:
-        return ({field_name: {"eq": (field_value)}},)
-=======
->>>>>>> c3a8b626
 
 def _wildcard_string_filter(field_name, field_value):
     return ({field_name: {"matches": (field_value)}},)
 
-<<<<<<< HEAD
-=======
-
->>>>>>> c3a8b626
+
 def _sap_sids_filters(field_name, sap_sids):
     sap_sids_filters = ()
     for sap_sid in sap_sids:
@@ -206,22 +180,11 @@
 
 
 def build_sap_system_filter(sap_system):
-<<<<<<< HEAD
-    return build_filter("spf_sap_system", sap_system, str, "eq", _boolean_filter_nullable)
-=======
     return build_filter("spf_sap_system", sap_system, str, "eq", _nullable_boolean_filter)
->>>>>>> c3a8b626
 
 
 def build_sap_sids_filter(sap_sids):
     return build_filter("spf_sap_sids", sap_sids, list, "contains", _sap_sids_filters)
-<<<<<<< HEAD
-
-
-def build_check_in_succeeded_filter(check_in_succeeded):
-    return build_filter("check_in_succeeded", check_in_succeeded, str, "eq", _boolean_filter)
-=======
->>>>>>> c3a8b626
 
 
 def _query_filters(fqdn, display_name, hostname_or_id, insights_id, tags, staleness, registered_with, filter):
@@ -258,11 +221,8 @@
     if filter:
         if filter.get("system_profile"):
             query_filters += _build_system_profile_filter(filter["system_profile"])
-<<<<<<< HEAD
         if filter.get("per_reporter_staleness"):
             query_filters += _build_per_reporter_staleness_filter(filter["per_reporter_staleness"])
-=======
->>>>>>> c3a8b626
 
     logger.debug(query_filters)
     return query_filters
@@ -275,8 +235,6 @@
         system_profile_filter += build_sap_system_filter(system_profile["sap_system"])
     if system_profile.get("sap_sids"):
         system_profile_filter += build_sap_sids_filter(system_profile["sap_sids"])
-<<<<<<< HEAD
-=======
     if system_profile.get("is_marketplace"):
         system_profile_filter += build_filter(
             "spf_is_marketplace", system_profile["is_marketplace"], str, "eq", _nullable_boolean_filter
@@ -293,12 +251,10 @@
             "eq",
             _nullable_wildcard_filter,
         )
->>>>>>> c3a8b626
 
     return system_profile_filter
 
 
-<<<<<<< HEAD
 def _build_per_reporter_staleness_filter(per_reporter_staleness):
     prs_dict_array = []
 
@@ -320,7 +276,5 @@
     return ({"AND": prs_dict_array},)
 
 
-=======
->>>>>>> c3a8b626
 def owner_id_filter():
     return ({"spf_owner_id": {"eq": get_current_identity().system["cn"]}},)