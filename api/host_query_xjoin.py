from uuid import UUID

from app.logging import get_logger
from app.serialization import deserialize_host_xjoin as deserialize_host
from app.utils import Tag
from app.xjoin import check_pagination
from app.xjoin import graphql_query
from app.xjoin import pagination_params
from app.xjoin import staleness_filter
from app.xjoin import string_contains

__all__ = ("get_host_list",)

logger = get_logger(__name__)


QUERY = """query Query(
    $limit: Int!,
    $offset: Int!,
    $order_by: HOSTS_ORDER_BY,
    $order_how: ORDER_DIR,
    $filter: [HostFilter!]
) {
    hosts(
        limit: $limit,
        offset: $offset,
        order_by: $order_by,
        order_how: $order_how,
        filter: {
            AND: $filter,
        }
    ) {
        meta {
            total,
        }
        data {
            id,
            account,
            display_name,
            ansible_host,
            created_on,
            modified_on,
            canonical_facts,
            facts,
            stale_timestamp,
            reporter,
        }
    }
}"""
ORDER_BY_MAPPING = {None: "modified_on", "updated": "modified_on", "display_name": "display_name"}
ORDER_HOW_MAPPING = {"modified_on": "DESC", "display_name": "ASC"}


def get_host_list(
    display_name,
    fqdn,
    hostname_or_id,
    insights_id,
    tags,
    page,
    per_page,
    param_order_by,
    param_order_how,
    staleness,
    registered_with,
):
    limit, offset = pagination_params(page, per_page)
    xjoin_order_by, xjoin_order_how = _params_to_order(param_order_by, param_order_how)

    variables = {
        "limit": limit,
        "offset": offset,
        "order_by": xjoin_order_by,
        "order_how": xjoin_order_how,
        "filter": _query_filters(fqdn, display_name, hostname_or_id, insights_id, tags, staleness, registered_with),
<<<<<<< HEAD
        # I think I need to add the ony filter into this. Filter on state of insights-id in ES
=======
>>>>>>> e9a285b5
    }
    response = graphql_query(QUERY, variables)["hosts"]

    total = response["meta"]["total"]
    check_pagination(offset, total)

    return map(deserialize_host, response["data"]), total


def _params_to_order(param_order_by=None, param_order_how=None):
    if param_order_how and not param_order_by:
        raise ValueError(
            "Providing ordering direction without a column is not supported. "
            "Provide order_by={updated,display_name}."
        )

    xjoin_order_by = ORDER_BY_MAPPING[param_order_by]
    xjoin_order_how = param_order_how or ORDER_HOW_MAPPING[xjoin_order_by]
    return xjoin_order_by, xjoin_order_how


def _query_filters(fqdn, display_name, hostname_or_id, insights_id, tags, staleness, registered_with):
    if fqdn:
        query_filters = ({"fqdn": fqdn},)
    elif display_name:
        query_filters = ({"display_name": string_contains(display_name)},)
    elif hostname_or_id:
        contains = string_contains(hostname_or_id)
        hostname_or_id_filters = ({"display_name": contains}, {"fqdn": contains})
        try:
            id = UUID(hostname_or_id)
        except ValueError:
            # Do not filter using the id
            logger.debug("The hostname (%s) could not be converted into a UUID", hostname_or_id, exc_info=True)
        else:
            logger.debug("Adding id (uuid) to the filter list")
            hostname_or_id_filters += ({"id": str(id)},)
        query_filters = ({"OR": hostname_or_id_filters},)
    elif insights_id:
        query_filters = ({"insights_id": insights_id},)
    else:
        query_filters = ()

    if tags:
        query_filters += tuple({"tag": Tag().from_string(string_tag).data()} for string_tag in tags)
    if staleness:
        staleness_filters = tuple(staleness_filter(staleness))
        query_filters += ({"OR": staleness_filters},)
<<<<<<< HEAD
    if registered_with:
        query_filters += ({"NOT": {"insights_id": {"eq": None}}},)
=======
>>>>>>> e9a285b5
    return query_filters<|MERGE_RESOLUTION|>--- conflicted
+++ resolved
@@ -73,10 +73,6 @@
         "order_by": xjoin_order_by,
         "order_how": xjoin_order_how,
         "filter": _query_filters(fqdn, display_name, hostname_or_id, insights_id, tags, staleness, registered_with),
-<<<<<<< HEAD
-        # I think I need to add the ony filter into this. Filter on state of insights-id in ES
-=======
->>>>>>> e9a285b5
     }
     response = graphql_query(QUERY, variables)["hosts"]
 
@@ -125,9 +121,7 @@
     if staleness:
         staleness_filters = tuple(staleness_filter(staleness))
         query_filters += ({"OR": staleness_filters},)
-<<<<<<< HEAD
     if registered_with:
         query_filters += ({"NOT": {"insights_id": {"eq": None}}},)
-=======
->>>>>>> e9a285b5
+
     return query_filters