--- conflicted
+++ resolved
@@ -146,149 +146,7 @@
     return xjoin_order_by, xjoin_order_how
 
 
-<<<<<<< HEAD
 def _query_filters(fqdn, display_name, hostname_or_id, insights_id, tags, staleness, registered_with, filter):
-=======
-def _nullable_wrapper(field_name, field_value, graphql_operation, filter_function):
-    if field_value == NIL_STRING:
-        return ({field_name: {graphql_operation: None}},)
-    elif field_value == NOT_NIL_STRING:
-        return ({"NOT": {field_name: {graphql_operation: None}}},)
-    else:
-        return filter_function(field_name, field_value)
-
-
-def _nullable_boolean_filter(field_name, field_value):
-    return _nullable_wrapper(field_name, field_value, "is", _boolean_filter)
-
-
-def _boolean_filter(field_name, field_value):
-    return ({field_name: {"is": (field_value.lower() == "true")}},)
-
-
-def _nullable_string_filter(field_name, field_value):
-    return _nullable_wrapper(field_name, field_value, "eq", _string_filter)
-
-
-def _nullable_multiple_string_filter(field_name, field_value):
-    multiple_string_filter = ()
-    for value in field_value:
-        multiple_string_filter += _nullable_wrapper(field_name, value, "eq", _string_filter)
-    return ({"OR": multiple_string_filter},)
-
-
-def _string_filter(field_name, field_value):
-    return ({field_name: {"eq": (field_value)}},)
-
-
-def _nullable_wildcard_filter(field_name, field_value):
-    return _nullable_wrapper(field_name, field_value, "eq", _wildcard_string_filter)
-
-
-def _wildcard_string_filter(field_name, field_value):
-    return ({field_name: {"matches": (field_value)}},)
-
-
-def _sap_sids_filters(field_name, sap_sids):
-    sap_sids_filters = ()
-    for sap_sid in sap_sids:
-        sap_sids_filters += ({field_name: {"eq": sap_sid}},)
-    return sap_sids_filters
-
-
-def build_filter(field_name, field_value, field_type, operation, filter_building_function):
-    if isinstance(field_value, field_type):
-        return filter_building_function(field_name, field_value)
-    elif field_value.get(operation):
-        return filter_building_function(field_name, field_value[operation])
-
-
-def build_filter_string_multiple(field_name, field_value, operation):
-    if isinstance(field_value, str) or isinstance(field_value.get(operation), str):
-        return build_filter(field_name, field_value, str, operation, _nullable_string_filter)
-    if isinstance(field_value.get(operation), list):
-        return build_filter(field_name, field_value[operation], list, operation, _nullable_multiple_string_filter)
-
-    logger.error(f"Validation error while building filters. field_name: {field_name}, field_value: {field_value}")
-    raise ValidationException(
-        f"{field_name.strip('spf_')} expected a string or array of strings, instead got {type(field_value).__name__}"
-    )
-
-
-def build_sap_system_filter(sap_system):
-    return build_filter("spf_sap_system", sap_system, str, "eq", _nullable_boolean_filter)
-
-
-def build_sap_sids_filter(sap_sids):
-    return build_filter("spf_sap_sids", sap_sids, list, "contains", _sap_sids_filters)
-
-
-def _build_operating_system_version_filter(major, minor, name, operation):
-    # for both lte and lt operation the major operation should be lt
-    # so just ignore the 3rd char to get it :)
-    # same applies to gte and gt
-    major_operation = operation[0:2]
-
-    return {
-        "OR": [
-            {
-                "spf_operating_system": {
-                    "major": {"gte": major, "lte": major},  # eq
-                    "minor": {operation: minor},
-                    "name": {"eq": name},
-                }
-            },
-            {"spf_operating_system": {"major": {major_operation: major}, "name": {"eq": name}}},
-        ]
-    }
-
-
-def _build_operating_system_filter(operating_system):
-    os_filters = []
-
-    for name in operating_system:
-        if isinstance(operating_system[name], dict) and operating_system[name].get("version"):
-            os_filters_for_current_name = []
-            version_dict = operating_system[name]["version"]
-
-            # Check that there is an operation at all. No default it wouldn't make sense
-            for operation in version_dict:
-                if operation in SUPPORTED_RANGE_OPERATIONS:
-                    major_version, *minor_version_list = version_dict[operation].split(".")
-
-                    major_version = int(major_version)
-                    minor_version = 0
-
-                    if minor_version_list != []:
-                        minor_version = int(minor_version_list[0])
-
-                    os_filters_for_current_name.append(
-                        _build_operating_system_version_filter(major_version, minor_version, name, operation)
-                    )
-                else:
-                    raise ValidationException(
-                        f"Specified operation '{operation}' is not on [operating_system][version] field"
-                    )
-            os_filters.append({"AND": os_filters_for_current_name})
-        else:
-            raise ValidationException(f"Incomplete path provided: {operating_system} ")
-
-    return ({"OR": os_filters},)
-
-
-def _query_filters(
-    fqdn,
-    display_name,
-    hostname_or_id,
-    insights_id,
-    provider_id,
-    provider_type,
-    tags,
-    staleness,
-    registered_with,
-    filter,
-):
->>>>>>> 431ab586
     if fqdn:
         query_filters = ({"fqdn": {"eq": fqdn}},)
     elif display_name:
@@ -332,42 +190,5 @@
     logger.debug(query_filters)
     return query_filters
 
-
-<<<<<<< HEAD
-=======
-def _build_system_profile_filter(system_profile):
-    system_profile_filter = tuple()
-
-    if system_profile.get("sap_system"):
-        system_profile_filter += build_sap_system_filter(system_profile["sap_system"])
-    if system_profile.get("sap_sids"):
-        system_profile_filter += build_sap_sids_filter(system_profile["sap_sids"])
-    if system_profile.get("is_marketplace"):
-        system_profile_filter += build_filter(
-            "spf_is_marketplace", system_profile["is_marketplace"], str, "eq", _nullable_boolean_filter
-        )
-    if system_profile.get("rhc_client_id"):
-        system_profile_filter += build_filter_string_multiple(
-            "spf_rhc_client_id", system_profile["rhc_client_id"], "eq"
-        )
-    if system_profile.get("insights_client_version"):
-        system_profile_filter += build_filter(
-            "spf_insights_client_version",
-            system_profile["insights_client_version"],
-            str,
-            "eq",
-            _nullable_wildcard_filter,
-        )
-    if system_profile.get("owner_id"):
-        system_profile_filter += build_filter_string_multiple("spf_owner_id", system_profile["owner_id"], "eq")
-    if system_profile.get("operating_system"):
-        system_profile_filter += _build_operating_system_filter(system_profile["operating_system"])
-    if system_profile.get("host_type"):
-        system_profile_filter += build_filter_string_multiple("spf_host_type", system_profile["host_type"], "eq")
-
-    return system_profile_filter
-
-
->>>>>>> 431ab586
 def owner_id_filter():
     return ({"spf_owner_id": {"eq": get_current_identity().system["cn"]}},)