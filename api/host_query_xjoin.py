--- conflicted
+++ resolved
@@ -133,12 +133,8 @@
     if staleness:
         staleness_filters = tuple(staleness_filter(staleness))
         query_filters += ({"OR": staleness_filters},)
-<<<<<<< HEAD
     if registered_with:
         query_filters += ({"NOT": {"insights_id": {"eq": None}}},)
 
-=======
-
     logger.debug(query_filters)
->>>>>>> 9e259a78
     return query_filters