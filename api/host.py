import flask
import sqlalchemy
import ujson
import uuid

from enum import Enum
from flask_api import status
from marshmallow import ValidationError

from app import db, events
from app.models import Host, HostSchema, PatchHostSchema
from app.auth import current_identity
from app.exceptions import InventoryException
from app.logging import get_logger
from api import api_operation, metrics
from tasks import emit_event


TAG_OPERATIONS = ("apply", "remove")
FactOperations = Enum("FactOperations", ["merge", "replace"])

logger = get_logger(__name__)


@api_operation
@metrics.api_request_time.time()
def add_host_list(host_list):
    response_host_list = []
    number_of_errors = 0
    for host in host_list:
        try:
            (host, status_code) = _add_host(host)
            response_host_list.append({'status': status_code, 'host': host})
        except InventoryException as e:
            number_of_errors += 1
            logger.exception("Error adding host", extra={"host": host})
            response_host_list.append({**e.to_json(), "host": host})
        except ValidationError as e:
            number_of_errors += 1
            logger.exception("Input validation error while adding host",
                             extra={"host": host})
            response_host_list.append({"status": 400,
                                       "title": "Bad Request",
                                       "detail": str(e.messages),
                                       "type": "unknown",
                                       "host": host})
        except Exception as e:
            number_of_errors += 1
            logger.exception("Error adding host", extra={"host": host})
            response_host_list.append({"status": 500,
                                       "title": "Error",
                                       "type": "unknown",
                                       "detail": "Could not complete operation",
                                       "host": host})

    response = {'total': len(response_host_list),
                'errors': number_of_errors,
                'data': response_host_list}
    return _build_json_response(response, status=207)


def _add_host(host):
    """
    Add or update a host

    Required parameters:
     - at least one of the canonical facts fields is required
     - account number
    """
    validated_input_host_dict = HostSchema(strict=True).load(host)

    input_host = Host.from_json(validated_input_host_dict.data)

    if (not current_identity.is_trusted_system and
            current_identity.account_number != input_host.account):
        raise InventoryException(title="Invalid request",
                detail="The account number associated with the user does not "
                "match the account number associated with the host")

    existing_host = find_existing_host(input_host.account,
                                       input_host.canonical_facts)

    if existing_host:
        return update_existing_host(existing_host, input_host)
    else:
        return create_new_host(input_host)


@metrics.host_dedup_processing_time.time()
def find_existing_host(account_number, canonical_facts):
    existing_host = None
    insights_id = canonical_facts.get("insights_id", None)

    if insights_id:
        # The insights_id is the most important canonical fact.  If there
        # is a matching insights_id, then update that host.
        existing_host = find_host_by_insights_id(account_number, insights_id)

    if not existing_host:
        existing_host = find_host_by_canonical_facts(account_number,
                                                     canonical_facts)

    return existing_host


def find_host_by_insights_id(account_number, insights_id):
    existing_host = Host.query.filter(
            (Host.account == account_number)
            & (Host.canonical_facts["insights_id"].astext == insights_id)
        ).first()

    if existing_host:
        logger.debug("Found existing host using id match: %s", existing_host)

    return existing_host


def _canonical_facts_host_query(account_number, canonical_facts):
    return Host.query.filter(
        (Host.account == account_number)
        & (
            Host.canonical_facts.comparator.contains(canonical_facts)
            | Host.canonical_facts.comparator.contained_by(canonical_facts)
        )
    )


def find_host_by_canonical_facts(account_number, canonical_facts):
    """
    Returns first match for a host containing given canonical facts
    """
    logger.debug("find_host_by_canonical_facts(%s)", canonical_facts)

    host = _canonical_facts_host_query(account_number, canonical_facts).first()

    if host:
        logger.debug("Found existing host using canonical_fact match: %s", host)

    return host


@metrics.new_host_commit_processing_time.time()
def create_new_host(input_host):
    logger.debug("Creating a new host")
    input_host.save()
    db.session.commit()
    metrics.create_host_count.inc()
    logger.debug("Created host:%s" % input_host)
    return input_host.to_json(), 201


@metrics.update_host_commit_processing_time.time()
def update_existing_host(existing_host, input_host):
    logger.debug("Updating an existing host")
    existing_host.update(input_host)
    db.session.commit()
    metrics.update_host_count.inc()
    logger.debug("Updated host:%s" % existing_host)
    return existing_host.to_json(), 200


@api_operation
@metrics.api_request_time.time()
def get_host_list(display_name=None, fqdn=None,
        hostname_or_id=None, insights_id=None,
        page=1, per_page=100):
    if fqdn:
        query = find_hosts_by_canonical_facts(
            current_identity.account_number, {"fqdn": fqdn}
        )
    elif display_name:
        query = find_hosts_by_display_name(
            current_identity.account_number, display_name
        )
    elif hostname_or_id:
        query = find_hosts_by_hostname_or_id(
            current_identity.account_number, hostname_or_id)
    elif insights_id:
        query = find_hosts_by_canonical_facts(
            current_identity.account_number, {"insights_id": insights_id})
    else:
        query = Host.query.filter(
            Host.account == current_identity.account_number
        )

    query = query.order_by(Host.modified_on.desc(), Host.id.desc())
    query_results = query.paginate(page, per_page, True)
    logger.debug(f"Found hosts: {query_results.items}")

    return _build_paginated_host_list_response(
        query_results.total, page, per_page, query_results.items
    )


def _build_paginated_host_list_response(total, page, per_page, host_list):
    json_host_list = [host.to_json() for host in host_list]
    json_output = {"total": total,
                   "count": len(host_list),
                   "page": page,
                   "per_page": per_page,
                   "results": json_host_list,
                   }
    return _build_json_response(json_output, status=200)


def _build_json_response(json_data, status=200):
    return flask.Response(ujson.dumps(json_data),
                          status=status,
                          mimetype="application/json")


def find_hosts_by_display_name(account, display_name):
    logger.debug("find_hosts_by_display_name(%s)" % display_name)
    return Host.query.filter(
        (Host.account == account)
        & Host.display_name.comparator.contains(display_name)
    )


def find_hosts_by_canonical_facts(account_number, canonical_facts):
    """
    Returns results for all hosts containing given canonical facts
    """
    logger.debug("find_hosts_by_canonical_facts(%s)", canonical_facts)
    return _canonical_facts_host_query(account_number, canonical_facts)


def find_hosts_by_hostname_or_id(account_number, hostname):
    logger.debug("find_hosts_by_hostname_or_id(%s)", hostname)
    filter_list = [Host.display_name.comparator.contains(hostname),
                   Host.canonical_facts['fqdn'].astext.contains(hostname), ]

    try:
        uuid.UUID(hostname)
        host_id = hostname
        filter_list.append(Host.id == host_id)
        logger.debug("Adding id (uuid) to the filter list")
    except Exception as e:
        # Do not filter using the id
        logger.debug("The hostname (%s) could not be converted into a UUID",
                     hostname,
                     exc_info=True)

    return Host.query.filter(sqlalchemy.and_(*[Host.account == account_number,
                                             sqlalchemy.or_(*filter_list)]))


@api_operation
@metrics.api_request_time.time()
def delete_by_id(host_id_list):
    query = _get_host_list_by_id_list(
        current_identity.account_number, host_id_list, order=False
    )

    host_ids_to_delete = []
    for host in query.all():
        try:
            host_ids_to_delete.append(host.id)
        except sqlalchemy.orm.exc.ObjectDeletedError:
            logger.exception("Encountered sqlalchemy.orm.exc.ObjectDeletedError"
                             " exception during delete_by_id operation.  Host was"
                             " already deleted.")

    if not host_ids_to_delete:
        return flask.abort(status.HTTP_404_NOT_FOUND)

    with metrics.delete_host_processing_time.time():
        query.delete(synchronize_session="fetch")
    db.session.commit()
    metrics.delete_host_count.inc(len(host_ids_to_delete))
    for deleted_host_id in host_ids_to_delete:
        emit_event(events.delete(deleted_host_id))


@api_operation
@metrics.api_request_time.time()
def get_host_by_id(host_id_list, page=1, per_page=100):
    query = _get_host_list_by_id_list(current_identity.account_number,
                                      host_id_list)

    query_results = query.paginate(page, per_page, True)

    logger.debug(f"Found hosts: {query_results.items}")

    return _build_paginated_host_list_response(
        query_results.total, page, per_page, query_results.items
    )


def _get_host_list_by_id_list(account_number, host_id_list, order=True):
    q = Host.query.filter(
        (Host.account == account_number)
        & Host.id.in_(host_id_list)
<<<<<<< HEAD
    ).order_by(Host.modified_on.desc(), Host.id.desc())
=======
    )

    if order:
        return q.order_by(Host.created_on, Host.id)
    else:
        return q
>>>>>>> 388901d7


@api_operation
@metrics.api_request_time.time()
def get_host_system_profile_by_id(host_id_list, page=1, per_page=100):
    query = _get_host_list_by_id_list(current_identity.account_number,
                                      host_id_list)

    query_results = query.paginate(page, per_page, True)

    response_list = [host.to_system_profile_json()
                     for host in query_results.items]

    json_output = {"total": query_results.total,
                   "count": len(response_list),
                   "page": page,
                   "per_page": per_page,
                   "results": response_list,
                   }

    return _build_json_response(json_output, status=200)


@api_operation
@metrics.api_request_time.time()
def patch_by_id(host_id_list, host_data):
    try:
        validated_patch_host_data = PatchHostSchema(strict=True).load(host_data).data
    except ValidationError as e:
        logger.exception("Input validation error while patching host: %s - %s"
                         % (host_id_list, host_data))
        return ({"status": 400,
                 "title": "Bad Request",
                 "detail": str(e.messages),
                 "type": "unknown",
                 },
                400)

    query = _get_host_list_by_id_list(current_identity.account_number,
                                      host_id_list)

    hosts_to_update = query.all()

    if not hosts_to_update:
        logger.debug("Failed to find hosts during patch operation - hosts: %s" % host_id_list)
        return flask.abort(status.HTTP_404_NOT_FOUND)

    for host in hosts_to_update:
        host.patch(validated_patch_host_data)

    db.session.commit()

    return 200


@api_operation
@metrics.api_request_time.time()
def replace_facts(host_id_list, namespace, fact_dict):
    return update_facts_by_namespace(FactOperations.replace, host_id_list,
                                     namespace, fact_dict)


@api_operation
@metrics.api_request_time.time()
def merge_facts(host_id_list, namespace, fact_dict):
    if not fact_dict:
        error_msg = "ERROR: Invalid request.  Merging empty facts into existing facts is a no-op."
        logger.debug(error_msg)
        return error_msg, 400

    return update_facts_by_namespace(FactOperations.merge, host_id_list,
                                     namespace, fact_dict)


def update_facts_by_namespace(operation, host_id_list, namespace, fact_dict):
    hosts_to_update = Host.query.filter(
        (Host.account == current_identity.account_number)
        & Host.id.in_(host_id_list)
        & Host.facts.has_key(namespace)
    ).all()

    logger.debug("hosts_to_update:%s" % hosts_to_update)

    if len(hosts_to_update) != len(host_id_list):
        error_msg = "ERROR: The number of hosts requested does not match the " "number of hosts found in the host database.  This could " " happen if the namespace " "does not exist or the account number associated with the " "call does not match the account number associated with " "one or more the hosts.  Rejecting the fact change request."
        logger.debug(error_msg)
        return error_msg, 400

    for host in hosts_to_update:
        if operation is FactOperations.replace:
            host.replace_facts_in_namespace(namespace, fact_dict)
        else:
            host.merge_facts_in_namespace(namespace, fact_dict)

    db.session.commit()

    logger.debug("hosts_to_update:%s" % hosts_to_update)

    return 200<|MERGE_RESOLUTION|>--- conflicted
+++ resolved
@@ -291,16 +291,12 @@
     q = Host.query.filter(
         (Host.account == account_number)
         & Host.id.in_(host_id_list)
-<<<<<<< HEAD
-    ).order_by(Host.modified_on.desc(), Host.id.desc())
-=======
     )
 
     if order:
-        return q.order_by(Host.created_on, Host.id)
+        return q.order_by(Host.modified_on.desc(), Host.id.desc())
     else:
         return q
->>>>>>> 388901d7
 
 
 @api_operation
