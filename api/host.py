--- conflicted
+++ resolved
@@ -19,17 +19,14 @@
 from app.logging import threadctx
 from app.models import Host
 from app.models import PatchHostSchema
-<<<<<<< HEAD
+from app.payload_tracker import get_payload_tracker
+from app.payload_tracker import PayloadTrackerContext
+from app.payload_tracker import PayloadTrackerProcessingContext
 from app.serialization import serialize_host
 from app.serialization import serialize_host_system_profile
 from lib.host_repository import _canonical_facts_host_query
 from lib.host_repository import add_host
 from lib.host_repository import AddHostResults
-=======
-from app.payload_tracker import get_payload_tracker
-from app.payload_tracker import PayloadTrackerContext
-from app.payload_tracker import PayloadTrackerProcessingContext
->>>>>>> 61258a50
 from tasks import emit_event
 
 
@@ -44,36 +41,6 @@
 def add_host_list(host_list):
     response_host_list = []
     number_of_errors = 0
-<<<<<<< HEAD
-    for host in host_list:
-        try:
-            (host, add_result) = _add_host(host)
-            status_code = _convert_host_results_to_http_status(add_result)
-            response_host_list.append({"status": status_code, "host": host})
-        except ValidationException as e:
-            number_of_errors += 1
-            logger.exception("Input validation error while adding host", extra={"host": host})
-            response_host_list.append({**e.to_json(), "title": "Bad Request", "host": host})
-        except InventoryException as e:
-            number_of_errors += 1
-            logger.exception("Error adding host", extra={"host": host})
-            response_host_list.append({**e.to_json(), "host": host})
-        except Exception:
-            number_of_errors += 1
-            logger.exception("Error adding host", extra={"host": host})
-            response_host_list.append(
-                {
-                    "status": 500,
-                    "title": "Error",
-                    "type": "unknown",
-                    "detail": "Could not complete operation",
-                    "host": host,
-                }
-            )
-
-    response = {"total": len(response_host_list), "errors": number_of_errors, "data": response_host_list}
-    return _build_json_response(response, status=207)
-=======
 
     payload_tracker = get_payload_tracker(account=current_identity.account_number, payload_id=threadctx.request_id)
 
@@ -84,19 +51,18 @@
                 with PayloadTrackerProcessingContext(
                     payload_tracker, processing_status_message="adding/updating host"
                 ) as payload_tracker_processing_ctx:
-                    (host, status_code) = _add_host(host)
+                    (host, add_result) = _add_host(host)
+                    status_code = _convert_host_results_to_http_status(add_result)
                     response_host_list.append({"status": status_code, "host": host})
                     payload_tracker_processing_ctx.inventory_id = host["id"]
+            except ValidationException as e:
+                number_of_errors += 1
+                logger.exception("Input validation error while adding host", extra={"host": host})
+                response_host_list.append({**e.to_json(), "title": "Bad Request", "host": host})
             except InventoryException as e:
                 number_of_errors += 1
                 logger.exception("Error adding host", extra={"host": host})
                 response_host_list.append({**e.to_json(), "host": host})
-            except ValidationError as e:
-                number_of_errors += 1
-                logger.exception("Input validation error while adding host", extra={"host": host})
-                response_host_list.append(
-                    {"status": 400, "title": "Bad Request", "detail": str(e.messages), "type": "unknown", "host": host}
-                )
             except Exception:
                 number_of_errors += 1
                 logger.exception("Error adding host", extra={"host": host})
@@ -112,7 +78,6 @@
 
         response = {"total": len(response_host_list), "errors": number_of_errors, "data": response_host_list}
         return _build_json_response(response, status=207)
->>>>>>> 61258a50
 
 
 def _convert_host_results_to_http_status(result):
