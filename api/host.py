import uuid
from enum import Enum

import flask
import sqlalchemy
import ujson
from flask_api import status
from marshmallow import ValidationError

from api import api_operation
from api import metrics
from app import db
from app import events
from app.auth import current_identity
from app.exceptions import InventoryException
from app.logging import get_logger
from app.models import Host
from app.models import HostSchema
from app.models import PatchHostSchema
from tasks import emit_event


TAG_OPERATIONS = ("apply", "remove")
FactOperations = Enum("FactOperations", ["merge", "replace"])

# These are the "elevated" canonical facts that are
# given priority in the host deduplication process.
# NOTE: The order of this tuple is important.  The order defines
# the priority.
ELEVATED_CANONICAL_FACT_FIELDS = ("insights_id", "subscription_manager_id")


logger = get_logger(__name__)


@api_operation
@metrics.api_request_time.time()
def add_host_list(host_list):
    response_host_list = []
    number_of_errors = 0
    for host in host_list:
        try:
            (host, status_code) = _add_host(host)
            response_host_list.append({"status": status_code, "host": host})
        except InventoryException as e:
            number_of_errors += 1
            logger.exception("Error adding host", extra={"host": host})
            response_host_list.append({**e.to_json(), "host": host})
        except ValidationError as e:
            number_of_errors += 1
            logger.exception("Input validation error while adding host", extra={"host": host})
            response_host_list.append(
                {"status": 400, "title": "Bad Request", "detail": str(e.messages), "type": "unknown", "host": host}
            )
        except Exception:
            number_of_errors += 1
            logger.exception("Error adding host", extra={"host": host})
            response_host_list.append(
                {
                    "status": 500,
                    "title": "Error",
                    "type": "unknown",
                    "detail": "Could not complete operation",
                    "host": host,
                }
            )

    response = {"total": len(response_host_list), "errors": number_of_errors, "data": response_host_list}
    return _build_json_response(response, status=207)


def _add_host(host):
    """
    Add or update a host

    Required parameters:
     - at least one of the canonical facts fields is required
     - account number
    """
    validated_input_host_dict = HostSchema(strict=True).load(host)

    input_host = Host.from_json(validated_input_host_dict.data)

    if not current_identity.is_trusted_system and current_identity.account_number != input_host.account:
        raise InventoryException(
            title="Invalid request",
            detail="The account number associated with the user does not match the account number associated with the "
            "host",
        )

    existing_host = find_existing_host(input_host.account, input_host.canonical_facts)

    if existing_host:
        return update_existing_host(existing_host, input_host)
    else:
        return create_new_host(input_host)


@metrics.host_dedup_processing_time.time()
def find_existing_host(account_number, canonical_facts):
    existing_host = _find_host_by_elevated_ids(account_number, canonical_facts)

    if not existing_host:
        existing_host = find_host_by_canonical_facts(account_number, canonical_facts)

    return existing_host


@metrics.find_host_using_elevated_ids.time()
def _find_host_by_elevated_ids(account_number, canonical_facts):
    for elevated_cf_name in ELEVATED_CANONICAL_FACT_FIELDS:
        cf_value = canonical_facts.get(elevated_cf_name)
        if cf_value:
            existing_host = find_host_by_canonical_facts(account_number, {elevated_cf_name: cf_value})
            if existing_host:
                return existing_host

    return None


def _canonical_facts_host_query(account_number, canonical_facts):
    return Host.query.filter(
        (Host.account == account_number)
        & (
            Host.canonical_facts.comparator.contains(canonical_facts)
            | Host.canonical_facts.comparator.contained_by(canonical_facts)
        )
    )


def find_host_by_canonical_facts(account_number, canonical_facts):
    """
    Returns first match for a host containing given canonical facts
    """
    logger.debug("find_host_by_canonical_facts(%s)", canonical_facts)

    host = _canonical_facts_host_query(account_number, canonical_facts).first()

    if host:
        logger.debug("Found existing host using canonical_fact match: %s", host)

    return host


@metrics.new_host_commit_processing_time.time()
def create_new_host(input_host):
    logger.debug("Creating a new host")
    input_host.save()
    db.session.commit()
    metrics.create_host_count.inc()
    logger.debug("Created host:%s", input_host)
    return input_host.to_json(), 201


@metrics.update_host_commit_processing_time.time()
def update_existing_host(existing_host, input_host):
    logger.debug("Updating an existing host")
    existing_host.update(input_host)
    db.session.commit()
    metrics.update_host_count.inc()
    logger.debug("Updated host:%s", existing_host)
    return existing_host.to_json(), 200


@api_operation
@metrics.api_request_time.time()
def get_host_list(
    display_name=None,
    fqdn=None,
    hostname_or_id=None,
    insights_id=None,
    page=1,
    per_page=100,
    order_by=None,
    order_how=None,
):
    if fqdn:
        query = find_hosts_by_canonical_facts(current_identity.account_number, {"fqdn": fqdn})
    elif display_name:
        query = find_hosts_by_display_name(current_identity.account_number, display_name)
    elif hostname_or_id:
        query = find_hosts_by_hostname_or_id(current_identity.account_number, hostname_or_id)
    elif insights_id:
        query = find_hosts_by_canonical_facts(current_identity.account_number, {"insights_id": insights_id})
    else:
        query = Host.query.filter(Host.account == current_identity.account_number)

    try:
        order_by = _params_to_order_by(order_by, order_how)
    except ValueError as e:
        flask.abort(400, str(e))
    else:
        query = query.order_by(*order_by)

    query_results = query.paginate(page, per_page, True)
    logger.debug("Found hosts: %s", query_results.items)

    return _build_paginated_host_list_response(query_results.total, page, per_page, query_results.items)


def _order_how(column, order_how):
    if order_how == "ASC":
        return column.asc()
    elif order_how == "DESC":
        return column.desc()
    else:
        raise ValueError('Unsupported ordering direction, use "ASC" or "DESC".')


def _params_to_order_by(order_by=None, order_how=None):
    modified_on_ordering = (Host.modified_on.desc(),)
    ordering = ()

    if order_by == "updated":
        if order_how:
            modified_on_ordering = (_order_how(Host.modified_on, order_how),)
    elif order_by == "display_name":
        if order_how:
            ordering = (_order_how(Host.display_name, order_how),)
        else:
            ordering = (Host.display_name.asc(),)
    elif order_by:
        raise ValueError('Unsupported ordering column, use "updated" or "display_name".')
    elif order_how:
        raise ValueError(
            "Providing ordering direction without a column is not supported. "
            "Provide order_by={updated,display_name}."
        )

    return ordering + modified_on_ordering


def _build_paginated_host_list_response(total, page, per_page, host_list):
    json_host_list = [host.to_json() for host in host_list]
    json_output = {
        "total": total,
        "count": len(host_list),
        "page": page,
        "per_page": per_page,
        "results": json_host_list,
    }
    return _build_json_response(json_output, status=200)


def _build_json_response(json_data, status=200):
    return flask.Response(ujson.dumps(json_data), status=status, mimetype="application/json")


def find_hosts_by_display_name(account, display_name):
    logger.debug("find_hosts_by_display_name(%s)", display_name)
    return Host.query.filter((Host.account == account) & Host.display_name.comparator.contains(display_name))


def find_hosts_by_canonical_facts(account_number, canonical_facts):
    """
    Returns results for all hosts containing given canonical facts
    """
    logger.debug("find_hosts_by_canonical_facts(%s)", canonical_facts)
    return _canonical_facts_host_query(account_number, canonical_facts)


def find_hosts_by_hostname_or_id(account_number, hostname):
    logger.debug("find_hosts_by_hostname_or_id(%s)", hostname)
    filter_list = [
        Host.display_name.comparator.contains(hostname),
        Host.canonical_facts["fqdn"].astext.contains(hostname),
    ]

    try:
        uuid.UUID(hostname)
        host_id = hostname
        filter_list.append(Host.id == host_id)
        logger.debug("Adding id (uuid) to the filter list")
    except Exception:
        # Do not filter using the id
        logger.debug("The hostname (%s) could not be converted into a UUID", hostname, exc_info=True)

    return Host.query.filter(sqlalchemy.and_(*[Host.account == account_number, sqlalchemy.or_(*filter_list)]))


@api_operation
@metrics.api_request_time.time()
def delete_by_id(host_id_list):
    query = _get_host_list_by_id_list(current_identity.account_number, host_id_list)

<<<<<<< HEAD
    host_ids_to_delete = []
    for host in query.all():
        try:
            host_ids_to_delete.append(host.id)
        except sqlalchemy.orm.exc.ObjectDeletedError:
            logger.exception(
                "Encountered sqlalchemy.orm.exc.ObjectDeletedError exception during delete_by_id operation.  Host was "
                "already deleted."
            )

    if not host_ids_to_delete:
=======
    hosts_to_delete = []
    for host in query.all():
        hosts_to_delete.append(host)

    if not hosts_to_delete:
>>>>>>> 2a8952af
        return flask.abort(status.HTTP_404_NOT_FOUND)

    with metrics.delete_host_processing_time.time():
        query.delete(synchronize_session="fetch")
    db.session.commit()

<<<<<<< HEAD
    metrics.delete_host_count.inc(len(host_ids_to_delete))

    logger.debug("Deleted hosts: %s", host_ids_to_delete)

    for deleted_host_id in host_ids_to_delete:
        emit_event(events.delete(deleted_host_id))
=======
    metrics.delete_host_count.inc(len(hosts_to_delete))

    for deleted_host in hosts_to_delete:
        try:
            logger.debug("Deleted host: %s", deleted_host)
            emit_event(events.delete(deleted_host))
        except sqlalchemy.orm.exc.ObjectDeletedError:
            logger.exception(
                "Encountered sqlalchemy.orm.exc.ObjectDeletedError exception during delete_by_id operation.  Host was "
                "already deleted."
            )
>>>>>>> 2a8952af


@api_operation
@metrics.api_request_time.time()
def get_host_by_id(host_id_list, page=1, per_page=100, order_by=None, order_how=None):
    query = _get_host_list_by_id_list(current_identity.account_number, host_id_list)

    try:
        order_by = _params_to_order_by(order_by, order_how)
    except ValueError as e:
        flask.abort(400, str(e))
    else:
        query = query.order_by(*order_by)
    query_results = query.paginate(page, per_page, True)

    logger.debug("Found hosts: %s", query_results.items)

    return _build_paginated_host_list_response(query_results.total, page, per_page, query_results.items)


def _get_host_list_by_id_list(account_number, host_id_list):
    return Host.query.filter((Host.account == account_number) & Host.id.in_(host_id_list))


@api_operation
@metrics.api_request_time.time()
def get_host_system_profile_by_id(host_id_list, page=1, per_page=100, order_by=None, order_how=None):
    query = _get_host_list_by_id_list(current_identity.account_number, host_id_list)

    try:
        order_by = _params_to_order_by(order_by, order_how)
    except ValueError as e:
        flask.abort(400, str(e))
    else:
        query = query.order_by(*order_by)
    query_results = query.paginate(page, per_page, True)

    response_list = [host.to_system_profile_json() for host in query_results.items]

    json_output = {
        "total": query_results.total,
        "count": len(response_list),
        "page": page,
        "per_page": per_page,
        "results": response_list,
    }

    return _build_json_response(json_output, status=200)


@api_operation
@metrics.api_request_time.time()
def patch_by_id(host_id_list, host_data):
    try:
        validated_patch_host_data = PatchHostSchema(strict=True).load(host_data).data
    except ValidationError as e:
        logger.exception(f"Input validation error while patching host: {host_id_list} - {host_data}")
        return ({"status": 400, "title": "Bad Request", "detail": str(e.messages), "type": "unknown"}, 400)

    query = _get_host_list_by_id_list(current_identity.account_number, host_id_list)

    hosts_to_update = query.all()

    if not hosts_to_update:
        logger.debug("Failed to find hosts during patch operation - hosts: %s", host_id_list)
        return flask.abort(status.HTTP_404_NOT_FOUND)

    for host in hosts_to_update:
        host.patch(validated_patch_host_data)

    db.session.commit()

    return 200


@api_operation
@metrics.api_request_time.time()
def replace_facts(host_id_list, namespace, fact_dict):
    return update_facts_by_namespace(FactOperations.replace, host_id_list, namespace, fact_dict)


@api_operation
@metrics.api_request_time.time()
def merge_facts(host_id_list, namespace, fact_dict):
    if not fact_dict:
        error_msg = "ERROR: Invalid request.  Merging empty facts into existing facts is a no-op."
        logger.debug(error_msg)
        return error_msg, 400

    return update_facts_by_namespace(FactOperations.merge, host_id_list, namespace, fact_dict)


def update_facts_by_namespace(operation, host_id_list, namespace, fact_dict):
    hosts_to_update = Host.query.filter(
        (Host.account == current_identity.account_number)
        & Host.id.in_(host_id_list)
        & Host.facts.has_key(namespace)  # noqa: W601 JSONB query filter, not a dict
    ).all()

    logger.debug("hosts_to_update:%s", hosts_to_update)

    if len(hosts_to_update) != len(host_id_list):
        error_msg = (
            "ERROR: The number of hosts requested does not match the number of hosts found in the host database.  "
            "This could happen if the namespace does not exist or the account number associated with the call does "
            "not match the account number associated with one or more the hosts.  Rejecting the fact change request."
        )
        logger.debug(error_msg)
        return error_msg, 400

    for host in hosts_to_update:
        if operation is FactOperations.replace:
            host.replace_facts_in_namespace(namespace, fact_dict)
        else:
            host.merge_facts_in_namespace(namespace, fact_dict)

    db.session.commit()

    logger.debug("hosts_to_update:%s", hosts_to_update)

    return 200<|MERGE_RESOLUTION|>--- conflicted
+++ resolved
@@ -283,39 +283,17 @@
 def delete_by_id(host_id_list):
     query = _get_host_list_by_id_list(current_identity.account_number, host_id_list)
 
-<<<<<<< HEAD
-    host_ids_to_delete = []
-    for host in query.all():
-        try:
-            host_ids_to_delete.append(host.id)
-        except sqlalchemy.orm.exc.ObjectDeletedError:
-            logger.exception(
-                "Encountered sqlalchemy.orm.exc.ObjectDeletedError exception during delete_by_id operation.  Host was "
-                "already deleted."
-            )
-
-    if not host_ids_to_delete:
-=======
     hosts_to_delete = []
     for host in query.all():
         hosts_to_delete.append(host)
 
     if not hosts_to_delete:
->>>>>>> 2a8952af
         return flask.abort(status.HTTP_404_NOT_FOUND)
 
     with metrics.delete_host_processing_time.time():
         query.delete(synchronize_session="fetch")
     db.session.commit()
 
-<<<<<<< HEAD
-    metrics.delete_host_count.inc(len(host_ids_to_delete))
-
-    logger.debug("Deleted hosts: %s", host_ids_to_delete)
-
-    for deleted_host_id in host_ids_to_delete:
-        emit_event(events.delete(deleted_host_id))
-=======
     metrics.delete_host_count.inc(len(hosts_to_delete))
 
     for deleted_host in hosts_to_delete:
@@ -327,7 +305,6 @@
                 "Encountered sqlalchemy.orm.exc.ObjectDeletedError exception during delete_by_id operation.  Host was "
                 "already deleted."
             )
->>>>>>> 2a8952af
 
 
 @api_operation
