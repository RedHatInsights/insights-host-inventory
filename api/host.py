--- conflicted
+++ resolved
@@ -232,10 +232,6 @@
                      hostname,
                      exc_info=True)
 
-<<<<<<< HEAD
-    query = Host.query.filter(sqlalchemy.and_(*[Host.account == account_number,
-                                             sqlalchemy.or_(*filter_list)]))
-=======
     return Host.query.filter(sqlalchemy.and_(*[Host.account == account_number,
                                              sqlalchemy.or_(*filter_list)]))
 
@@ -245,7 +241,6 @@
 def get_host_by_id(host_id_list, page=1, per_page=100):
     query = _get_host_list_by_id_list(current_identity.account_number,
                                       host_id_list)
->>>>>>> 7c89ab30
 
     query_results = query.paginate(page, per_page, True)
 
