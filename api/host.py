import uuid
from enum import Enum

import flask
import sqlalchemy
import ujson
from flask_api import status
from marshmallow import ValidationError

from api import api_operation
from api import metrics
from app import db
from app import events
from app.auth import current_identity
from app.exceptions import InventoryException, ValidationException
from app.logging import get_logger
<<<<<<< HEAD
from app.serialization import Host as SerializationHost
from api import api_operation, metrics
from lib.host_repository import add_host, AddHostResults, _canonical_facts_host_query
=======
from app.models import Host
from app.models import HostSchema
from app.models import PatchHostSchema
>>>>>>> 257e0de2
from tasks import emit_event


TAG_OPERATIONS = ("apply", "remove")
FactOperations = Enum("FactOperations", ["merge", "replace"])

# These are the "elevated" canonical facts that are
# given priority in the host deduplication process.
# NOTE: The order of this tuple is important.  The order defines
# the priority.
ELEVATED_CANONICAL_FACT_FIELDS = ("insights_id", "subscription_manager_id")


logger = get_logger(__name__)


@api_operation
@metrics.api_request_time.time()
def add_host_list(host_list):
    response_host_list = []
    number_of_errors = 0
    for host in host_list:
        try:
<<<<<<< HEAD
            (host, add_result) = _add_host(host)
            status_code = _convert_host_results_to_http_status(add_result)
            response_host_list.append({'status': status_code, 'host': host})
        except ValidationException as e:
            number_of_errors += 1
            logger.exception("Input validation error while adding host",
                             extra={"host": host})
            response_host_list.append({**e.to_json(),
                                       "title": "Bad Request",
                                       "host": host})
        except InventoryException as e:
            number_of_errors += 1
            logger.exception("Error adding host", extra={"host": host})
            response_host_list.append({**e.to_json(), "host": host})
        except Exception as e:
=======
            (host, status_code) = _add_host(host)
            response_host_list.append({"status": status_code, "host": host})
        except InventoryException as e:
            number_of_errors += 1
            logger.exception("Error adding host", extra={"host": host})
            response_host_list.append({**e.to_json(), "host": host})
        except ValidationError as e:
            number_of_errors += 1
            logger.exception("Input validation error while adding host", extra={"host": host})
            response_host_list.append(
                {"status": 400, "title": "Bad Request", "detail": str(e.messages), "type": "unknown", "host": host}
            )
        except Exception:
>>>>>>> 257e0de2
            number_of_errors += 1
            logger.exception("Error adding host", extra={"host": host})
            response_host_list.append(
                {
                    "status": 500,
                    "title": "Error",
                    "type": "unknown",
                    "detail": "Could not complete operation",
                    "host": host,
                }
            )

    response = {"total": len(response_host_list), "errors": number_of_errors, "data": response_host_list}
    return _build_json_response(response, status=207)


def _convert_host_results_to_http_status(result):
    if result == AddHostResults.created:
        return 201
    else:
        return 200


<<<<<<< HEAD
def _add_host(input_host):
    if (not current_identity.is_trusted_system and
            current_identity.account_number != input_host["account"]):
        raise InventoryException(title="Invalid request",
                detail="The account number associated with the user does not "
                "match the account number associated with the host")

    return add_host(input_host, update_system_profile=False)
=======
    if not current_identity.is_trusted_system and current_identity.account_number != input_host.account:
        raise InventoryException(
            title="Invalid request",
            detail="The account number associated with the user does not match the account number associated with the "
            "host",
        )

    existing_host = find_existing_host(input_host.account, input_host.canonical_facts)

    if existing_host:
        return update_existing_host(existing_host, input_host)
    else:
        return create_new_host(input_host)


@metrics.host_dedup_processing_time.time()
def find_existing_host(account_number, canonical_facts):
    existing_host = _find_host_by_elevated_ids(account_number, canonical_facts)

    if not existing_host:
        existing_host = find_host_by_canonical_facts(account_number, canonical_facts)

    return existing_host


@metrics.find_host_using_elevated_ids.time()
def _find_host_by_elevated_ids(account_number, canonical_facts):
    for elevated_cf_name in ELEVATED_CANONICAL_FACT_FIELDS:
        cf_value = canonical_facts.get(elevated_cf_name)
        if cf_value:
            existing_host = find_host_by_canonical_facts(account_number, {elevated_cf_name: cf_value})
            if existing_host:
                return existing_host

    return None


def _canonical_facts_host_query(account_number, canonical_facts):
    return Host.query.filter(
        (Host.account == account_number)
        & (
            Host.canonical_facts.comparator.contains(canonical_facts)
            | Host.canonical_facts.comparator.contained_by(canonical_facts)
        )
    )


def find_host_by_canonical_facts(account_number, canonical_facts):
    """
    Returns first match for a host containing given canonical facts
    """
    logger.debug("find_host_by_canonical_facts(%s)", canonical_facts)

    host = _canonical_facts_host_query(account_number, canonical_facts).first()

    if host:
        logger.debug("Found existing host using canonical_fact match: %s", host)

    return host


@metrics.new_host_commit_processing_time.time()
def create_new_host(input_host):
    logger.debug("Creating a new host")
    input_host.save()
    db.session.commit()
    metrics.create_host_count.inc()
    logger.debug("Created host:%s", input_host)
    return input_host.to_json(), 201


@metrics.update_host_commit_processing_time.time()
def update_existing_host(existing_host, input_host):
    logger.debug("Updating an existing host")
    existing_host.update(input_host)
    db.session.commit()
    metrics.update_host_count.inc()
    logger.debug("Updated host:%s", existing_host)
    return existing_host.to_json(), 200
>>>>>>> 257e0de2


@api_operation
@metrics.api_request_time.time()
def get_host_list(
    display_name=None,
    fqdn=None,
    hostname_or_id=None,
    insights_id=None,
    page=1,
    per_page=100,
    order_by=None,
    order_how=None,
):
    if fqdn:
        query = find_hosts_by_canonical_facts(current_identity.account_number, {"fqdn": fqdn})
    elif display_name:
        query = find_hosts_by_display_name(current_identity.account_number, display_name)
    elif hostname_or_id:
        query = find_hosts_by_hostname_or_id(current_identity.account_number, hostname_or_id)
    elif insights_id:
        query = find_hosts_by_canonical_facts(current_identity.account_number, {"insights_id": insights_id})
    else:
        query = Host.query.filter(Host.account == current_identity.account_number)

    try:
        order_by = _params_to_order_by(order_by, order_how)
    except ValueError as e:
        flask.abort(400, str(e))
    else:
        query = query.order_by(*order_by)

    query_results = query.paginate(page, per_page, True)
    logger.debug("Found hosts: %s", query_results.items)

    return _build_paginated_host_list_response(query_results.total, page, per_page, query_results.items)


def _order_how(column, order_how):
    if order_how == "ASC":
        return column.asc()
    elif order_how == "DESC":
        return column.desc()
    else:
        raise ValueError('Unsupported ordering direction, use "ASC" or "DESC".')


def _params_to_order_by(order_by=None, order_how=None):
    modified_on_ordering = (Host.modified_on.desc(),)
    ordering = ()

    if order_by == "updated":
        if order_how:
            modified_on_ordering = (_order_how(Host.modified_on, order_how),)
    elif order_by == "display_name":
        if order_how:
            ordering = (_order_how(Host.display_name, order_how),)
        else:
            ordering = (Host.display_name.asc(),)
    elif order_by:
        raise ValueError('Unsupported ordering column, use "updated" or "display_name".')
    elif order_how:
        raise ValueError(
            "Providing ordering direction without a column is not supported. "
            "Provide order_by={updated,display_name}."
        )

    return ordering + modified_on_ordering


def _build_paginated_host_list_response(total, page, per_page, host_list):
<<<<<<< HEAD
    json_host_list = [SerializationHost.to_json(host) for host in host_list]
    json_output = {"total": total,
                   "count": len(host_list),
                   "page": page,
                   "per_page": per_page,
                   "results": json_host_list,
                   }
=======
    json_host_list = [host.to_json() for host in host_list]
    json_output = {
        "total": total,
        "count": len(host_list),
        "page": page,
        "per_page": per_page,
        "results": json_host_list,
    }
>>>>>>> 257e0de2
    return _build_json_response(json_output, status=200)


def _build_json_response(json_data, status=200):
    return flask.Response(ujson.dumps(json_data), status=status, mimetype="application/json")


def find_hosts_by_display_name(account, display_name):
    logger.debug("find_hosts_by_display_name(%s)", display_name)
    return Host.query.filter((Host.account == account) & Host.display_name.comparator.contains(display_name))


def find_hosts_by_canonical_facts(account_number, canonical_facts):
    """
    Returns results for all hosts containing given canonical facts
    """
    logger.debug("find_hosts_by_canonical_facts(%s)", canonical_facts)
    return _canonical_facts_host_query(account_number, canonical_facts)


def find_hosts_by_hostname_or_id(account_number, hostname):
    logger.debug("find_hosts_by_hostname_or_id(%s)", hostname)
    filter_list = [
        Host.display_name.comparator.contains(hostname),
        Host.canonical_facts["fqdn"].astext.contains(hostname),
    ]

    try:
        uuid.UUID(hostname)
        host_id = hostname
        filter_list.append(Host.id == host_id)
        logger.debug("Adding id (uuid) to the filter list")
    except Exception:
        # Do not filter using the id
        logger.debug("The hostname (%s) could not be converted into a UUID", hostname, exc_info=True)

    return Host.query.filter(sqlalchemy.and_(*[Host.account == account_number, sqlalchemy.or_(*filter_list)]))


@api_operation
@metrics.api_request_time.time()
def delete_by_id(host_id_list):
    query = _get_host_list_by_id_list(current_identity.account_number, host_id_list)

    host_ids_to_delete = []
    for host in query.all():
        try:
            host_ids_to_delete.append(host.id)
        except sqlalchemy.orm.exc.ObjectDeletedError:
            logger.exception(
                "Encountered sqlalchemy.orm.exc.ObjectDeletedError exception during delete_by_id operation.  Host was "
                "already deleted."
            )

    if not host_ids_to_delete:
        return flask.abort(status.HTTP_404_NOT_FOUND)

    with metrics.delete_host_processing_time.time():
        query.delete(synchronize_session="fetch")
    db.session.commit()

    metrics.delete_host_count.inc(len(host_ids_to_delete))

    logger.debug("Deleted hosts: %s", host_ids_to_delete)

    for deleted_host_id in host_ids_to_delete:
        emit_event(events.delete(deleted_host_id))


@api_operation
@metrics.api_request_time.time()
def get_host_by_id(host_id_list, page=1, per_page=100, order_by=None, order_how=None):
    query = _get_host_list_by_id_list(current_identity.account_number, host_id_list)

    try:
        order_by = _params_to_order_by(order_by, order_how)
    except ValueError as e:
        flask.abort(400, str(e))
    else:
        query = query.order_by(*order_by)
    query_results = query.paginate(page, per_page, True)

    logger.debug("Found hosts: %s", query_results.items)

    return _build_paginated_host_list_response(query_results.total, page, per_page, query_results.items)


def _get_host_list_by_id_list(account_number, host_id_list):
    return Host.query.filter((Host.account == account_number) & Host.id.in_(host_id_list))


@api_operation
@metrics.api_request_time.time()
def get_host_system_profile_by_id(host_id_list, page=1, per_page=100, order_by=None, order_how=None):
    query = _get_host_list_by_id_list(current_identity.account_number, host_id_list)

    try:
        order_by = _params_to_order_by(order_by, order_how)
    except ValueError as e:
        flask.abort(400, str(e))
    else:
        query = query.order_by(*order_by)
    query_results = query.paginate(page, per_page, True)

<<<<<<< HEAD
    response_list = [SerializationHost.to_system_profile_json(host)
                     for host in query_results.items]
=======
    response_list = [host.to_system_profile_json() for host in query_results.items]
>>>>>>> 257e0de2

    json_output = {
        "total": query_results.total,
        "count": len(response_list),
        "page": page,
        "per_page": per_page,
        "results": response_list,
    }

    return _build_json_response(json_output, status=200)


@api_operation
@metrics.api_request_time.time()
def patch_by_id(host_id_list, host_data):
    try:
        validated_patch_host_data = PatchHostSchema(strict=True).load(host_data).data
    except ValidationError as e:
        logger.exception(f"Input validation error while patching host: {host_id_list} - {host_data}")
        return ({"status": 400, "title": "Bad Request", "detail": str(e.messages), "type": "unknown"}, 400)

    query = _get_host_list_by_id_list(current_identity.account_number, host_id_list)

    hosts_to_update = query.all()

    if not hosts_to_update:
        logger.debug("Failed to find hosts during patch operation - hosts: %s", host_id_list)
        return flask.abort(status.HTTP_404_NOT_FOUND)

    for host in hosts_to_update:
        host.patch(validated_patch_host_data)

    db.session.commit()

    return 200


@api_operation
@metrics.api_request_time.time()
def replace_facts(host_id_list, namespace, fact_dict):
    return update_facts_by_namespace(FactOperations.replace, host_id_list, namespace, fact_dict)


@api_operation
@metrics.api_request_time.time()
def merge_facts(host_id_list, namespace, fact_dict):
    if not fact_dict:
        error_msg = "ERROR: Invalid request.  Merging empty facts into existing facts is a no-op."
        logger.debug(error_msg)
        return error_msg, 400

    return update_facts_by_namespace(FactOperations.merge, host_id_list, namespace, fact_dict)


def update_facts_by_namespace(operation, host_id_list, namespace, fact_dict):
    hosts_to_update = Host.query.filter(
        (Host.account == current_identity.account_number)
        & Host.id.in_(host_id_list)
        & Host.facts.has_key(namespace)  # noqa: W601 JSONB query filter, not a dict
    ).all()

    logger.debug("hosts_to_update:%s", hosts_to_update)

    if len(hosts_to_update) != len(host_id_list):
        error_msg = (
            "ERROR: The number of hosts requested does not match the number of hosts found in the host database.  "
            "This could happen if the namespace does not exist or the account number associated with the call does "
            "not match the account number associated with one or more the hosts.  Rejecting the fact change request."
        )
        logger.debug(error_msg)
        return error_msg, 400

    for host in hosts_to_update:
        if operation is FactOperations.replace:
            host.replace_facts_in_namespace(namespace, fact_dict)
        else:
            host.merge_facts_in_namespace(namespace, fact_dict)

    db.session.commit()

    logger.debug("hosts_to_update:%s", hosts_to_update)

    return 200<|MERGE_RESOLUTION|>--- conflicted
+++ resolved
@@ -14,27 +14,17 @@
 from app.auth import current_identity
 from app.exceptions import InventoryException, ValidationException
 from app.logging import get_logger
-<<<<<<< HEAD
+from app.models import Host
+from app.models import PatchHostSchema
 from app.serialization import Host as SerializationHost
-from api import api_operation, metrics
-from lib.host_repository import add_host, AddHostResults, _canonical_facts_host_query
-=======
-from app.models import Host
-from app.models import HostSchema
-from app.models import PatchHostSchema
->>>>>>> 257e0de2
+from lib.host_repository import add_host
+from lib.host_repository import AddHostResults
+from lib.host_repository import _canonical_facts_host_query
 from tasks import emit_event
 
 
 TAG_OPERATIONS = ("apply", "remove")
 FactOperations = Enum("FactOperations", ["merge", "replace"])
-
-# These are the "elevated" canonical facts that are
-# given priority in the host deduplication process.
-# NOTE: The order of this tuple is important.  The order defines
-# the priority.
-ELEVATED_CANONICAL_FACT_FIELDS = ("insights_id", "subscription_manager_id")
-
 
 logger = get_logger(__name__)
 
@@ -46,10 +36,9 @@
     number_of_errors = 0
     for host in host_list:
         try:
-<<<<<<< HEAD
             (host, add_result) = _add_host(host)
             status_code = _convert_host_results_to_http_status(add_result)
-            response_host_list.append({'status': status_code, 'host': host})
+            response_host_list.append({"status": status_code, "host": host})
         except ValidationException as e:
             number_of_errors += 1
             logger.exception("Input validation error while adding host",
@@ -62,21 +51,6 @@
             logger.exception("Error adding host", extra={"host": host})
             response_host_list.append({**e.to_json(), "host": host})
         except Exception as e:
-=======
-            (host, status_code) = _add_host(host)
-            response_host_list.append({"status": status_code, "host": host})
-        except InventoryException as e:
-            number_of_errors += 1
-            logger.exception("Error adding host", extra={"host": host})
-            response_host_list.append({**e.to_json(), "host": host})
-        except ValidationError as e:
-            number_of_errors += 1
-            logger.exception("Input validation error while adding host", extra={"host": host})
-            response_host_list.append(
-                {"status": 400, "title": "Bad Request", "detail": str(e.messages), "type": "unknown", "host": host}
-            )
-        except Exception:
->>>>>>> 257e0de2
             number_of_errors += 1
             logger.exception("Error adding host", extra={"host": host})
             response_host_list.append(
@@ -100,96 +74,15 @@
         return 200
 
 
-<<<<<<< HEAD
 def _add_host(input_host):
-    if (not current_identity.is_trusted_system and
-            current_identity.account_number != input_host["account"]):
-        raise InventoryException(title="Invalid request",
-                detail="The account number associated with the user does not "
-                "match the account number associated with the host")
-
-    return add_host(input_host, update_system_profile=False)
-=======
-    if not current_identity.is_trusted_system and current_identity.account_number != input_host.account:
+    if not current_identity.is_trusted_system and current_identity.account_number != input_host["account"]:
         raise InventoryException(
             title="Invalid request",
             detail="The account number associated with the user does not match the account number associated with the "
             "host",
         )
 
-    existing_host = find_existing_host(input_host.account, input_host.canonical_facts)
-
-    if existing_host:
-        return update_existing_host(existing_host, input_host)
-    else:
-        return create_new_host(input_host)
-
-
-@metrics.host_dedup_processing_time.time()
-def find_existing_host(account_number, canonical_facts):
-    existing_host = _find_host_by_elevated_ids(account_number, canonical_facts)
-
-    if not existing_host:
-        existing_host = find_host_by_canonical_facts(account_number, canonical_facts)
-
-    return existing_host
-
-
-@metrics.find_host_using_elevated_ids.time()
-def _find_host_by_elevated_ids(account_number, canonical_facts):
-    for elevated_cf_name in ELEVATED_CANONICAL_FACT_FIELDS:
-        cf_value = canonical_facts.get(elevated_cf_name)
-        if cf_value:
-            existing_host = find_host_by_canonical_facts(account_number, {elevated_cf_name: cf_value})
-            if existing_host:
-                return existing_host
-
-    return None
-
-
-def _canonical_facts_host_query(account_number, canonical_facts):
-    return Host.query.filter(
-        (Host.account == account_number)
-        & (
-            Host.canonical_facts.comparator.contains(canonical_facts)
-            | Host.canonical_facts.comparator.contained_by(canonical_facts)
-        )
-    )
-
-
-def find_host_by_canonical_facts(account_number, canonical_facts):
-    """
-    Returns first match for a host containing given canonical facts
-    """
-    logger.debug("find_host_by_canonical_facts(%s)", canonical_facts)
-
-    host = _canonical_facts_host_query(account_number, canonical_facts).first()
-
-    if host:
-        logger.debug("Found existing host using canonical_fact match: %s", host)
-
-    return host
-
-
-@metrics.new_host_commit_processing_time.time()
-def create_new_host(input_host):
-    logger.debug("Creating a new host")
-    input_host.save()
-    db.session.commit()
-    metrics.create_host_count.inc()
-    logger.debug("Created host:%s", input_host)
-    return input_host.to_json(), 201
-
-
-@metrics.update_host_commit_processing_time.time()
-def update_existing_host(existing_host, input_host):
-    logger.debug("Updating an existing host")
-    existing_host.update(input_host)
-    db.session.commit()
-    metrics.update_host_count.inc()
-    logger.debug("Updated host:%s", existing_host)
-    return existing_host.to_json(), 200
->>>>>>> 257e0de2
+    return add_host(input_host, update_system_profile=False)
 
 
 @api_operation
@@ -261,16 +154,7 @@
 
 
 def _build_paginated_host_list_response(total, page, per_page, host_list):
-<<<<<<< HEAD
     json_host_list = [SerializationHost.to_json(host) for host in host_list]
-    json_output = {"total": total,
-                   "count": len(host_list),
-                   "page": page,
-                   "per_page": per_page,
-                   "results": json_host_list,
-                   }
-=======
-    json_host_list = [host.to_json() for host in host_list]
     json_output = {
         "total": total,
         "count": len(host_list),
@@ -278,7 +162,6 @@
         "per_page": per_page,
         "results": json_host_list,
     }
->>>>>>> 257e0de2
     return _build_json_response(json_output, status=200)
 
 
@@ -383,12 +266,7 @@
         query = query.order_by(*order_by)
     query_results = query.paginate(page, per_page, True)
 
-<<<<<<< HEAD
-    response_list = [SerializationHost.to_system_profile_json(host)
-                     for host in query_results.items]
-=======
-    response_list = [host.to_system_profile_json() for host in query_results.items]
->>>>>>> 257e0de2
+    response_list = [SerializationHost.to_system_profile_json(host) for host in query_results.items]
 
     json_output = {
         "total": query_results.total,
