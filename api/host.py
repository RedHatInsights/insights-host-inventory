from enum import Enum

import connexion
import flask
from flask_api import status
from marshmallow import ValidationError

from api import api_operation
from api import build_collection_response
from api import flask_json_response
from api import metrics
from api.host_query import build_paginated_host_list_response
from api.host_query import staleness_timestamps
from api.host_query_db import find_hosts_by_staleness as find_hosts_by_staleness
from api.host_query_db import get_host_list as get_host_list_db
from api.host_query_db import params_to_order_by
from api.host_query_xjoin import get_host_list as get_host_list_xjoin
from app import db
from app import inventory_config
from app.auth import current_identity
from app.config import BulkQuerySource
from app.exceptions import InventoryException
from app.exceptions import ValidationException
from app.logging import get_logger
from app.logging import threadctx
from app.models import Host
from app.models import PatchHostSchema
from app.payload_tracker import get_payload_tracker
from app.payload_tracker import PayloadTrackerContext
from app.payload_tracker import PayloadTrackerProcessingContext
from app.serialization import deserialize_host
from app.serialization import serialize_host_system_profile
from app.utils import Tag
from lib.host_delete import delete_hosts
from lib.host_repository import add_host
from lib.host_repository import AddHostResults


FactOperations = Enum("FactOperations", ("merge", "replace"))
TAG_OPERATIONS = ("apply", "remove")
GET_HOST_LIST_FUNCTIONS = {BulkQuerySource.db: get_host_list_db, BulkQuerySource.xjoin: get_host_list_xjoin}
XJOIN_HEADER = "x-rh-cloud-bulk-query-source"  # will be xjoin or db
REFERAL_HEADER = "referer"
ALL_STALENESS_STATES = ("fresh", "stale", "stale_warning", "unknown")

logger = get_logger(__name__)


@api_operation
@metrics.api_request_time.time()
def add_host_list(host_list):
    response_host_list = []
    number_of_errors = 0

    payload_tracker = get_payload_tracker(account=current_identity.account_number, payload_id=threadctx.request_id)

    with PayloadTrackerContext(payload_tracker, received_status_message="add host operation"):

        for host in host_list:
            try:
                with PayloadTrackerProcessingContext(
                    payload_tracker, processing_status_message="adding/updating host"
                ) as payload_tracker_processing_ctx:
                    input_host = deserialize_host(host)
                    (output_host, add_result) = _add_host(input_host)
                    status_code = _convert_host_results_to_http_status(add_result)
                    response_host_list.append({"status": status_code, "host": output_host})
                    payload_tracker_processing_ctx.inventory_id = output_host["id"]
            except ValidationException as e:
                number_of_errors += 1
                logger.exception("Input validation error while adding host", extra={"host": host})
                response_host_list.append({**e.to_json(), "title": "Bad Request", "host": host})
            except InventoryException as e:
                number_of_errors += 1
                logger.exception("Error adding host", extra={"host": host})
                response_host_list.append({**e.to_json(), "host": host})
            except Exception:
                number_of_errors += 1
                logger.exception("Error adding host", extra={"host": host})
                response_host_list.append(
                    {
                        "status": 500,
                        "title": "Error",
                        "type": "unknown",
                        "detail": "Could not complete operation",
                        "host": host,
                    }
                )

        response = {"total": len(response_host_list), "errors": number_of_errors, "data": response_host_list}
        return flask_json_response(response, status=207)


def _convert_host_results_to_http_status(result):
    if result == AddHostResults.created:
        return 201
    else:
        return 200


def _add_host(input_host):
    if not current_identity.is_trusted_system and current_identity.account_number != input_host.account:
        raise InventoryException(
            title="Invalid request",
            detail="The account number associated with the user does not match the account number associated with the "
            "host",
        )

    return add_host(input_host, staleness_timestamps(), update_system_profile=False)


def get_bulk_query_source():
    if XJOIN_HEADER in connexion.request.headers:
        if connexion.request.headers[XJOIN_HEADER].lower() == "xjoin":
            return BulkQuerySource.xjoin
        elif connexion.request.headers[XJOIN_HEADER].lower() == "db":
            return BulkQuerySource.db
    if REFERAL_HEADER in connexion.request.headers:
        if "/beta" in connexion.request.headers[REFERAL_HEADER]:
            return inventory_config().bulk_query_source_beta
    return inventory_config().bulk_query_source


@api_operation
@metrics.api_request_time.time()
def get_host_list(
    display_name=None,
    fqdn=None,
    hostname_or_id=None,
    insights_id=None,
    tags=None,
    page=1,
    per_page=100,
    order_by=None,
    order_how=None,
    staleness=None,
<<<<<<< HEAD
    registered_with=False,
=======
    registered_with=None,
>>>>>>> e9a285b5
):
    total = 0
    host_list = ()

    bulk_query_source = get_bulk_query_source()

    get_host_list = GET_HOST_LIST_FUNCTIONS[bulk_query_source]

    try:
        host_list, total = get_host_list(
            display_name,
            fqdn,
            hostname_or_id,
            insights_id,
            tags,
            page,
            per_page,
            order_by,
            order_how,
            staleness,
            registered_with,
        )
    except ValueError as e:
        flask.abort(400, str(e))

    json_data = build_paginated_host_list_response(total, page, per_page, host_list)
    return flask_json_response(json_data)


@api_operation
@metrics.api_request_time.time()
def delete_by_id(host_id_list):
    payload_tracker = get_payload_tracker(account=current_identity.account_number, payload_id=threadctx.request_id)

    with PayloadTrackerContext(payload_tracker, received_status_message="delete operation"):
        query = _get_host_list_by_id_list(current_identity.account_number, host_id_list)

        if not query.count():
            flask.abort(status.HTTP_404_NOT_FOUND)

        for host_id, deleted in delete_hosts(query):
            if deleted:
                logger.info("Deleted host: %s", host_id)
                tracker_message = "deleted host"
            else:
                logger.info("Host %s already deleted. Delete event not emitted.", host_id)
                tracker_message = "not deleted host"

            with PayloadTrackerProcessingContext(
                payload_tracker, processing_status_message=tracker_message
            ) as payload_tracker_processing_ctx:
                payload_tracker_processing_ctx.inventory_id = host_id

    return flask.Response(None, status.HTTP_200_OK)


@api_operation
@metrics.api_request_time.time()
def get_host_by_id(host_id_list, page=1, per_page=100, order_by=None, order_how=None):
    query = _get_host_list_by_id_list(current_identity.account_number, host_id_list)

    try:
        order_by = params_to_order_by(order_by, order_how)
    except ValueError as e:
        flask.abort(400, str(e))
    else:
        query = query.order_by(*order_by)
    query_results = query.paginate(page, per_page, True)

    logger.debug("Found hosts: %s", query_results.items)

    json_data = build_paginated_host_list_response(query_results.total, page, per_page, query_results.items)
    return flask_json_response(json_data)


def _get_host_list_by_id_list(account_number, host_id_list):
    return find_hosts_by_staleness(
        ALL_STALENESS_STATES, Host.query.filter((Host.account == account_number) & Host.id.in_(host_id_list))
    )


@api_operation
@metrics.api_request_time.time()
def get_host_system_profile_by_id(host_id_list, page=1, per_page=100, order_by=None, order_how=None):
    query = _get_host_list_by_id_list(current_identity.account_number, host_id_list)

    try:
        order_by = params_to_order_by(order_by, order_how)
    except ValueError as e:
        flask.abort(400, str(e))
    else:
        query = query.order_by(*order_by)
    query_results = query.paginate(page, per_page, True)

    response_list = [serialize_host_system_profile(host) for host in query_results.items]
    json_output = build_collection_response(response_list, page, per_page, query_results.total)
    return flask_json_response(json_output)


@api_operation
@metrics.api_request_time.time()
def patch_by_id(host_id_list, host_data):
    try:
        validated_patch_host_data = PatchHostSchema(strict=True).load(host_data).data
    except ValidationError as e:
        logger.exception(f"Input validation error while patching host: {host_id_list} - {host_data}")
        return ({"status": 400, "title": "Bad Request", "detail": str(e.messages), "type": "unknown"}, 400)

    query = _get_host_list_by_id_list(current_identity.account_number, host_id_list)

    hosts_to_update = query.all()

    if not hosts_to_update:
        logger.debug("Failed to find hosts during patch operation - hosts: %s", host_id_list)
        return flask.abort(status.HTTP_404_NOT_FOUND)

    for host in hosts_to_update:
        host.patch(validated_patch_host_data)

    db.session.commit()

    return 200


@api_operation
@metrics.api_request_time.time()
def replace_facts(host_id_list, namespace, fact_dict):
    return update_facts_by_namespace(FactOperations.replace, host_id_list, namespace, fact_dict)


@api_operation
@metrics.api_request_time.time()
def merge_facts(host_id_list, namespace, fact_dict):
    if not fact_dict:
        error_msg = "ERROR: Invalid request.  Merging empty facts into existing facts is a no-op."
        logger.debug(error_msg)
        return error_msg, 400

    return update_facts_by_namespace(FactOperations.merge, host_id_list, namespace, fact_dict)


def update_facts_by_namespace(operation, host_id_list, namespace, fact_dict):
    hosts_to_update = find_hosts_by_staleness(
        ALL_STALENESS_STATES,
        Host.query.filter(
            (Host.account == current_identity.account_number)
            & Host.id.in_(host_id_list)
            & Host.facts.has_key(namespace)  # noqa: W601 JSONB query filter, not a dict
        ),
    ).all()

    logger.debug("hosts_to_update:%s", hosts_to_update)

    if len(hosts_to_update) != len(host_id_list):
        error_msg = (
            "ERROR: The number of hosts requested does not match the number of hosts found in the host database.  "
            "This could happen if the namespace does not exist or the account number associated with the call does "
            "not match the account number associated with one or more the hosts.  Rejecting the fact change request."
        )
        logger.debug(error_msg)
        return error_msg, 400

    for host in hosts_to_update:
        if operation is FactOperations.replace:
            host.replace_facts_in_namespace(namespace, fact_dict)
        else:
            host.merge_facts_in_namespace(namespace, fact_dict)

    db.session.commit()

    logger.debug("hosts_to_update:%s", hosts_to_update)

    return 200


@api_operation
@metrics.api_request_time.time()
def get_host_tag_count(host_id_list, page=1, per_page=100, order_by=None, order_how=None):
    query = _get_host_list_by_id_list(current_identity.account_number, host_id_list)

    try:
        order_by = params_to_order_by(order_by, order_how)
    except ValueError as e:
        flask.abort(400, str(e))
    else:
        query = query.order_by(*order_by)
    query = query.paginate(page, per_page, True)

    counts = _count_tags(query.items)

    return _build_paginated_host_tags_response(query.total, page, per_page, counts)


# returns counts in format [{id: count}, {id: count}]
def _count_tags(host_list):
    counts = {}

    for host in host_list:
        host_tag_count = 0
        if host.tags is not None:
            for namespace in host.tags:
                for tag in host.tags[namespace]:
                    if len(host.tags[namespace][tag]) == 0:
                        host_tag_count += 1  # for tags with no value
                    else:
                        host_tag_count += len(host.tags[namespace][tag])
        counts[str(host.id)] = host_tag_count

    return counts


@api_operation
@metrics.api_request_time.time()
def get_host_tags(host_id_list, page=1, per_page=100, order_by=None, order_how=None, search=None):
    query = _get_host_list_by_id_list(current_identity.account_number, host_id_list)

    try:
        order_by = params_to_order_by(order_by, order_how)
    except ValueError as e:
        flask.abort(400, str(e))
    else:
        query = query.order_by(*order_by)

    query = query.paginate(page, per_page, True)

    tags = _build_serialized_tags(query.items, search)

    return _build_paginated_host_tags_response(query.total, page, per_page, tags)


def _build_serialized_tags(host_list, search):
    response_tags = {}

    for host in host_list:
        if search is None:
            tags = Tag.create_tags_from_nested(host.tags)
        else:
            tags = Tag.filter_tags(Tag.create_tags_from_nested(host.tags), search)
        tag_dictionaries = []
        for tag in tags:
            tag_dictionaries.append(tag.data())

        response_tags[str(host.id)] = tag_dictionaries

    return response_tags


def _build_paginated_host_tags_response(total, page, per_page, tags_list):
    json_output = build_collection_response(tags_list, page, per_page, total)
    return flask_json_response(json_output)<|MERGE_RESOLUTION|>--- conflicted
+++ resolved
@@ -134,11 +134,7 @@
     order_by=None,
     order_how=None,
     staleness=None,
-<<<<<<< HEAD
-    registered_with=False,
-=======
     registered_with=None,
->>>>>>> e9a285b5
 ):
     total = 0
     host_list = ()
