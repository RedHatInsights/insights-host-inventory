--- conflicted
+++ resolved
@@ -21,9 +21,6 @@
 
 
 def get_host_list(
-<<<<<<< HEAD
-    display_name, fqdn, hostname_or_id, insights_id, tags, page, per_page, order_by, order_how, staleness, only
-=======
     display_name,
     fqdn,
     hostname_or_id,
@@ -35,7 +32,6 @@
     order_how,
     staleness,
     registered_with,
->>>>>>> e9a285b5
 ):
     if fqdn:
         query = _find_hosts_by_canonical_fact("fqdn", fqdn)
@@ -55,11 +51,7 @@
     if staleness:
         query = find_hosts_by_staleness(staleness, query)
 
-<<<<<<< HEAD
-    if only:
-=======
     if registered_with:
->>>>>>> e9a285b5
         query = find_hosts_with_insights_enabled(query)
 
     order_by = params_to_order_by(order_by, order_how)
