--- conflicted
+++ resolved
@@ -4,12 +4,8 @@
 from sqlalchemy import and_
 from sqlalchemy import or_
 
-<<<<<<< HEAD
 from app.auth import get_current_identity
-=======
-from app.auth import current_identity
 from app.instrumentation import log_get_host_list_succeeded
->>>>>>> afd6a60b
 from app.logging import get_logger
 from app.models import Host
 from app.utils import Tag
