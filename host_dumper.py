#!/usr/bin/env python
import argparse
import pprint

from app import create_app
from app.models import Host as ModelsHost
from app.serialization import Host as SerializationHost

application = create_app("cli")

parser = argparse.ArgumentParser(
    description="Util that dumps a host from the hosts table.  The db configuration is read from the environment.  "
    "This util is expected to be used within the image/pod."
)
group = parser.add_mutually_exclusive_group(required=True)
group.add_argument("--id", help="search for a host using id")
group.add_argument("--hostname", help="search for a host using display_name, fqdn")
group.add_argument("--insights_id", help="search for a host using insights_id")
group.add_argument("--account_number", help="dump all hosts associated with account")
parser.add_argument("--no-pp", help="enable pretty printing", action="store_true")
args = parser.parse_args()

with application.app_context():
    # query_results = Host.query.filter().all()
    # print(query_results)
    if args.id:
        host_id_list = [args.id]
        print("looking up host using id")
        query_results = ModelsHost.query.filter(ModelsHost.id.in_(host_id_list)).all()
    elif args.hostname:
        print("looking up host using display_name, fqdn")
<<<<<<< HEAD
        query_results = ModelsHost.query.filter(
            ModelsHost.display_name.comparator.contains(args.hostname)
            | ModelsHost.canonical_facts['fqdn'].astext.contains(args.hostname)
        ).all()
    elif args.insights_id:
        print("looking up host using insights_id")
        query_results = ModelsHost.query.filter(
            ModelsHost.canonical_facts.comparator.contains({'insights_id': args.insights_id})
=======
        query_results = Host.query.filter(
            Host.display_name.comparator.contains(args.hostname)
            | Host.canonical_facts["fqdn"].astext.contains(args.hostname)
        ).all()
    elif args.insights_id:
        print("looking up host using insights_id")
        query_results = Host.query.filter(
            Host.canonical_facts.comparator.contains({"insights_id": args.insights_id})
>>>>>>> 19a0144a
        ).all()
    elif args.account_number:
        query_results = ModelsHost.query.filter(ModelsHost.account == args.account_number).all()

    json_host_list = [SerializationHost.to_json(host) for host in query_results]

    if args.no_pp:
        print(json_host_list)
    else:
        pp = pprint.PrettyPrinter(indent=4)
        pp.pprint(json_host_list)<|MERGE_RESOLUTION|>--- conflicted
+++ resolved
@@ -29,25 +29,14 @@
         query_results = ModelsHost.query.filter(ModelsHost.id.in_(host_id_list)).all()
     elif args.hostname:
         print("looking up host using display_name, fqdn")
-<<<<<<< HEAD
         query_results = ModelsHost.query.filter(
             ModelsHost.display_name.comparator.contains(args.hostname)
-            | ModelsHost.canonical_facts['fqdn'].astext.contains(args.hostname)
+            | ModelsHost.canonical_facts["fqdn"].astext.contains(args.hostname)
         ).all()
     elif args.insights_id:
         print("looking up host using insights_id")
         query_results = ModelsHost.query.filter(
-            ModelsHost.canonical_facts.comparator.contains({'insights_id': args.insights_id})
-=======
-        query_results = Host.query.filter(
-            Host.display_name.comparator.contains(args.hostname)
-            | Host.canonical_facts["fqdn"].astext.contains(args.hostname)
-        ).all()
-    elif args.insights_id:
-        print("looking up host using insights_id")
-        query_results = Host.query.filter(
-            Host.canonical_facts.comparator.contains({"insights_id": args.insights_id})
->>>>>>> 19a0144a
+            ModelsHost.canonical_facts.comparator.contains({"insights_id": args.insights_id})
         ).all()
     elif args.account_number:
         query_results = ModelsHost.query.filter(ModelsHost.account == args.account_number).all()
