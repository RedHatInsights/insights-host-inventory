#!/usr/bin/env python
import argparse
import pprint

from app import create_app
from app.models import Host as ModelsHost
from app.serialization import Host as SerializationHost

application = create_app("cli")

parser = argparse.ArgumentParser(
    description="Util that dumps a host from the hosts table.  The db configuration is read from the environment.  "
    "This util is expected to be used within the image/pod."
)
group = parser.add_mutually_exclusive_group(required=True)
group.add_argument("--id", help="search for a host using id")
group.add_argument("--hostname", help="search for a host using display_name, fqdn")
group.add_argument("--insights_id", help="search for a host using insights_id")
group.add_argument("--account_number", help="dump all hosts associated with account")
parser.add_argument("--no-pp", help="enable pretty printing", action="store_true")
args = parser.parse_args()

with application.app_context():
    # query_results = Host.query.filter().all()
    # print(query_results)
    if args.id:
        host_id_list = [args.id]
        print("looking up host using id")
<<<<<<< HEAD
        query_results = ModelsHost.query.filter(
                ModelsHost.id.in_(host_id_list)
                    ).all()
    elif args.hostname:
        print("looking up host using display_name, fqdn")
        query_results = ModelsHost.query.filter(
            ModelsHost.display_name.comparator.contains(args.hostname)
            | ModelsHost.canonical_facts['fqdn'].astext.contains(args.hostname)
                    ).all()
    elif args.insights_id:
        print("looking up host using insights_id")
        query_results = ModelsHost.query.filter(
                ModelsHost.canonical_facts.comparator.contains({'insights_id':args.insights_id})
                    ).all()
    elif args.account_number:
        query_results = ModelsHost.query.filter(
            ModelsHost.account == args.account_number
                ).all()
=======
        query_results = Host.query.filter(Host.id.in_(host_id_list)).all()
    elif args.hostname:
        print("looking up host using display_name, fqdn")
        query_results = Host.query.filter(
            Host.display_name.comparator.contains(args.hostname)
            | Host.canonical_facts['fqdn'].astext.contains(args.hostname)
        ).all()
    elif args.insights_id:
        print("looking up host using insights_id")
        query_results = Host.query.filter(
            Host.canonical_facts.comparator.contains({'insights_id': args.insights_id})
        ).all()
    elif args.account_number:
        query_results = Host.query.filter(Host.account == args.account_number).all()
>>>>>>> 257e0de2

    json_host_list = [SerializationHost.to_json(host) for host in query_results]

    if args.no_pp:
        print(json_host_list)
    else:
        pp = pprint.PrettyPrinter(indent=4)
        pp.pprint(json_host_list)<|MERGE_RESOLUTION|>--- conflicted
+++ resolved
@@ -26,41 +26,20 @@
     if args.id:
         host_id_list = [args.id]
         print("looking up host using id")
-<<<<<<< HEAD
-        query_results = ModelsHost.query.filter(
-                ModelsHost.id.in_(host_id_list)
-                    ).all()
+        query_results = ModelsHost.query.filter(ModelsHost.id.in_(host_id_list)).all()
     elif args.hostname:
         print("looking up host using display_name, fqdn")
         query_results = ModelsHost.query.filter(
             ModelsHost.display_name.comparator.contains(args.hostname)
             | ModelsHost.canonical_facts['fqdn'].astext.contains(args.hostname)
-                    ).all()
+        ).all()
     elif args.insights_id:
         print("looking up host using insights_id")
         query_results = ModelsHost.query.filter(
-                ModelsHost.canonical_facts.comparator.contains({'insights_id':args.insights_id})
-                    ).all()
-    elif args.account_number:
-        query_results = ModelsHost.query.filter(
-            ModelsHost.account == args.account_number
-                ).all()
-=======
-        query_results = Host.query.filter(Host.id.in_(host_id_list)).all()
-    elif args.hostname:
-        print("looking up host using display_name, fqdn")
-        query_results = Host.query.filter(
-            Host.display_name.comparator.contains(args.hostname)
-            | Host.canonical_facts['fqdn'].astext.contains(args.hostname)
-        ).all()
-    elif args.insights_id:
-        print("looking up host using insights_id")
-        query_results = Host.query.filter(
-            Host.canonical_facts.comparator.contains({'insights_id': args.insights_id})
+            ModelsHost.canonical_facts.comparator.contains({'insights_id': args.insights_id})
         ).all()
     elif args.account_number:
-        query_results = Host.query.filter(Host.account == args.account_number).all()
->>>>>>> 257e0de2
+        query_results = ModelsHost.query.filter(ModelsHost.account == args.account_number).all()
 
     json_host_list = [SerializationHost.to_json(host) for host in query_results]
 
