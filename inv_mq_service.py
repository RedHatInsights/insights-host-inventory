from signal import Signals

from kafka import KafkaConsumer
from prometheus_client import start_http_server

from app import create_app
from app.environment import RuntimeEnvironment
from app.logging import get_logger
from app.queue.egress import KafkaEventProducer
from app.queue.ingress import event_loop
from app.queue.ingress import handle_message

logger = get_logger("mq_service")


class ShutdownHandler:
    def __init__(self):
        self._shutdown = False

    def signal_handler(self, signum, frame):
        signame = Signals(signum).name
        logger.info("Gracefully Shutting Down. Received: %s", signame)
        self._shutdown = True

    def shut_down(self):
        return self._shutdown


def main():
    application = create_app(RuntimeEnvironment.SERVICE)
    start_http_server(9126)

<<<<<<< HEAD
    config = Config(RuntimeEnvironment.server, config_name)
=======
    config = application.config["INVENTORY_CONFIG"]
>>>>>>> b1aafadd

    consumer = KafkaConsumer(
        config.host_ingress_topic,
        group_id=config.host_ingress_consumer_group,
        bootstrap_servers=config.bootstrap_servers,
        api_version=(0, 10, 1),
        value_deserializer=lambda m: m.decode(),
        **config.kafka_consumer,
    )

    event_producer = KafkaEventProducer(config)

    try:
        event_loop(consumer, application, event_producer, handle_message, ShutdownHandler())
    finally:
        logger.info("Closing consumer")
        consumer.close(autocommit=True)
        logger.info("Closing producer")
        event_producer.close()


if __name__ == "__main__":
    main()<|MERGE_RESOLUTION|>--- conflicted
+++ resolved
@@ -30,11 +30,7 @@
     application = create_app(RuntimeEnvironment.SERVICE)
     start_http_server(9126)
 
-<<<<<<< HEAD
-    config = Config(RuntimeEnvironment.server, config_name)
-=======
     config = application.config["INVENTORY_CONFIG"]
->>>>>>> b1aafadd
 
     consumer = KafkaConsumer(
         config.host_ingress_topic,
