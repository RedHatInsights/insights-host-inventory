--- conflicted
+++ resolved
@@ -10,48 +10,6 @@
 
 logger = get_logger("mq_service")
 
-<<<<<<< HEAD
-
-def add_host(host_data):
-    try:
-        logger.info("Attempting to add host...")
-        host.add_host(host_data, update_system_profile=True)
-        metrics.add_host_success.inc()
-        logger.info("Host added") # This definitely needs to be more specific (added vs updated?)
-    except InventoryException as e:
-        logger.exception("Error adding host ", extra={"host": host_data})
-        metrics.add_host_failure.inc()
-    except Exception as e:
-        logger.exception("Error while adding host", extra={"host": host_data})
-        metrics.add_host_failure.inc()
-
-
-def handle_message(message):
-    validated_operation_msg = parse_operation_message(message)
-    initialize_thread_local_storage(validated_operation_msg)
-    # FIXME: verify operation type
-    add_host(validated_operation_msg["data"])
-
-
-def event_loop(consumer, flask_app, handler=handle_message):
-    with flask_app.app_context():
-        logger.debug("Waiting for message")
-        for msg in consumer:
-            logger.debug("Message received")
-            try:
-                handler(msg)
-                metrics.ingress_message_handler_success.inc()
-            except Exception:
-                metrics.ingress_message_handler_failure.inc()
-                logger.exception("Unable to process message")
-
-
-def initialize_thread_local_storage(operation_message):
-    threadctx.request_id = operation_message.get("request_id", "-1")
-
-
-=======
->>>>>>> 1d3888d0
 def main():
     config_name = os.getenv('APP_SETTINGS', "development")
     application = create_app(config_name, start_tasks=False)
