FROM registry.access.redhat.com/ubi8/ubi-minimal:latest

ARG TEST_IMAGE=false

USER root

# install postgresql from centos if not building on RHSM system
RUN FULL_RHEL=$(microdnf repolist --enabled | grep rhel-8) ; \
    if [ -z "$FULL_RHEL" ] ; then \
        rpm -Uvh http://mirror.centos.org/centos/8-stream/BaseOS/x86_64/os/Packages/centos-stream-repos-8-4.el8.noarch.rpm \
                 http://mirror.centos.org/centos/8-stream/BaseOS/x86_64/os/Packages/centos-gpg-keys-8-4.el8.noarch.rpm && \
        sed -i 's/^\(enabled.*\)/\1\npriority=200/;' /etc/yum.repos.d/CentOS*.repo ; \
    fi

ENV APP_ROOT=/opt/app-root/src
WORKDIR $APP_ROOT

RUN microdnf module enable postgresql:13 python39:3.9 && \
    microdnf upgrade -y && \
    microdnf install --setopt=tsflags=nodocs -y postgresql python39 rsync tar procps-ng make snappy gcc postgresql-devel \
    redhat-rpm-config openssl-devel postgresql-static.x86_64 readline-devel lz4-devel && \
    rpm -qa | sort > packages-before-devel-install.txt && \
    microdnf install --setopt=tsflags=nodocs -y libpq-devel python39-devel && \
    rpm -qa | sort > packages-after-devel-install.txt

COPY . .

ENV PIP_NO_CACHE_DIR=1
ENV PIPENV_CLEAR=1
ENV PIPENV_VENV_IN_PROJECT=1

RUN python3 -m pip install --upgrade pip setuptools wheel && \
    python3 -m pip install pipenv && \
<<<<<<< HEAD
    pipenv install --system --dev && \
    pgxn install pg_repack
=======
    python3 -m pip install dumb-init && \
    pipenv install --system --dev
>>>>>>> af212863

# allows pre-commit and unit tests to run successfully within the container if image is built in "test" environment
RUN if [ "$TEST_IMAGE" = "true" ]; then \
        microdnf install --setopt=tsflags=nodocs -y git && \
        chgrp -R 0 $APP_ROOT && \
        chmod -R g=u $APP_ROOT ; \
    fi

# remove devel packages that were only necessary for psycopg2 to compile
RUN microdnf remove -y $( comm -13 packages-before-devel-install.txt packages-after-devel-install.txt ) && \
    rm packages-before-devel-install.txt packages-after-devel-install.txt && \
    microdnf clean all

USER 1001

ENTRYPOINT [ "dumb-init", "./run_command.sh" ]<|MERGE_RESOLUTION|>--- conflicted
+++ resolved
@@ -31,13 +31,9 @@
 
 RUN python3 -m pip install --upgrade pip setuptools wheel && \
     python3 -m pip install pipenv && \
-<<<<<<< HEAD
+    python3 -m pip install dumb-init && \
     pipenv install --system --dev && \
     pgxn install pg_repack
-=======
-    python3 -m pip install dumb-init && \
-    pipenv install --system --dev
->>>>>>> af212863
 
 # allows pre-commit and unit tests to run successfully within the container if image is built in "test" environment
 RUN if [ "$TEST_IMAGE" = "true" ]; then \
