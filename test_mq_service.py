--- conflicted
+++ resolved
@@ -29,22 +29,6 @@
 from test_utils import valid_system_profile
 
 
-<<<<<<< HEAD
-class MockEventProducer:
-    def __init__(self):
-        self.event = None
-        self.key = None
-        self.headers = None
-
-    def write_event(self, event, key, headers, topic):
-        self.event = event
-        self.key = key
-        self.headers = headers
-        self.topic = topic
-
-
-=======
->>>>>>> ce4cbe5b
 class MQServiceBaseTestCase(TestCase):
     def setUp(self):
         """
