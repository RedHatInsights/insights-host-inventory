--- conflicted
+++ resolved
@@ -470,13 +470,8 @@
                     with self.assertRaises(ValidationException):
                         handle_message(json.dumps(message), mock_event_producer)
 
-<<<<<<< HEAD
     @patch("app.queue.events.datetime", **{"utcnow.return_value": datetime.utcnow()})
     def test_add_host_with_invalid_stale_timestmap(self, datetime_mock):
-=======
-    @patch("app.queue.egress.datetime", **{"utcnow.return_value": datetime.utcnow()})
-    def test_add_host_with_invalid_stale_timestamp(self, datetime_mock):
->>>>>>> b1aafadd
         mock_event_producer = MockEventProducer()
 
         for stale_timestamp in ("invalid", datetime.now().isoformat()):
