from __future__ import annotations

from flask_unleash import Unleash
from UnleashClient.strategies import Strategy

from app.logging import get_logger

UNLEASH = Unleash()
logger = get_logger(__name__)

FLAG_INVENTORY_KESSEL_WORKSPACE_MIGRATION = "hbi.api.kessel-workspace-migration"
FLAG_INVENTORY_API_READ_ONLY = "hbi.api.read-only"
FLAG_INVENTORY_KESSEL_PHASE_1 = "hbi.api.kessel-phase-1"
FLAG_INVENTORY_FILTER_STALENESS_USING_COLUMNS = "hbi.filter_staleness_using_columns"
FLAG_INVENTORY_USE_NEW_SYSTEM_PROFILE_TABLES = "hbi.use_new_system_profile_tables"


FLAG_FALLBACK_VALUES = {
    FLAG_INVENTORY_KESSEL_WORKSPACE_MIGRATION: False,
    FLAG_INVENTORY_API_READ_ONLY: False,
    FLAG_INVENTORY_KESSEL_PHASE_1: False,
    # Use when all hosts are populated with stale_warning/deletion_timestamps
<<<<<<< HEAD
    FLAG_INVENTORY_FILTER_STALENESS_USING_COLUMNS: True,
=======
    FLAG_INVENTORY_FILTER_STALENESS_USING_COLUMNS: False,
    FLAG_INVENTORY_USE_NEW_SYSTEM_PROFILE_TABLES: False,
>>>>>>> 6465a58c
}


class SchemaStrategy(Strategy):
    def load_provisioning(self) -> list:
        return self.parameters["schema-name"].split(",")

    def apply(self, context) -> bool:
        default_value = False
        if "schema" in context and context["schema"] is not None:
            default_value = context["schema"] in self.parsed_provisioning
        return default_value


def init_unleash_app(app):
    UNLEASH.init_app(app)


# Raise an error if the toggle is not found on the configured Unleash server.
# Without this fallback function, is_enabled just returns False without error.
def custom_fallback(feature_name: str, context: dict) -> bool:  # noqa: ARG001, required by UnleashClient
    raise ConnectionError(f"Could not contact Unleash server, or feature toggle {feature_name} not found.")


# Gets a feature flag's value from Unleash, if available.
# Accepts a string with the name of the feature flag.
# Returns a tuple containing the flag's value and whether or not the fallback value was used.
def get_flag_value_and_fallback(flag_name: str, context: dict | None = None) -> tuple[bool, bool]:
    if context is None:
        context = {}

    # Get flag name and default to fallback value
    flag_value = FLAG_FALLBACK_VALUES[flag_name]
    using_fallback = True

    # Attempt to get the feature flag via Unleash
    try:
        if UNLEASH.client:
            flag_value = UNLEASH.client.is_enabled(flag_name, context=context, fallback_function=custom_fallback)
            using_fallback = False
    except ConnectionError:
        # Either Unleash wasn't initialized, or there was a connection error.
        # Default to the fallback value.
        logger.warning(
            f"Either could not connect to Unleash server, or feature toggle {flag_name} not found."
            f"Falling back to default value of {flag_value}"
        )

    return flag_value, using_fallback


# Gets a feature flag's value from Unleash, if available.
# Accepts a string with the name of the feature flag.
# Returns the value of the feature flag, whether it's the fallback or real value.
def get_flag_value(flag_name: str, context: dict | None = None) -> bool:
    if context is None:
        context = {}

    return get_flag_value_and_fallback(flag_name, context)[0]<|MERGE_RESOLUTION|>--- conflicted
+++ resolved
@@ -20,12 +20,8 @@
     FLAG_INVENTORY_API_READ_ONLY: False,
     FLAG_INVENTORY_KESSEL_PHASE_1: False,
     # Use when all hosts are populated with stale_warning/deletion_timestamps
-<<<<<<< HEAD
     FLAG_INVENTORY_FILTER_STALENESS_USING_COLUMNS: True,
-=======
-    FLAG_INVENTORY_FILTER_STALENESS_USING_COLUMNS: False,
     FLAG_INVENTORY_USE_NEW_SYSTEM_PROFILE_TABLES: False,
->>>>>>> 6465a58c
 }
 
 
