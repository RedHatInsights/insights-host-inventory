from enum import Enum

from sqlalchemy import and_
from sqlalchemy import or_

from app import inventory_config
from app.auth.identity import AuthType
<<<<<<< HEAD
=======
from app.auth.identity import CertType
>>>>>>> 9bfe40e4
from app.auth.identity import IdentityType
from app.culling import staleness_to_conditions
from app.logging import get_logger
from app.models import db
from app.models import Host
from app.serialization import DEFAULT_FIELDS
from app.serialization import serialize_host
from lib import metrics
from lib.db import session_guard


__all__ = (
    "add_host",
    "canonical_fact_host_query",
    "canonical_facts_host_query",
    "create_new_host",
    "find_existing_host",
    "find_host_by_canonical_facts",
    "find_hosts_by_staleness",
    "find_non_culled_hosts",
    "stale_timestamp_filter",
    "update_existing_host",
    "update_query_for_owner_id",
)

AddHostResult = Enum("AddHostResult", ("created", "updated"))

# These are the "elevated" canonical facts that are
# given priority in the host deduplication process.
# NOTE: The order of this tuple is important.  The order defines
# the priority.
ELEVATED_CANONICAL_FACT_FIELDS = ("insights_id", "subscription_manager_id")

ALL_STALENESS_STATES = ("fresh", "stale", "stale_warning", "unknown")
NULL = None

logger = get_logger(__name__)


def add_host(input_host, identity, staleness_offset, update_system_profile=True, fields=DEFAULT_FIELDS):
    """
    Add or update a host

    Required parameters:
     - at least one of the canonical facts fields is required
     - account number
    """

    with session_guard(db.session):
        existing_host = find_existing_host(identity, input_host.canonical_facts)

        if existing_host:
            return update_existing_host(existing_host, input_host, staleness_offset, update_system_profile, fields)
        else:
            return create_new_host(input_host, staleness_offset, fields)


@metrics.host_dedup_processing_time.time()
def find_existing_host(identity, canonical_facts):
    logger.debug("find_existing_host(%s, %s)", identity, canonical_facts)
    existing_host = _find_host_by_elevated_ids(identity, canonical_facts)

    if not existing_host:
        existing_host = find_host_by_canonical_facts(identity, canonical_facts)

    return existing_host


@metrics.find_host_using_elevated_ids.time()
def _find_host_by_elevated_ids(identity, canonical_facts):
    for elevated_cf_name in ELEVATED_CANONICAL_FACT_FIELDS:
        cf_value = canonical_facts.get(elevated_cf_name)
        if cf_value:
            existing_host = find_host_by_canonical_fact(identity, elevated_cf_name, cf_value)
            if existing_host:
                return existing_host

    return None


def canonical_fact_host_query(identity, canonical_fact, value):
    query = Host.query.filter(
        (Host.account == identity.account_number) & (Host.canonical_facts[canonical_fact].astext == value)
    )
    query = update_query_for_owner_id(identity, query)
    return find_non_culled_hosts(query)


def canonical_facts_host_query(identity, canonical_facts):
    query = Host.query.filter(
        (Host.account == identity.account_number)
        & (
            Host.canonical_facts.comparator.contains(canonical_facts)
            | Host.canonical_facts.comparator.contained_by(canonical_facts)
        )
    )
    query = update_query_for_owner_id(identity, query)
    return find_non_culled_hosts(query)


def find_host_by_canonical_fact(identity, canonical_fact, value):
    """
    Returns first match for a host containing given canonical facts
    """
    logger.debug("find_host_by_canonical_fact(%s, %s, %s)", identity, canonical_fact, value)

    host = canonical_fact_host_query(identity, canonical_fact, value).first()

    if host:
        logger.debug("Found existing host using canonical_fact match: %s", host)

    return host


def find_host_by_canonical_facts(identity, canonical_facts):
    """
    Returns first match for a host containing given canonical facts
    """
    logger.debug("find_host_by_canonical_facts(%s)", canonical_facts)

    host = canonical_facts_host_query(identity, canonical_facts).first()

    if host:
        logger.debug("Found existing host using canonical_fact match: %s", host)

    return host


def find_hosts_by_staleness(staleness, query):
    logger.debug("find_hosts_by_staleness(%s)", staleness)
    config = inventory_config()
    staleness_conditions = tuple(staleness_to_conditions(config, staleness, stale_timestamp_filter))
    if "unknown" in staleness:
        staleness_conditions += (Host.stale_timestamp == NULL,)

    return query.filter(or_(*staleness_conditions))


def find_non_culled_hosts(query):
    return find_hosts_by_staleness(ALL_STALENESS_STATES, query)


@metrics.new_host_commit_processing_time.time()
def create_new_host(input_host, staleness_offset, fields):
    logger.debug("Creating a new host")

    input_host.save()
    db.session.commit()

    metrics.create_host_count.inc()
    logger.debug("Created host:%s", input_host)

    output_host = serialize_host(input_host, staleness_offset, fields)
    insights_id = input_host.canonical_facts.get("insights_id")
    return output_host, input_host.id, insights_id, AddHostResult.created


@metrics.update_host_commit_processing_time.time()
def update_existing_host(existing_host, input_host, staleness_offset, update_system_profile, fields):
    logger.debug("Updating an existing host")
    logger.debug(f"existing host = {existing_host}")

    existing_host.update(input_host, update_system_profile)
    db.session.commit()

    metrics.update_host_count.inc()
    logger.debug("Updated host:%s", existing_host)

    output_host = serialize_host(existing_host, staleness_offset, fields)
    insights_id = existing_host.canonical_facts.get("insights_id")
    return output_host, existing_host.id, insights_id, AddHostResult.updated


def stale_timestamp_filter(gt=None, lte=None):
    filter_ = ()
    if gt:
        filter_ += (Host.stale_timestamp > gt,)
    if lte:
        filter_ += (Host.stale_timestamp <= lte,)
    return and_(*filter_)


def update_query_for_owner_id(identity, query):
    # kafka based requests have dummy identity for working around the identity requirement for CRUD operations
    # TODO: 'identity.auth_type is not 'classic-proxy' is a temporary fix. Remove when workaround is no longer needed
    logger.debug("identity auth type: %s", identity.auth_type)
<<<<<<< HEAD
    if identity and identity.identity_type == IdentityType.SYSTEM and identity.auth_type != AuthType.CLASSIC:
=======
    if (
        identity
        and identity.identity_type == IdentityType.SYSTEM
        and identity.auth_type != AuthType.CLASSIC
        and identity.system["cert_type"] == CertType.SYSTEM
    ):
>>>>>>> 9bfe40e4
        return query.filter(and_(Host.system_profile_facts["owner_id"].as_string() == identity.system["cn"]))
    else:
        return query<|MERGE_RESOLUTION|>--- conflicted
+++ resolved
@@ -5,10 +5,7 @@
 
 from app import inventory_config
 from app.auth.identity import AuthType
-<<<<<<< HEAD
-=======
 from app.auth.identity import CertType
->>>>>>> 9bfe40e4
 from app.auth.identity import IdentityType
 from app.culling import staleness_to_conditions
 from app.logging import get_logger
@@ -195,16 +192,7 @@
     # kafka based requests have dummy identity for working around the identity requirement for CRUD operations
     # TODO: 'identity.auth_type is not 'classic-proxy' is a temporary fix. Remove when workaround is no longer needed
     logger.debug("identity auth type: %s", identity.auth_type)
-<<<<<<< HEAD
     if identity and identity.identity_type == IdentityType.SYSTEM and identity.auth_type != AuthType.CLASSIC:
-=======
-    if (
-        identity
-        and identity.identity_type == IdentityType.SYSTEM
-        and identity.auth_type != AuthType.CLASSIC
-        and identity.system["cert_type"] == CertType.SYSTEM
-    ):
->>>>>>> 9bfe40e4
         return query.filter(and_(Host.system_profile_facts["owner_id"].as_string() == identity.system["cn"]))
     else:
         return query