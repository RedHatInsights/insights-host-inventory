--- conflicted
+++ resolved
@@ -22,13 +22,8 @@
 
 class Kessel:
     def __init__(self, config: Config):
-<<<<<<< HEAD
-        # Configure gRPC channel with timeout
-        self.channel = grpc.insecure_channel(config.kessel_target_url)
-=======
         # Configure gRPC channel with proper timeout and retry settings
         self.channel = grpc.insecure_channel(config.kessel_inventory_api_endpoint)
->>>>>>> c56286d6
         self.inventory_svc = inventory_service_pb2_grpc.KesselInventoryServiceStub(self.channel)
         self.timeout = getattr(config, "kessel_timeout", 10.0)  # Default 10 second timeout
 
