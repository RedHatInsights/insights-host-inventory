--- conflicted
+++ resolved
@@ -35,12 +35,6 @@
 from app.serialization import serialize_host
 from app.staleness_serialization import AttrDict
 from lib.db import session_guard
-<<<<<<< HEAD
-from lib.feature_flags import FLAG_INVENTORY_KESSEL_WORKSPACE_MIGRATION
-from lib.feature_flags import get_flag_value
-from lib.host_repository import find_existing_host_by_id
-=======
->>>>>>> c56286d6
 from lib.host_repository import get_host_list_by_id_list_from_db
 from lib.host_repository import get_non_culled_hosts_count_in_group
 from lib.host_repository import host_query
@@ -250,18 +244,6 @@
     event_producer: EventProducer,
 ):
     staleness = get_staleness_obj(identity.org_id)
-<<<<<<< HEAD
-
-    with session_guard(db.session):
-        _add_hosts_to_group(group_id, host_id_list, identity)
-
-    # Produce update messages once the DB session has been closed
-    serialized_groups, host_id_list = _update_hosts_for_group_changes(
-        host_id_list, group_id_list=[group_id], identity=identity
-    )
-    refreshed_host_id_list = _process_host_changes(host_id_list, identity)
-    _produce_event_clear_cache(refreshed_host_id_list, serialized_groups, staleness, identity, event_producer)
-=======
     with session_guard(db.session):
         _add_hosts_to_group(group_id, host_id_list, identity.org_id)
         serialized_groups, host_id_list = _update_hosts_for_group_changes(
@@ -270,7 +252,6 @@
 
     # Session is committed and closed here
     _process_host_changes(host_id_list, serialized_groups, staleness, identity, event_producer)
->>>>>>> c56286d6
 
 
 def add_group(
@@ -344,14 +325,8 @@
     ]
     _remove_hosts_from_group(group.id, host_ids, identity.org_id)
     # If Kessel flag is on, assign hosts to "ungrouped" group
-<<<<<<< HEAD
-    if get_flag_value(FLAG_INVENTORY_KESSEL_WORKSPACE_MIGRATION):
-        ungrouped_id = get_or_create_ungrouped_hosts_group_for_identity(identity).id
-        _add_hosts_to_group(ungrouped_id, [str(host_id) for host_id in host_ids], identity)
-=======
     ungrouped_id = get_or_create_ungrouped_hosts_group_for_identity(identity).id
     _add_hosts_to_group(ungrouped_id, [str(host_id) for host_id in host_ids], identity.org_id)
->>>>>>> c56286d6
 
 
 def _delete_host_group_assoc(session, assoc):
@@ -422,18 +397,10 @@
 
     with session_guard(db.session):
         removed_host_ids = _remove_hosts_from_group(group_id, host_id_list, identity.org_id)
-<<<<<<< HEAD
-        if get_flag_value(FLAG_INVENTORY_KESSEL_WORKSPACE_MIGRATION):
-            # Add hosts to the "ungrouped" group
-            ungrouped_group_id = str(get_or_create_ungrouped_hosts_group_for_identity(identity).id)
-            _add_hosts_to_group(ungrouped_group_id, [str(host_id) for host_id in removed_host_ids], identity)
-            group_id_list = [ungrouped_group_id]
-=======
         # Add hosts to the "ungrouped" group
         ungrouped_group_id = str(get_or_create_ungrouped_hosts_group_for_identity(identity).id)
         _add_hosts_to_group(ungrouped_group_id, [str(host_id) for host_id in removed_host_ids], identity.org_id)
         group_id_list = [ungrouped_group_id]
->>>>>>> c56286d6
 
         serialized_groups, host_id_list = _update_hosts_for_group_changes(removed_host_ids, group_id_list, identity)
 
@@ -505,20 +472,11 @@
         # Update host list, if provided
         if new_host_ids is not None:
             _remove_hosts_from_group(group_id, list(existing_host_ids - new_host_ids), identity.org_id)
-<<<<<<< HEAD
-            _add_hosts_to_group(group_id, list(new_host_ids - existing_host_ids), identity)
-            if get_flag_value(FLAG_INVENTORY_KESSEL_WORKSPACE_MIGRATION):
-                # Add hosts to the "ungrouped" group
-                ungrouped_group = get_or_create_ungrouped_hosts_group_for_identity(identity)
-                removed_group_id_list = [str(ungrouped_group.id)]
-                _add_hosts_to_group(str(ungrouped_group.id), list(existing_host_ids - new_host_ids), identity)
-=======
             _add_hosts_to_group(group_id, list(new_host_ids - existing_host_ids), identity.org_id)
             # Add hosts to the "ungrouped" group
             ungrouped_group = get_or_create_ungrouped_hosts_group_for_identity(identity)
             removed_group_id_list = [str(ungrouped_group.id)]
             _add_hosts_to_group(str(ungrouped_group.id), list(existing_host_ids - new_host_ids), identity.org_id)
->>>>>>> c56286d6
 
         # Process host changes within the same session to ensure write_event_to_outbox works
         if group_patched and host_id_data is None:
