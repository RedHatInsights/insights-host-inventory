import time
from http import HTTPStatus
from uuid import UUID

from psycopg2.extensions import ISOLATION_LEVEL_AUTOCOMMIT
from sqlalchemy import select
from sqlalchemy.orm import Session

from api.cache import delete_cached_system_keys
from api.host_query import staleness_timestamps
from api.staleness_query import get_staleness_obj
from app.auth import get_current_identity
from app.auth.identity import Identity
from app.auth.identity import to_auth_header
from app.common import inventory_config
from app.exceptions import InventoryException
from app.exceptions import OutboxSaveException
from app.instrumentation import get_control_rule
from app.instrumentation import log_get_group_list_failed
from app.instrumentation import log_group_delete_failed
from app.instrumentation import log_group_delete_succeeded
from app.instrumentation import log_host_group_add_failed
from app.instrumentation import log_host_group_add_succeeded
from app.instrumentation import log_host_group_delete_failed
from app.instrumentation import log_host_group_delete_succeeded
from app.logging import get_logger
from app.models import Group
from app.models import Host
from app.models import HostGroupAssoc
from app.models import db
from app.models import deleted_by_this_query
from app.queue.event_producer import EventProducer
from app.queue.events import EventType
from app.queue.events import build_event
from app.queue.events import message_headers
from app.serialization import serialize_group_with_host_count
from app.serialization import serialize_host
from app.staleness_serialization import AttrDict
from lib.db import session_guard
from lib.feature_flags import FLAG_INVENTORY_KESSEL_WORKSPACE_MIGRATION
from lib.feature_flags import get_flag_value
from lib.host_repository import find_existing_host_by_id
from lib.host_repository import get_host_list_by_id_list_from_db
from lib.host_repository import get_non_culled_hosts_count_in_group
from lib.host_repository import host_query
from lib.metrics import delete_group_count
from lib.metrics import delete_group_processing_time
from lib.metrics import delete_host_group_count
from lib.metrics import delete_host_group_processing_time
from lib.middleware import rbac_create_ungrouped_hosts_workspace
from lib.outbox_repository import write_event_to_outbox

logger = get_logger(__name__)


def _update_hosts_for_group_changes(host_id_list: list[str], group_id_list: list[str], identity: Identity):
    if group_id_list is None:
        group_id_list = []

    serialized_groups = [
        serialize_group(get_group_by_id_from_db(group_id, identity.org_id)) for group_id in group_id_list
    ]

    # Update groups data on each host record
    db.session.query(Host).filter(Host.id.in_(host_id_list), Host.org_id == identity.org_id).update(
        {"groups": serialized_groups}, synchronize_session="fetch"
    )
    db.session.flush()

    return serialized_groups, host_id_list


def _produce_host_update_events(event_producer, serialized_groups, host_list, identity, staleness=None):
    metadata = {"b64_identity": to_auth_header(identity)}  # Note: This should be moved to an API file

    # Send messages
    for host in host_list:
        host.groups = serialized_groups
        serialized_host = serialize_host(host, staleness_timestamps(), staleness=staleness)
        headers = message_headers(
            EventType.updated,
            host.canonical_facts.get("insights_id"),
            host.reporter,
            host.system_profile_facts.get("host_type"),
            host.system_profile_facts.get("operating_system", {}).get("name"),
            str(host.system_profile_facts.get("bootc_status", {}).get("booted") is not None),
        )
        event = build_event(EventType.updated, serialized_host, platform_metadata=metadata)
        event_producer.write_event(event, serialized_host["id"], headers, wait=True)


def _invalidate_system_cache(host_list: list[Host], identity: Identity):
    for host in host_list:
        insights_id = host.canonical_facts.get("insights_id")
        owner_id = host.system_profile_facts.get("owner_id")
        if insights_id and owner_id:
            delete_cached_system_keys(insights_id=insights_id, org_id=identity.org_id, owner_id=owner_id)


def validate_add_host_list_to_group_for_group_create(host_id_list: list[str], group_name: str, org_id: str):
    # Check if the hosts exist in Inventory and have correct org_id
    query = host_query(org_id).filter(Host.id.in_(host_id_list)).all()
    found_ids_set = {str(host.id) for host in query}
    if found_ids_set != set(host_id_list):
        nonexistent_hosts = set(host_id_list) - found_ids_set
        log_host_group_add_failed(logger, host_id_list, group_name)
        raise InventoryException(
            title="Invalid request", detail=f"Could not find existing host(s) with ID {nonexistent_hosts}."
        )

    # Check if the hosts are already associated with another (ungrouped) group
    if assoc_query := (
        HostGroupAssoc.query.join(Group)
        .filter(HostGroupAssoc.host_id.in_(host_id_list), Group.ungrouped.is_(False))
        .all()
    ):
        taken_hosts = [str(assoc.host_id) for assoc in assoc_query]
        log_host_group_add_failed(logger, host_id_list, group_name)
        raise InventoryException(
            title="Invalid request",
            detail=f"The following subset of hosts are already associated with another group: {taken_hosts}.",
        )


def validate_add_host_list_to_group(host_id_list: list[str], group_id: str, org_id: str):
    # Check if the hosts exist in Inventory and have correct org_id
    host_query = db.session.query(Host).filter((Host.org_id == org_id) & Host.id.in_(host_id_list)).all()
    found_ids_set = {str(host.id) for host in host_query}
    if found_ids_set != set(host_id_list):
        nonexistent_hosts = set(host_id_list) - found_ids_set
        log_host_group_add_failed(logger, host_id_list, group_id)
        raise InventoryException(
            title="Invalid request", detail=f"Could not find existing host(s) with ID {nonexistent_hosts}."
        )

    # Check if the hosts are already associated with another (ungrouped) group
    if assoc_query := (
        db.session.query(HostGroupAssoc)
        .join(Group)
        .filter(
            HostGroupAssoc.host_id.in_(host_id_list), HostGroupAssoc.group_id != group_id, Group.ungrouped.is_(False)
        )
        .all()
    ):
        taken_hosts = [str(assoc.host_id) for assoc in assoc_query]
        log_host_group_add_failed(logger, host_id_list, group_id)
        raise InventoryException(
            title="Invalid request",
            detail=f"The following subset of hosts are already associated with another group: {taken_hosts}.",
        )


def _add_hosts_to_group(group_id: str, host_id_list: list[str], identity: Identity):
    # First, validate that all host IDs exist using find_existing_host_by_id
    invalid_host_ids = []
    for host_id in host_id_list:
        existing_host = find_existing_host_by_id(identity, host_id)
        if not existing_host:
            invalid_host_ids.append(host_id)
    if len(invalid_host_ids) > 0:
        raise InventoryException(
            status=HTTPStatus.BAD_REQUEST,
            title="Hosts not found",
            detail=f"IDs of hosts not found: {invalid_host_ids}",
        )

    # Then, validate that the hosts can even be added to the group
    validate_add_host_list_to_group(host_id_list, group_id, identity.org_id)

    # Filter out hosts that are already in the group
    assoc_query = HostGroupAssoc.query.filter(
        HostGroupAssoc.host_id.in_(host_id_list), HostGroupAssoc.group_id == group_id
    ).all()
    ids_already_in_this_group = [str(assoc.host_id) for assoc in assoc_query]

    # Delete any prior host-group associations, which should now just be to "ungrouped" group
    HostGroupAssoc.query.filter(HostGroupAssoc.host_id.in_(host_id_list), HostGroupAssoc.group_id != group_id).delete(
        synchronize_session="fetch"
    )

    host_group_assoc = [
        HostGroupAssoc(host_id=host_id, group_id=group_id, org_id=identity.org_id)
        for host_id in host_id_list
        if host_id not in ids_already_in_this_group
    ]
    db.session.add_all(host_group_assoc)

    _update_group_update_time(group_id, identity.org_id)

    log_host_group_add_succeeded(logger, host_id_list, group_id)


def wait_for_workspace_event(workspace_id: str, event_type: EventType, timeout: int = 5):
    conn = db.session.connection().connection
    conn.set_isolation_level(ISOLATION_LEVEL_AUTOCOMMIT)
    cursor = conn.cursor()
    cursor.execute(f"LISTEN workspace_{event_type.name};")
    timeout_start = time.time()
    try:
        while time.time() < timeout_start + timeout:
            conn.poll()
            for notify in conn.notifies:
                if str(notify.payload) == workspace_id:
                    return

            conn.notifies.clear()
            time.sleep(0.1)
    finally:
        cursor.execute(f"UNLISTEN workspace_{event_type.name};")
        cursor.close()

    raise TimeoutError("No workspace creation message consumed in time.")


def _produce_event_clear_cache(
    host_id_list: list[str],
    serialized_groups: list[str],
    staleness: AttrDict,
    identity: Identity,
    event_producer: EventProducer,
):
    # Refresh hosts to ensure they're bound to the current session
    refreshed_host_list = get_host_list_by_id_list_from_db(host_id_list, identity)

    _produce_host_update_events(event_producer, serialized_groups, refreshed_host_list, identity, staleness=staleness)
    _invalidate_system_cache(refreshed_host_list, identity)


def _process_host_changes(
    host_id_list: list[str],
    identity: Identity,
) -> list[str]:
    batch_size = inventory_config().mq_db_batch_max_messages
    host_list = []
    # Split host_id_list into batches
    for i in range(0, len(host_id_list), batch_size):
        batch = host_id_list[i : i + batch_size]

        # Process each batch
        batch_host_list = get_host_list_by_id_list_from_db(batch, identity)
        host_list.extend(batch_host_list)
        for host in batch_host_list:
            try:
                # Eagerly load the groups attribute to prevent DetachedInstanceError
                _ = host.groups
                # write to the outbox table for synchronization with Kessel
                result = write_event_to_outbox(EventType.updated, str(host.id), host)
                if not result:
                    logger.error("Failed to write updated event to outbox")
                    raise OutboxSaveException("Failed to write update event to outbox")
            except OutboxSaveException as ose:
                logger.error("Failed to write updated event to outbox: %s", str(ose))
                raise ose

    refreshed_host_id_list = [str(host.id) for host in host_list]
    return refreshed_host_id_list


def add_hosts_to_group(
    group_id: str,
    host_id_list: list[str],
    identity: Identity,
    event_producer: EventProducer,
):
    staleness = get_staleness_obj(identity.org_id)
    refreshed_host_id_list = []

    with session_guard(db.session):
<<<<<<< HEAD
        _add_hosts_to_group(group_id, host_id_list, identity)
=======
        _add_hosts_to_group(group_id, host_id_list, identity.org_id)
        serialized_groups, host_id_list = _update_hosts_for_group_changes(
            host_id_list, group_id_list=[group_id], identity=identity
        )
        refreshed_host_id_list = _process_host_changes(host_id_list, identity)
>>>>>>> d9e0bbcf

    # Session is committed and closed here
    _produce_event_clear_cache(refreshed_host_id_list, serialized_groups, staleness, identity, event_producer)


def add_group(
    group_name: str | None,
    org_id: str,
    account: str | None = None,
    group_id: UUID | None = None,
    ungrouped: bool = False,
    session: Session | None = None,
) -> Group:
    session = session or db.session
    new_group = Group(org_id=org_id, name=group_name, account=account, id=group_id, ungrouped=ungrouped)
    session.add(new_group)
    session.flush()

    # gets the ID of the group after it has been committed
    return new_group


def add_group_with_hosts(
    group_name: str | None,
    host_id_list: list[str],
    identity: Identity,
    account: str,
    group_id: UUID | None,
    ungrouped: bool,
    staleness: AttrDict,
    event_producer: EventProducer,
) -> Group:
    with session_guard(db.session):
        # Create group
        created_group = add_group(group_name, identity.org_id, account, group_id, ungrouped)
        created_group_id = created_group.id

        # Add hosts to group
        if host_id_list:
            _add_hosts_to_group(created_group.id, host_id_list, identity)

        # gets the ID of the group after it has been committed
        created_group = get_group_by_id_from_db(created_group_id, identity.org_id)

        # Produce update messages once the DB session has been closed
        serialized_groups, host_id_list = _update_hosts_for_group_changes(
            host_id_list, group_id_list=[created_group.id], identity=identity
        )

        refreshed_host_id_list = _process_host_changes(host_id_list, identity)

    _produce_event_clear_cache(refreshed_host_id_list, serialized_groups, staleness, identity, event_producer)

    # Return a fresh group object bound to a new session to avoid DetachedInstanceError
    return get_group_by_id_from_db(created_group_id, identity.org_id)


def create_group_from_payload(group_data: dict, event_producer: EventProducer, group_id: UUID) -> Group:
    logger.debug("Creating a new group: %s", group_data)
    identity = get_current_identity()
    return add_group_with_hosts(
        group_data.get("name"),
        group_data.get("host_ids", []),
        identity=identity,
        account=identity.account_number,
        group_id=group_id,
        ungrouped=False,
        staleness=get_staleness_obj(identity.org_id),
        event_producer=event_producer,
    )


def _remove_all_hosts_from_group(group: Group, identity: Identity):
    host_ids = [
        row[0] for row in db.session.query(HostGroupAssoc.host_id).filter(HostGroupAssoc.group_id == group.id).all()
    ]
    _remove_hosts_from_group(group.id, host_ids, identity.org_id)
    # If Kessel flag is on, assign hosts to "ungrouped" group
    if get_flag_value(FLAG_INVENTORY_KESSEL_WORKSPACE_MIGRATION):
        ungrouped_id = get_or_create_ungrouped_hosts_group_for_identity(identity).id
        _add_hosts_to_group(ungrouped_id, [str(host_id) for host_id in host_ids], identity)


def _delete_host_group_assoc(session, assoc):
    delete_query = session.query(HostGroupAssoc).filter(
        HostGroupAssoc.group_id == assoc.group_id, HostGroupAssoc.host_id == assoc.host_id
    )
    delete_query.delete(synchronize_session="fetch")
    assoc_deleted = deleted_by_this_query(assoc)

    return assoc_deleted


def _delete_group(group: Group, identity: Identity) -> bool:
    # First, remove all hosts from the requested group.
    group_id = group.id
    _remove_all_hosts_from_group(group, identity)

    delete_query = db.session.query(Group).filter(Group.id == group_id)
    delete_query.delete(synchronize_session="fetch")
    return deleted_by_this_query(group)


def delete_group_list(group_id_list: list[str], identity: Identity, event_producer: EventProducer) -> int:
    deletion_count = 0
    deleted_host_ids = []

    refreshed_host_id_list = []
    with session_guard(db.session):
        staleness = get_staleness_obj(identity.org_id)
        query = (
            select(HostGroupAssoc)
            .join(Group, HostGroupAssoc.group_id == Group.id)
            .filter(Group.org_id == identity.org_id, HostGroupAssoc.group_id.in_(group_id_list))
        )

        assocs_to_delete = db.session.execute(query).scalars().all()
        deleted_host_ids = [assoc.host_id for assoc in assocs_to_delete]

        for group in (
            db.session.query(Group).filter(Group.org_id == identity.org_id, Group.id.in_(group_id_list)).all()
        ):
            group_id = group.id

            with delete_group_processing_time.time():
                if _delete_group(group, identity):
                    deletion_count += 1
                    delete_group_count.inc()
                    log_group_delete_succeeded(logger, group_id, get_control_rule())
                else:
                    log_group_delete_failed(logger, group_id, get_control_rule())

        new_group_list = []
        if get_flag_value(FLAG_INVENTORY_KESSEL_WORKSPACE_MIGRATION):
            new_group_list = [str(get_or_create_ungrouped_hosts_group_for_identity(identity).id)]

        serialized_groups, host_id_list = _update_hosts_for_group_changes(deleted_host_ids, new_group_list, identity)
        refreshed_host_id_list = _process_host_changes(host_id_list, identity)

        db.session.commit()
        db.session.expunge_all()

    _produce_event_clear_cache(refreshed_host_id_list, serialized_groups, staleness, identity, event_producer)
    return deletion_count


def remove_hosts_from_group(group_id, host_id_list, identity, event_producer):
    removed_host_ids = []
    staleness = get_staleness_obj(identity.org_id)
    group_id_list = []
    refreshed_host_id_list = []
    serialized_groups = []

    with session_guard(db.session):
        removed_host_ids = _remove_hosts_from_group(group_id, host_id_list, identity.org_id)
        if get_flag_value(FLAG_INVENTORY_KESSEL_WORKSPACE_MIGRATION):
            # Add hosts to the "ungrouped" group
            ungrouped_group_id = str(get_or_create_ungrouped_hosts_group_for_identity(identity).id)
            _add_hosts_to_group(ungrouped_group_id, [str(host_id) for host_id in removed_host_ids], identity)
            group_id_list = [ungrouped_group_id]

        serialized_groups, host_id_list = _update_hosts_for_group_changes(removed_host_ids, group_id_list, identity)
        refreshed_host_id_list = _process_host_changes(host_id_list, identity)

    _produce_event_clear_cache(refreshed_host_id_list, serialized_groups, staleness, identity, event_producer)

    return len(removed_host_ids)


def _remove_hosts_from_group(group_id, host_id_list, org_id):
    removed_host_ids = []
    group_query = Group.query.filter(Group.org_id == org_id, Group.id == group_id)

    # First, find the group to make sure the org_id matches
    found_group = group_query.one_or_none()
    if not found_group:
        log_get_group_list_failed(logger)
        return []

    host_group_query = HostGroupAssoc.query.filter(
        HostGroupAssoc.group_id == found_group.id, HostGroupAssoc.host_id.in_(host_id_list)
    )
    with delete_host_group_processing_time.time():
        for assoc in host_group_query.all():
            if _delete_host_group_assoc(db.session, assoc):
                removed_host_ids.append(assoc.host_id)
                delete_host_group_count.inc()
                log_host_group_delete_succeeded(logger, assoc.host_id, assoc.group_id, get_control_rule())
            else:
                log_host_group_delete_failed(logger, assoc.host_id, assoc.group_id, get_control_rule())

    _update_group_update_time(group_id, org_id)

    return removed_host_ids


def get_group_by_id_from_db(group_id: str, org_id: str, session: Session | None = None) -> Group:
    session = session or db.session
    query = session.query(Group).filter(Group.org_id == org_id, Group.id == group_id)
    return query.one_or_none()


def patch_group(group: Group, patch_data: dict, identity: Identity, event_producer: EventProducer):
    group_id = group.id
    host_id_data = patch_data.get("host_ids")
    new_host_ids = set(host_id_data) if host_id_data is not None else None
    removed_group_id_list = []

    existing_host_uuids = db.session.query(HostGroupAssoc.host_id).filter(HostGroupAssoc.group_id == group_id).all()
    existing_host_ids = {str(host_id[0]) for host_id in existing_host_uuids}
    staleness = get_staleness_obj(identity.org_id)

    serialized_groups = []

    # Variables to store results for event production after session commit
    refreshed_host_id_list = None
    removed_refreshed_host_id_list = None
    added_refreshed_host_id_list = None
    removed_serialized_groups = None
    added_serialized_groups = None

    with session_guard(db.session):
        # Patch Group data, if provided
        group_patched = group.patch(patch_data)

        # Update host list, if provided
        if new_host_ids is not None:
            _remove_hosts_from_group(group_id, list(existing_host_ids - new_host_ids), identity.org_id)
            _add_hosts_to_group(group_id, list(new_host_ids - existing_host_ids), identity)
            if get_flag_value(FLAG_INVENTORY_KESSEL_WORKSPACE_MIGRATION):
                # Add hosts to the "ungrouped" group
                ungrouped_group = get_or_create_ungrouped_hosts_group_for_identity(identity)
                removed_group_id_list = [str(ungrouped_group.id)]
                _add_hosts_to_group(str(ungrouped_group.id), list(existing_host_ids - new_host_ids), identity)

        # Process host changes within the same session to ensure write_event_to_outbox works
        if group_patched and host_id_data is None:
            # If anything was updated, and the host list is not being replaced,
            # send update messages to existing hosts. Otherwise, wait until the host list is replaced
            # so we don't produce messages that will be instantly obsoleted.
            serialized_groups, host_id_list = _update_hosts_for_group_changes(
                list(existing_host_ids), [group_id], identity
            )
            refreshed_host_id_list = _process_host_changes(host_id_list, identity)
        elif new_host_ids is not None:
            # If host IDs were provided, we need to update the host list.
            # First, update the modified date for the group
            group.update_modified_on()
            db.session.add(group)

            # Handle removed hosts
            removed_host_uuids = [str(host_id) for host_id in (existing_host_ids - new_host_ids)]
            removed_serialized_groups, removed_host_id_list = _update_hosts_for_group_changes(
                removed_host_uuids, removed_group_id_list, identity
            )
            removed_refreshed_host_id_list = _process_host_changes(removed_host_id_list, identity)

            # Handle added and existing hosts
            added_host_uuids = [str(host_id) for host_id in new_host_ids]
            added_serialized_groups, added_host_id_list = _update_hosts_for_group_changes(
                added_host_uuids, [group_id], identity
            )
            added_refreshed_host_id_list = _process_host_changes(added_host_id_list, identity)

    # Send MQ messages after successful database commit
    if group_patched and host_id_data is None:
        if refreshed_host_id_list is not None:
            _produce_event_clear_cache(refreshed_host_id_list, serialized_groups, staleness, identity, event_producer)
    elif new_host_ids is not None:
        if removed_refreshed_host_id_list is not None and removed_serialized_groups is not None:
            _produce_event_clear_cache(
                removed_refreshed_host_id_list, removed_serialized_groups, staleness, identity, event_producer
            )
        if added_refreshed_host_id_list is not None and added_serialized_groups is not None:
            _produce_event_clear_cache(
                added_refreshed_host_id_list, added_serialized_groups, staleness, identity, event_producer
            )


def _update_group_update_time(group_id: str, org_id: str):
    group = get_group_by_id_from_db(group_id, org_id)
    group.update_modified_on()
    db.session.add(group)
    db.session.flush()


def get_group_using_host_id(host_id: str, org_id: str):
    assoc = (
        db.session.query(HostGroupAssoc)
        .filter(HostGroupAssoc.org_id == org_id, HostGroupAssoc.host_id == host_id)
        .one_or_none()
    )
    return get_group_by_id_from_db(str(assoc.group_id), org_id) if assoc else None


def get_or_create_ungrouped_hosts_group_for_identity(identity: Identity) -> Group:
    group = get_ungrouped_group(identity)

    # If the "ungrouped" Group exists, return it.
    if group is not None:
        return group

    # Otherwise, create the workspace
    workspace_id = rbac_create_ungrouped_hosts_workspace(identity)

    # Create "ungrouped" group for this org using group ID == workspace ID
    return add_group(
        group_name="Ungrouped Hosts",
        org_id=identity.org_id,
        account=identity.account_number,
        group_id=workspace_id,
        ungrouped=True,
    )


def get_ungrouped_group(identity: Identity) -> Group:
    ungrouped_group = Group.query.filter(Group.org_id == identity.org_id, Group.ungrouped.is_(True)).one_or_none()
    return ungrouped_group


def serialize_group(group: Group) -> dict:
    host_count = get_non_culled_hosts_count_in_group(group, group.org_id)
    return serialize_group_with_host_count(group, host_count)<|MERGE_RESOLUTION|>--- conflicted
+++ resolved
@@ -263,21 +263,15 @@
     event_producer: EventProducer,
 ):
     staleness = get_staleness_obj(identity.org_id)
-    refreshed_host_id_list = []
 
     with session_guard(db.session):
-<<<<<<< HEAD
         _add_hosts_to_group(group_id, host_id_list, identity)
-=======
-        _add_hosts_to_group(group_id, host_id_list, identity.org_id)
-        serialized_groups, host_id_list = _update_hosts_for_group_changes(
-            host_id_list, group_id_list=[group_id], identity=identity
-        )
-        refreshed_host_id_list = _process_host_changes(host_id_list, identity)
->>>>>>> d9e0bbcf
-
-    # Session is committed and closed here
-    _produce_event_clear_cache(refreshed_host_id_list, serialized_groups, staleness, identity, event_producer)
+
+    # Produce update messages once the DB session has been closed
+    serialized_groups, host_id_list = _update_hosts_for_group_changes(
+        host_id_list, group_id_list=[group_id], identity=identity
+    )
+    _process_host_changes(host_id_list, serialized_groups, staleness, identity, event_producer)
 
 
 def add_group(
