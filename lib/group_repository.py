from typing import List

from sqlalchemy.orm.scoping import scoped_session

from app.auth import get_current_identity
from app.instrumentation import get_control_rule
from app.instrumentation import log_group_delete_failed
from app.instrumentation import log_group_delete_succeeded
from app.instrumentation import log_host_group_delete_failed
from app.instrumentation import log_host_group_delete_succeeded
from app.logging import get_logger
from app.models import db
from app.models import Group
from app.models import HostGroupAssoc
from lib.db import session_guard
from lib.host_delete import _deleted_by_this_query
from lib.metrics import delete_group_count
from lib.metrics import delete_group_processing_time
from lib.metrics import delete_host_group_count
from lib.metrics import delete_host_group_processing_time


logger = get_logger(__name__)


def _remove_all_hosts_from_group(session: scoped_session, group: Group):
    delete_query = session.query(HostGroupAssoc).filter(HostGroupAssoc.group_id == group.id)
    delete_query.delete(synchronize_session="fetch")


<<<<<<< HEAD
def _delete_group(session: scoped_session, group: Group) -> bool:
=======
def _delete_host_group_assoc(session, assoc):
    # TODO: Produce Kafka message upon deletion; don't delete if Kafka is not available
    delete_query = session.query(HostGroupAssoc).filter(
        HostGroupAssoc.group_id == assoc.group_id, HostGroupAssoc.host_id == assoc.host_id
    )
    delete_query.delete(synchronize_session="fetch")
    assoc_deleted = _deleted_by_this_query(assoc)
    if assoc_deleted:
        delete_host_group_count.inc()
        delete_query.session.commit()
    else:
        delete_query.session.rollback()

    return assoc_deleted


def _delete_group(session, group):
>>>>>>> 09f3c8f9
    # First, remove all hosts from the requested group.
    _remove_all_hosts_from_group(session, group)

    # TODO: Produce Kafka message upon deletion; don't delete if Kafka is not available
    delete_query = session.query(Group).filter(Group.id == group.id)
    delete_query.delete(synchronize_session="fetch")
    group_deleted = _deleted_by_this_query(group)
    if group_deleted:
        delete_group_count.inc()
        delete_query.session.commit()
    else:
        delete_query.session.rollback()

    return group_deleted


def delete_group_list(group_id_list: List[str], chunk_size: int) -> int:
    deletion_count = 0
    select_query = Group.query.filter((Group.org_id == get_current_identity().org_id) & Group.id.in_(group_id_list))

    # Do this for one group at a time, because once we add Kafka integration,
    # we'll need to send a message for each group.
    # We may also need to send a message for each HostGroupAssoc that we remove.
    with session_guard(select_query.session):
        while select_query.count():
            for group in select_query.limit(chunk_size):
                with delete_group_processing_time.time():
                    if _delete_group(select_query.session, group):
                        deletion_count += 1
                        log_group_delete_succeeded(logger, group.id, get_control_rule())
                    else:
                        log_group_delete_failed(logger, group.id, get_control_rule())

    return deletion_count


<<<<<<< HEAD
def get_group_by_id_from_db(group_id: str) -> Group:
    current_identity = get_current_identity()
    query = Group.query.filter(Group.org_id == current_identity.org_id, Group.id == group_id)
    return query.one_or_none()


def db_create_host_group_assoc(host_id: str, group_id: str) -> HostGroupAssoc:
    host_group = HostGroupAssoc(host_id=host_id, group_id=group_id)
    db.session.add(host_group)
    db.session.commit()
    return host_group


def db_get_assoc_for_group(group_id: str) -> List[HostGroupAssoc]:
    return HostGroupAssoc.query.filter(HostGroupAssoc.group_id == group_id).all()


def replace_host_list_for_group(
    session: scoped_session, group: Group, host_id_list: List[str]
) -> List[HostGroupAssoc]:
    with session_guard(session):
        # TODO: Should we only remove hosts that aren't in host_id_list?
        # Does it really matter, since they'll immediately be recreated before the commit?
        _remove_all_hosts_from_group(session, group)
        assoc_list = []
        for host_id in host_id_list:
            assoc_list.append(db_create_host_group_assoc(host_id, group.id))

    return assoc_list
=======
def remove_hosts_from_group(group_id, host_id_list):
    deletion_count = 0
    group_query = Group.query.filter(Group.org_id == get_current_identity().org_id, Group.id == group_id)

    # First, find the group to make sure the org_id matches
    found_group = group_query.one_or_none()
    if not found_group:
        return 0

    host_group_query = HostGroupAssoc.query.filter(
        HostGroupAssoc.group_id == found_group.id, HostGroupAssoc.host_id.in_(host_id_list)
    )
    with session_guard(host_group_query.session), delete_host_group_processing_time.time():
        for assoc in host_group_query.all():
            if _delete_host_group_assoc(host_group_query.session, assoc):
                deletion_count += 1
                log_host_group_delete_succeeded(logger, assoc.host_id, assoc.group_id, get_control_rule())
            else:
                log_host_group_delete_failed(logger, assoc.host_id, assoc.group_id, get_control_rule())

    return deletion_count
>>>>>>> 09f3c8f9
<|MERGE_RESOLUTION|>--- conflicted
+++ resolved
@@ -28,9 +28,6 @@
     delete_query.delete(synchronize_session="fetch")
 
 
-<<<<<<< HEAD
-def _delete_group(session: scoped_session, group: Group) -> bool:
-=======
 def _delete_host_group_assoc(session, assoc):
     # TODO: Produce Kafka message upon deletion; don't delete if Kafka is not available
     delete_query = session.query(HostGroupAssoc).filter(
@@ -47,8 +44,7 @@
     return assoc_deleted
 
 
-def _delete_group(session, group):
->>>>>>> 09f3c8f9
+def _delete_group(session: scoped_session, group: Group) -> bool:
     # First, remove all hosts from the requested group.
     _remove_all_hosts_from_group(session, group)
 
@@ -85,7 +81,29 @@
     return deletion_count
 
 
-<<<<<<< HEAD
+def remove_hosts_from_group(group_id, host_id_list):
+    deletion_count = 0
+    group_query = Group.query.filter(Group.org_id == get_current_identity().org_id, Group.id == group_id)
+
+    # First, find the group to make sure the org_id matches
+    found_group = group_query.one_or_none()
+    if not found_group:
+        return 0
+
+    host_group_query = HostGroupAssoc.query.filter(
+        HostGroupAssoc.group_id == found_group.id, HostGroupAssoc.host_id.in_(host_id_list)
+    )
+    with session_guard(host_group_query.session), delete_host_group_processing_time.time():
+        for assoc in host_group_query.all():
+            if _delete_host_group_assoc(host_group_query.session, assoc):
+                deletion_count += 1
+                log_host_group_delete_succeeded(logger, assoc.host_id, assoc.group_id, get_control_rule())
+            else:
+                log_host_group_delete_failed(logger, assoc.host_id, assoc.group_id, get_control_rule())
+
+    return deletion_count
+
+
 def get_group_by_id_from_db(group_id: str) -> Group:
     current_identity = get_current_identity()
     query = Group.query.filter(Group.org_id == current_identity.org_id, Group.id == group_id)
@@ -114,27 +132,4 @@
         for host_id in host_id_list:
             assoc_list.append(db_create_host_group_assoc(host_id, group.id))
 
-    return assoc_list
-=======
-def remove_hosts_from_group(group_id, host_id_list):
-    deletion_count = 0
-    group_query = Group.query.filter(Group.org_id == get_current_identity().org_id, Group.id == group_id)
-
-    # First, find the group to make sure the org_id matches
-    found_group = group_query.one_or_none()
-    if not found_group:
-        return 0
-
-    host_group_query = HostGroupAssoc.query.filter(
-        HostGroupAssoc.group_id == found_group.id, HostGroupAssoc.host_id.in_(host_id_list)
-    )
-    with session_guard(host_group_query.session), delete_host_group_processing_time.time():
-        for assoc in host_group_query.all():
-            if _delete_host_group_assoc(host_group_query.session, assoc):
-                deletion_count += 1
-                log_host_group_delete_succeeded(logger, assoc.host_id, assoc.group_id, get_control_rule())
-            else:
-                log_host_group_delete_failed(logger, assoc.host_id, assoc.group_id, get_control_rule())
-
-    return deletion_count
->>>>>>> 09f3c8f9
+    return assoc_list