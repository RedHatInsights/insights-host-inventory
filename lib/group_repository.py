--- conflicted
+++ resolved
@@ -59,15 +59,9 @@
 
     # Update groups data on each host record
     Host.query.filter(Host.id.in_(host_id_list)).update({"groups": serialized_groups}, synchronize_session="fetch")
-<<<<<<< HEAD
     db.session.commit()
-    host_list = get_host_list_by_id_list_from_db(host_id_list, identity)
-    return serialized_groups, host_list
-=======
-    session.commit()
 
     return serialized_groups, host_id_list
->>>>>>> 2d6ff4a2
 
 
 def _produce_host_update_events(event_producer, serialized_groups, host_list, identity, staleness=None):
@@ -228,13 +222,8 @@
         _add_hosts_to_group(group_id, host_id_list, identity.org_id)
 
     # Produce update messages once the DB session has been closed
-<<<<<<< HEAD
-    serialized_groups, host_list = _update_hosts_for_group_changes(
+    serialized_groups, host_id_list = _update_hosts_for_group_changes(
         host_id_list, group_id_list=[group_id], identity=identity
-=======
-    serialized_groups, host_id_list = _update_hosts_for_group_changes(
-        host_id_list, group_id_list=[group_id], identity=identity, session=session
->>>>>>> 2d6ff4a2
     )
     _process_host_changes(host_id_list, serialized_groups, staleness, identity, event_producer)
 
