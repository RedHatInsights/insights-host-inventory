from __future__ import annotations

import inspect
from functools import partial
from functools import wraps
from http import HTTPStatus
from typing import Any
from uuid import UUID

from app_common_python import LoadedConfig
from flask import abort
from flask import current_app
from flask import g
from flask import request
from requests import Session
from requests.adapters import HTTPAdapter
from requests.exceptions import HTTPError
from urllib3.util.retry import Retry

from api.metrics import outbound_http_response_time
from app import IDENTITY_HEADER
from app import REQUEST_ID_HEADER
from app.auth import get_current_identity
from app.auth.identity import Identity
from app.auth.identity import IdentityType
from app.auth.rbac import KesselPermission
from app.auth.rbac import KesselResourceTypes
from app.auth.rbac import RbacPermission
from app.auth.rbac import RbacResourceType
from app.common import inventory_config
from app.exceptions import ResourceNotFoundException
from app.instrumentation import rbac_failure
from app.instrumentation import rbac_group_permission_denied
from app.instrumentation import rbac_permission_denied
from app.logging import get_logger
from app.logging import threadctx
from lib.feature_flags import FLAG_INVENTORY_API_READ_ONLY
from lib.feature_flags import FLAG_INVENTORY_KESSEL_PHASE_1
from lib.feature_flags import get_flag_value
from lib.kessel import Kessel
from lib.kessel import get_kessel_client

logger = get_logger(__name__)

RBAC_ROUTE = "/api/rbac/v1/access/?application="
RBAC_V2_ROUTE = "/api/rbac/v2/"
RBAC_PRIVATE_UNGROUPED_ROUTE = "/_private/_s2s/workspaces/ungrouped/"
CHECKED_TYPES = [IdentityType.USER, IdentityType.SERVICE_ACCOUNT]
RETRY_STATUSES = [500, 502, 503, 504]


def get_rbac_url(app: str) -> str:
    return inventory_config().rbac_endpoint + RBAC_ROUTE + app


def get_rbac_v2_url(endpoint: str) -> str:
    return inventory_config().rbac_endpoint + RBAC_V2_ROUTE + endpoint


def _get_rbac_workspace_url(workspace_id: str | None = None, query_params: dict | None = None) -> str:
    """
    Build RBAC v2 workspace URL with optional workspace ID and query parameters.

    Args:
        workspace_id: Optional workspace ID for specific workspace operations
        query_params: Optional query parameters (e.g., {"type": "default", "limit": 1})

    Returns:
        Complete RBAC v2 workspace URL
    """
    endpoint = f"workspaces/{workspace_id}/" if workspace_id else "workspaces/"
    if query_params:
        param_string = "&".join([f"{k}={v}" for k, v in query_params.items()])
        endpoint += f"?{param_string}"

    return get_rbac_v2_url(endpoint)


def get_rbac_private_url() -> str:
    return inventory_config().rbac_endpoint + RBAC_PRIVATE_UNGROUPED_ROUTE


def _build_rbac_request_headers(identity_header: str | None = None, request_id_header: str | None = None) -> dict:
    request_headers = {
        IDENTITY_HEADER: identity_header or request.headers[IDENTITY_HEADER],
        REQUEST_ID_HEADER: request_id_header or request.headers.get(REQUEST_ID_HEADER),
    }
    return request_headers


<<<<<<< HEAD
def _make_rbac_request(
=======
def _execute_rbac_http_request(
>>>>>>> c44fca78
    method: str,
    rbac_endpoint: str,
    request_headers: dict,
    request_data: dict | None = None,
    request_params: dict | None = None,
<<<<<<< HEAD
) -> Any:
    """
    Generic RBAC request handler that consolidates common functionality.

    Args:
        method: HTTP method ('GET' or 'POST')
        rbac_endpoint: The RBAC endpoint URL
        request_headers: Headers for the request
        request_data: JSON data for POST requests
        request_params: Query parameters for GET requests

    Returns:
        Parsed response data or None if RBAC is bypassed
    """
    if inventory_config().bypass_rbac:
        return None

=======
    skip_not_found: bool = False,
) -> dict | None:
    """
    Generic RBAC request handler that consolidates common functionality.

    NOTE: This function does NOT check bypass flags (bypass_rbac or bypass_kessel).
    Callers are responsible for checking the appropriate bypass flag before calling
    this function to maintain clear separation of concerns.

    Args:
        method: HTTP method ('GET', 'POST', 'DELETE', or 'PATCH')
        rbac_endpoint: The RBAC endpoint URL
        request_headers: Headers for the request
        request_data: JSON data for POST/PATCH requests
        request_params: Query parameters for GET requests
        skip_not_found: If True, 404 errors raise ResourceNotFoundException instead of aborting

    Returns:
        Parsed JSON response data from the RBAC endpoint
    """
>>>>>>> c44fca78
    request_session = Session()
    retry_config = Retry(total=inventory_config().rbac_retries, backoff_factor=1, status_forcelist=RETRY_STATUSES)
    request_session.mount(rbac_endpoint, HTTPAdapter(max_retries=retry_config))
    timeout = inventory_config().rbac_timeout

    try:
        with outbound_http_response_time.labels("rbac").time():
            if method.upper() == "GET":
                rbac_response = request_session.get(
                    url=rbac_endpoint,
                    params=request_params,
                    headers=request_headers,
                    timeout=timeout,
                    verify=LoadedConfig.tlsCAPath,
                )
            elif method.upper() == "POST":
                rbac_response = request_session.post(
                    url=rbac_endpoint,
                    headers=request_headers,
                    json=request_data,
                    timeout=timeout,
                    verify=LoadedConfig.tlsCAPath,
                )
            elif method.upper() == "DELETE":
                rbac_response = request_session.delete(
                    url=rbac_endpoint,
                    headers=request_headers,
                    timeout=timeout,
                    verify=LoadedConfig.tlsCAPath,
                )
            elif method.upper() == "PATCH":
                rbac_response = request_session.patch(
                    url=rbac_endpoint,
                    headers=request_headers,
                    json=request_data,
                    timeout=timeout,
                    verify=LoadedConfig.tlsCAPath,
                )
            else:
<<<<<<< HEAD
                raise ValueError(f"Unsupported HTTP method: {method}")

            rbac_response.raise_for_status()
    except HTTPError as e:
        status_code = e.response.status_code
        if status_code == 404:
            # For 404 errors, raise ResourceNotFoundException instead of aborting
            # This allows the calling code to handle missing resources gracefully
=======
                raise ValueError(f"Unsupported method: {method}")

            rbac_response.raise_for_status()
            return rbac_response.json()
    except HTTPError as e:
        status_code = e.response.status_code
        if status_code == 404 and skip_not_found:
            # For 404 errors with skip_not_found=True, raise ResourceNotFoundException
            # instead of aborting. This allows the calling code to handle missing
            # resources gracefully (e.g., when deleting a workspace that may not exist)
>>>>>>> c44fca78
            try:
                detail = e.response.json().get("detail", e.response.text)
            except Exception:
                detail = e.response.text  # fallback if JSON can't be parsed
<<<<<<< HEAD
            logger.warning(f"RBAC client error: {status_code} - {detail}")
=======
            logger.info(f"RBAC 404 not found (skip_not_found=True): {detail}")
>>>>>>> c44fca78
            raise ResourceNotFoundException(detail) from e
        elif 400 <= status_code < 500:
            try:
                detail = e.response.json().get("detail", e.response.text)
            except Exception:
                detail = e.response.text  # fallback if JSON can't be parsed
            logger.warning(f"RBAC client error: {status_code} - {detail}")
            abort(status_code, f"RBAC client error: {detail}")
        else:
            logger.error(f"RBAC server error: {status_code} - {e.response.text}")
            abort(503, "RBAC server error, request cannot be fulfilled")
    except Exception as e:
        rbac_failure(logger, e)
        abort(503, "Failed to reach RBAC endpoint, request cannot be fulfilled")
    finally:
        request_session.close()

<<<<<<< HEAD
    try:
        resp_data = rbac_response.json()
        logger.debug("RBAC Data", extra={"resp_data": resp_data})
        return resp_data
    except (JSONDecodeError, KeyError) as e:
        rbac_failure(logger, e)
        abort(503, "Failed to parse RBAC response, request cannot be fulfilled")
    finally:
        request_session.close()


def rbac_get_request_using_endpoint_and_headers(
    rbac_endpoint: str, request_headers: dict, request_params: dict | None = None
):
    return _make_rbac_request(
=======

def rbac_get_request_using_endpoint_and_headers(
    rbac_endpoint: str, request_headers: dict, request_params: dict | None = None
):
    if inventory_config().bypass_rbac:
        return None

    return _execute_rbac_http_request(
>>>>>>> c44fca78
        method="GET",
        rbac_endpoint=rbac_endpoint,
        request_headers=request_headers,
        request_params=request_params,
    )


def get_rbac_permissions(app: str, request_header: dict):
    resp_data = rbac_get_request_using_endpoint_and_headers(get_rbac_url(app), request_header)
    logger.debug("Fetched RBAC Data", extra={"resp_data": resp_data})
    return resp_data["data"]


# Determine whether the request should be allowed, strictly according to the given permissions.
# If any of these match, the endpoint should at least be allowed (but may have filtered results).
def _is_request_allowed_by_permission(
    rbac_permission: str, permission_base: str, resource_type: RbacResourceType, required_permission: RbacPermission
) -> bool:
    return (
        rbac_permission  # inventory:*:*
        == f"{permission_base}:{RbacResourceType.ALL.value}:{RbacPermission.ADMIN.value}"
        or rbac_permission  # inventory:{type}:*
        == f"{permission_base}:{resource_type.value}:{RbacPermission.ADMIN.value}"
        or rbac_permission  # inventory:*:(read | write)
        == f"{permission_base}:{RbacResourceType.ALL.value}:{required_permission.value}"
        or rbac_permission  # inventory:{type}:(read | write)
        == f"{permission_base}:{resource_type.value}:{required_permission.value}"
    )


# Validate RBAC response, and fetch
def _get_group_list_from_resource_definition(resource_definition: dict) -> list[str]:
    allowed_ops = ("in", "equal")

    if "attributeFilter" in resource_definition:
        operation = resource_definition["attributeFilter"].get("operation")
        if resource_definition["attributeFilter"].get("key") != "group.id":
            abort(
                HTTPStatus.SERVICE_UNAVAILABLE,
                "Invalid value for attributeFilter.key in RBAC response.",
            )
        elif operation not in allowed_ops:
            abort(
                HTTPStatus.SERVICE_UNAVAILABLE,
                (
                    "Invalid value for attributeFilter.operation in RBAC response: "
                    f"'{operation}'. Allowed values are {allowed_ops}."
                ),
            )
        elif operation == "in" and not isinstance(resource_definition["attributeFilter"]["value"], list):
            abort(
                HTTPStatus.SERVICE_UNAVAILABLE,
                "Did not receive a list for attributeFilter.value in RBAC response.",
            )
        else:
            # Validate that all values in the filter are UUIDs.
            group_list = resource_definition["attributeFilter"]["value"]
            if operation == "equal":
                group_list = [group_list]

            try:
                for gid in group_list:
                    if gid is not None:
                        UUID(gid)
            except (ValueError, TypeError):
                abort(
                    HTTPStatus.SERVICE_UNAVAILABLE,
                    "Received invalid UUIDs for attributeFilter.value in RBAC response.",
                )

            return group_list
    return []


def get_rbac_filter(
    resource_type: RbacResourceType,
    required_permission: RbacPermission,
    identity: Identity,
    rbac_request_headers: dict,
    permission_base: str = "inventory",
) -> tuple[bool, dict | None]:
    # Returns a 2-item tuple:
    # 1. Whether or not the request should be allowed at all
    # 2. The filter that should be applied to the data (if allowed)
    if inventory_config().bypass_rbac:
        return True, None

    if identity.identity_type not in CHECKED_TYPES:
        if resource_type == RbacResourceType.HOSTS:
            return True, None
        else:
            return False, None

    # track that RBAC is being used to control access
    g.access_control_rule = "RBAC"
    logger.debug("access_control_rule set")

    rbac_data = get_rbac_permissions(permission_base, rbac_request_headers)
    allowed = False  # Determines whether the endpoint can be accessed at all
    allowed_group_ids = set()  # If populated, limits the allowed resources to specific group IDs

    for rbac_permission in rbac_data:
        if _is_request_allowed_by_permission(
            rbac_permission["permission"], permission_base, resource_type, required_permission
        ):
            allowed = True

            # Get the list of allowed Group IDs from the attribute filter.
            groups_attribute_filter = set()
            for resourceDefinition in rbac_permission["resourceDefinitions"]:
                group_list = _get_group_list_from_resource_definition(resourceDefinition)
                groups_attribute_filter.update(group_list)

            if groups_attribute_filter:
                # If the RBAC permission is applicable and is limited to specific group IDs,
                # add that list of group IDs to the list of allowed group IDs.
                allowed_group_ids.update(groups_attribute_filter)
            else:
                # If any applicable RBAC permission exists and is NOT limited to specific group IDs,
                # call the usual endpoint without resource-specific access limitations.
                return True, None

    # If all applicable permissions are restricted to specific groups,
    # call the endpoint with the RBAC filtering data.
    if allowed:
        return True, {"groups": allowed_group_ids}
    else:
        rbac_permission_denied(logger, required_permission.value, rbac_data)
        return False, None


def kessel_type(type) -> str:
    if type == RbacResourceType.HOSTS:
        return "host"
    elif type == RbacResourceType.STALENESS:
        return "staleness"
    elif type == RbacResourceType.ALL:
        return "all"
    else:
        return type


def kessel_verb(perm) -> str:
    if perm == RbacPermission.READ:
        return "view"
    elif perm == RbacPermission.WRITE:
        return "update"
    elif perm == RbacPermission.ADMIN:
        return "all"
    else:
        return perm


def get_kessel_filter(
    kessel_client: Kessel, current_identity: Identity, permission: KesselPermission, ids: list[str]
) -> tuple[bool, dict[str, Any] | None]:
    if current_identity.identity_type not in CHECKED_TYPES:
        if permission.resource_type == KesselResourceTypes.HOST:
            return True, None
        else:
            return False, None

    if len(ids) > 0:
        if permission.write_operation:
            # Write specific object(s) by id(s)
            if kessel_client.check_for_update(current_identity, permission, ids):
                return True, None
            else:
                return False, None  # The objects are not authorized - reject the request.
        else:
            # Read specific object(s) by id(s)
            if kessel_client.check(current_identity, permission, ids):
                return True, None  # No need to apply a filter - the objects are authorized
            else:
                return False, None  # The objects are not authorized - reject the request.
                # Note: this is a potential departure from current behavior where an attempt to
                # request multiple objects by id will return all accessible objects, ignoring inaccessible ones.

    # No ids passed, operate on many objects not by ids
    relation = permission.workspace_permission
    workspaces = kessel_client.list_allowed_workspaces(current_identity, relation)
    # NOTE: this won't work for checks that require a permission to be unfiltered
    # Ex: some org-level permissions OR permissions like add group (which we may not need to handle)
    if len(workspaces) == 0:
        return False, None
    else:
        return True, {"groups": workspaces}


def rbac(resource_type: RbacResourceType, required_permission: RbacPermission, permission_base: str = "inventory"):
    def other_func(func):
        @wraps(func)
        def modified_func(*args, **kwargs):
            # If the API is in read-only mode and this is a Write endpoint, abort with HTTP 503.
            if required_permission == RbacPermission.WRITE and get_flag_value(FLAG_INVENTORY_API_READ_ONLY):
                abort(503, "Inventory API is currently in read-only mode.")

            if inventory_config().bypass_rbac:
                return func(*args, **kwargs)

            current_identity = get_current_identity()

            request_headers = _build_rbac_request_headers()

            allowed = None
            rbac_filter = None

            allowed, rbac_filter = get_rbac_filter(
                resource_type, required_permission, current_identity, request_headers, permission_base
            )

            if allowed:
                if rbac_filter:
                    return partial(func, rbac_filter=rbac_filter)(*args, **kwargs)
                else:
                    return func(*args, **kwargs)
            else:
                abort(HTTPStatus.FORBIDDEN)

        return modified_func

    return other_func


def access(permission: KesselPermission, id_param: str = ""):
    def other_func(func):
        sig = inspect.signature(func)

        @wraps(func)
        def modified_func(*args, **kwargs):
            # If the API is in read-only mode and this is a Write endpoint, abort with HTTP 503.
            if permission.write_operation and get_flag_value(FLAG_INVENTORY_API_READ_ONLY):
                abort(503, "Inventory API is currently in read-only mode.")

            if inventory_config().bypass_rbac:
                return func(*args, **kwargs)

            current_identity = get_current_identity()

            request_headers = _build_rbac_request_headers()

            allowed = None
            rbac_filter = None
            if get_flag_value(
                FLAG_INVENTORY_KESSEL_PHASE_1
            ):  # Workspace permissions aren't part of HBI in V2, fallback to rbac for now.
                kessel_client = get_kessel_client(current_app)
                ids = permission.resource_type.get_resource_id(kwargs, id_param)

                allowed, rbac_filter = get_kessel_filter(kessel_client, current_identity, permission, ids)
            else:
                allowed, rbac_filter = get_rbac_filter(
                    permission.resource_type.v1_type,
                    permission.v1_permission,
                    current_identity,
                    request_headers,
                    permission.resource_type.v1_app,
                )

            if allowed:
                if rbac_filter and "rbac_filter" in sig.parameters:
                    kwargs["rbac_filter"] = rbac_filter
                return func(*args, **kwargs)
            else:
                abort(HTTPStatus.FORBIDDEN)

        return modified_func

    return other_func


def rbac_group_id_check(rbac_filter: dict, requested_ids: set) -> None:
    if rbac_filter and "groups" in rbac_filter:
        # Find the IDs that are in requested_ids but not rbac_filter
        disallowed_ids = requested_ids.difference(rbac_filter["groups"])
        if len(disallowed_ids) > 0:
            # id check is only called before writing to groups, permission so far is always the same
            required_permission = "inventory:groups:write"
            joined_ids = ", ".join(disallowed_ids)
            rbac_group_permission_denied(logger, joined_ids, required_permission)
            abort(HTTPStatus.FORBIDDEN, f"You do not have access to the the following groups: {joined_ids}")


def post_rbac_workspace(name) -> UUID | None:
    if inventory_config().bypass_kessel:
        return None

    rbac_endpoint = _get_rbac_workspace_url()
    request_headers = _build_rbac_request_headers(request.headers[IDENTITY_HEADER], threadctx.request_id)
    request_data = {"name": name}

    return post_rbac_workspace_using_endpoint_and_headers(request_data, rbac_endpoint, request_headers)


def post_rbac_workspace_using_endpoint_and_headers(
    request_data: dict | None, rbac_endpoint: str, request_headers: dict
) -> UUID | None:
<<<<<<< HEAD
    return _make_rbac_request(
=======
    return _execute_rbac_http_request(
>>>>>>> c44fca78
        method="POST",
        rbac_endpoint=rbac_endpoint,
        request_headers=request_headers,
        request_data=request_data,
    )


def delete_rbac_workspace_using_endpoint_and_headers(rbac_endpoint: str, request_headers: dict) -> UUID | None:
<<<<<<< HEAD
    return _make_rbac_request(
        method="DELETE",
        rbac_endpoint=rbac_endpoint,
        request_headers=request_headers,
=======
    return _execute_rbac_http_request(
        method="DELETE",
        rbac_endpoint=rbac_endpoint,
        request_headers=request_headers,
        skip_not_found=True,  # 404s should raise ResourceNotFoundException for graceful handling
>>>>>>> c44fca78
    )


def patch_rbac_workspace_using_endpoint_and_headers(
    request_data: dict | None, rbac_endpoint: str, request_headers: dict
<<<<<<< HEAD
) -> UUID | None:
    return _make_rbac_request(
=======
) -> None:
    """
    Patch RBAC workspace. Raises HTTPException via abort() on error.
    Does not return a value on success.
    """
    _execute_rbac_http_request(
>>>>>>> c44fca78
        method="PATCH",
        rbac_endpoint=rbac_endpoint,
        request_headers=request_headers,
        request_data=request_data,
    )


def rbac_create_ungrouped_hosts_workspace(identity: Identity) -> UUID | None:
    # Creates a new "ungrouped" workspace via the RBAC API, and returns its ID.
    # If not using Kessel, returns None, so the DB will automatically generate the group ID.
    if inventory_config().bypass_kessel:
        return None

    # Get HBI's RBAC PSK from the config
    psk = inventory_config().rbac_psk
    request_headers = {
        "X-RH-RBAC-PSK": psk,
        "X-RH-RBAC-ORG-ID": identity.org_id,
        "X-RH-RBAC-CLIENT-ID": "inventory",
    }

    resp_data = rbac_get_request_using_endpoint_and_headers(get_rbac_private_url(), request_headers)

    try:
        workspace_id = resp_data["id"]
    except KeyError as e:
        rbac_failure(logger, e)
        abort(503, "Failed to parse RBAC response, request cannot be fulfilled")

    return workspace_id


<<<<<<< HEAD
def delete_rbac_workspace(workspace_id: str) -> bool:
=======
def delete_rbac_workspace(workspace_id: str):
>>>>>>> c44fca78
    if inventory_config().bypass_kessel:
        return True

    rbac_endpoint = _get_rbac_workspace_url(workspace_id)
    request_headers = _build_rbac_request_headers()

    delete_rbac_workspace_using_endpoint_and_headers(rbac_endpoint, request_headers)
    return True


def patch_rbac_workspace(workspace_id: str, name: str | None = None) -> None:
    if inventory_config().bypass_kessel:
        return None

    rbac_endpoint = _get_rbac_workspace_url(workspace_id)
    request_headers = _build_rbac_request_headers()

    request_data = {}
    if name is not None:
        request_data["name"] = name

    patch_rbac_workspace_using_endpoint_and_headers(request_data, rbac_endpoint, request_headers)


def get_rbac_default_workspace() -> UUID | None:
    if inventory_config().bypass_kessel:
        return None

    response = rbac_get_request_using_endpoint_and_headers(
        _get_rbac_workspace_url(query_params={"limit": 1, "type": "default"}),
        _build_rbac_request_headers(),
        {"limit": 1, "type": "default"},
    )
    data = response["data"] if response else None
    return data[0]["id"] if data and len(data) > 0 else None


def get_rbac_workspaces(
    name: str | None, page: int, per_page: int, rbac_filter: dict | None, group_type: str | None
) -> tuple[list[dict], int] | None:
    if inventory_config().bypass_rbac:
        return None

    # sample RBAC request: console.redhat.com/api/rbac/v2/workspaces/?limit=10&offset=0&type=standard&name=my_group

    query_params = {}
    if name:
        query_params["name"] = name
    if group_type:
        query_params["type"] = group_type
    if page and per_page:
        # Convert page to offset (page is 1-based, offset is 0-based)
        offset = (page - 1) * per_page
        query_params["offset"] = str(offset)
        query_params["limit"] = str(per_page)

    # rbac_endpoint = _get_rbac_workspace_url(query_params={"type": group_type})
    rbac_endpoint = _get_rbac_workspace_url(query_params=query_params)
    request_headers = _build_rbac_request_headers(request.headers[IDENTITY_HEADER], threadctx.request_id)
    request_data = {"name": name}

    response = get_rbac_workspace_using_endpoint_and_headers(request_data, rbac_endpoint, request_headers)

    # Handle missing keys safely with type validation
    if not response:
        logger.warning("Empty response received from RBAC workspace endpoint")
        return [], 0

    # Extract data with safe key access and type validation
    data = response.get("data", [])
    if not isinstance(data, list):
        logger.warning(f"Expected 'data' to be a list, got {type(data)}. Returning empty list.")
        data = []

    # Apply rbac_filter if provided - filter to only include groups in the allowed set
    if rbac_filter and "groups" in rbac_filter:
        allowed_group_ids = rbac_filter["groups"]
        original_count = len(data)
        # Filter data to only include workspaces whose ID is in the allowed set
        # Convert workspace ID to string for comparison since rbac_filter contains string UUIDs
        data = [workspace for workspace in data if str(workspace.get("id", "")) in allowed_group_ids]
        filtered_count = len(data)
        if original_count != filtered_count:
            logger.debug(f"Filtered workspaces from {original_count} to {filtered_count} based on rbac_filter")

    count = response.get("meta", {}).get("count", 0)
    # Update count to reflect filtered results if rbac_filter was applied
    if rbac_filter and "groups" in rbac_filter:
        count = len(data)

    return data, count


def get_rbac_workspace_using_endpoint_and_headers(
    request_data: dict | None, rbac_endpoint: str, request_headers: dict
) -> dict[Any, Any] | None:
    return _make_rbac_request(
        method="GET",
        rbac_endpoint=rbac_endpoint,
        request_headers=request_headers,
        request_params=request_data,  # For GET requests, use request_params instead of request_data
    )<|MERGE_RESOLUTION|>--- conflicted
+++ resolved
@@ -88,35 +88,12 @@
     return request_headers
 
 
-<<<<<<< HEAD
-def _make_rbac_request(
-=======
 def _execute_rbac_http_request(
->>>>>>> c44fca78
     method: str,
     rbac_endpoint: str,
     request_headers: dict,
     request_data: dict | None = None,
     request_params: dict | None = None,
-<<<<<<< HEAD
-) -> Any:
-    """
-    Generic RBAC request handler that consolidates common functionality.
-
-    Args:
-        method: HTTP method ('GET' or 'POST')
-        rbac_endpoint: The RBAC endpoint URL
-        request_headers: Headers for the request
-        request_data: JSON data for POST requests
-        request_params: Query parameters for GET requests
-
-    Returns:
-        Parsed response data or None if RBAC is bypassed
-    """
-    if inventory_config().bypass_rbac:
-        return None
-
-=======
     skip_not_found: bool = False,
 ) -> dict | None:
     """
@@ -137,7 +114,6 @@
     Returns:
         Parsed JSON response data from the RBAC endpoint
     """
->>>>>>> c44fca78
     request_session = Session()
     retry_config = Retry(total=inventory_config().rbac_retries, backoff_factor=1, status_forcelist=RETRY_STATUSES)
     request_session.mount(rbac_endpoint, HTTPAdapter(max_retries=retry_config))
@@ -177,16 +153,6 @@
                     verify=LoadedConfig.tlsCAPath,
                 )
             else:
-<<<<<<< HEAD
-                raise ValueError(f"Unsupported HTTP method: {method}")
-
-            rbac_response.raise_for_status()
-    except HTTPError as e:
-        status_code = e.response.status_code
-        if status_code == 404:
-            # For 404 errors, raise ResourceNotFoundException instead of aborting
-            # This allows the calling code to handle missing resources gracefully
-=======
                 raise ValueError(f"Unsupported method: {method}")
 
             rbac_response.raise_for_status()
@@ -197,16 +163,11 @@
             # For 404 errors with skip_not_found=True, raise ResourceNotFoundException
             # instead of aborting. This allows the calling code to handle missing
             # resources gracefully (e.g., when deleting a workspace that may not exist)
->>>>>>> c44fca78
             try:
                 detail = e.response.json().get("detail", e.response.text)
             except Exception:
                 detail = e.response.text  # fallback if JSON can't be parsed
-<<<<<<< HEAD
-            logger.warning(f"RBAC client error: {status_code} - {detail}")
-=======
             logger.info(f"RBAC 404 not found (skip_not_found=True): {detail}")
->>>>>>> c44fca78
             raise ResourceNotFoundException(detail) from e
         elif 400 <= status_code < 500:
             try:
@@ -224,23 +185,6 @@
     finally:
         request_session.close()
 
-<<<<<<< HEAD
-    try:
-        resp_data = rbac_response.json()
-        logger.debug("RBAC Data", extra={"resp_data": resp_data})
-        return resp_data
-    except (JSONDecodeError, KeyError) as e:
-        rbac_failure(logger, e)
-        abort(503, "Failed to parse RBAC response, request cannot be fulfilled")
-    finally:
-        request_session.close()
-
-
-def rbac_get_request_using_endpoint_and_headers(
-    rbac_endpoint: str, request_headers: dict, request_params: dict | None = None
-):
-    return _make_rbac_request(
-=======
 
 def rbac_get_request_using_endpoint_and_headers(
     rbac_endpoint: str, request_headers: dict, request_params: dict | None = None
@@ -249,7 +193,6 @@
         return None
 
     return _execute_rbac_http_request(
->>>>>>> c44fca78
         method="GET",
         rbac_endpoint=rbac_endpoint,
         request_headers=request_headers,
@@ -547,11 +490,7 @@
 def post_rbac_workspace_using_endpoint_and_headers(
     request_data: dict | None, rbac_endpoint: str, request_headers: dict
 ) -> UUID | None:
-<<<<<<< HEAD
-    return _make_rbac_request(
-=======
     return _execute_rbac_http_request(
->>>>>>> c44fca78
         method="POST",
         rbac_endpoint=rbac_endpoint,
         request_headers=request_headers,
@@ -560,34 +499,22 @@
 
 
 def delete_rbac_workspace_using_endpoint_and_headers(rbac_endpoint: str, request_headers: dict) -> UUID | None:
-<<<<<<< HEAD
-    return _make_rbac_request(
-        method="DELETE",
-        rbac_endpoint=rbac_endpoint,
-        request_headers=request_headers,
-=======
     return _execute_rbac_http_request(
         method="DELETE",
         rbac_endpoint=rbac_endpoint,
         request_headers=request_headers,
         skip_not_found=True,  # 404s should raise ResourceNotFoundException for graceful handling
->>>>>>> c44fca78
     )
 
 
 def patch_rbac_workspace_using_endpoint_and_headers(
     request_data: dict | None, rbac_endpoint: str, request_headers: dict
-<<<<<<< HEAD
-) -> UUID | None:
-    return _make_rbac_request(
-=======
 ) -> None:
     """
     Patch RBAC workspace. Raises HTTPException via abort() on error.
     Does not return a value on success.
     """
     _execute_rbac_http_request(
->>>>>>> c44fca78
         method="PATCH",
         rbac_endpoint=rbac_endpoint,
         request_headers=request_headers,
@@ -620,11 +547,7 @@
     return workspace_id
 
 
-<<<<<<< HEAD
-def delete_rbac_workspace(workspace_id: str) -> bool:
-=======
 def delete_rbac_workspace(workspace_id: str):
->>>>>>> c44fca78
     if inventory_config().bypass_kessel:
         return True
 
@@ -721,7 +644,7 @@
 def get_rbac_workspace_using_endpoint_and_headers(
     request_data: dict | None, rbac_endpoint: str, request_headers: dict
 ) -> dict[Any, Any] | None:
-    return _make_rbac_request(
+    return _execute_rbac_http_request(
         method="GET",
         rbac_endpoint=rbac_endpoint,
         request_headers=request_headers,
