--- conflicted
+++ resolved
@@ -192,24 +192,15 @@
         @wraps(func)
         def modified_func(*args, **kwargs):
             current_identity = get_current_identity()
-<<<<<<< HEAD
-            if inventory_config().bypass_rbac or current_identity.identity_type != CHECKED_TYPE:
-                return partial(
-                    func,
-                    rbac_filter=RbacFilter(
-                        resource_type,
-                        required_permission,
-                        None,
-                        {},
-                    ),
-                )(*args, **kwargs)
-=======
-            if current_identity.identity_type != CHECKED_TYPE:
-                if resource_type == RbacResourceType.HOSTS:
-                    return func(*args, **kwargs)
-                else:
-                    abort(status.HTTP_403_FORBIDDEN)
->>>>>>> a00ee227
+            if current_identity.identity_type != CHECKED_TYPE and resource_type != RbacResourceType.HOSTS:
+                abort(status.HTTP_403_FORBIDDEN)
+
+            if inventory_config().bypass_rbac or (
+                current_identity.identity_type != CHECKED_TYPE and resource_type == RbacResourceType.HOSTS
+            ):
+                return partial(func, rbac_filter=RbacFilter(resource_type, required_permission, None, {}))(
+                    *args, **kwargs
+                )
 
             # track that RBAC is being used to control access
             g.access_control_rule = "RBAC"
