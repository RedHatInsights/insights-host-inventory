--- conflicted
+++ resolved
@@ -1,5 +1,4 @@
 from functools import wraps
-from json import dumps
 
 from flask import abort
 from flask import g
@@ -111,19 +110,11 @@
     request_session = Session()
     retry_config = Retry(total=inventory_config().rbac_retries, backoff_factor=1, status_forcelist=RETRY_STATUSES)
     request_session.mount(tenant_translator_url(), HTTPAdapter(max_retries=retry_config))
-<<<<<<< HEAD
-    body = dumps({"body": "[{" + account + "}]"})
-=======
->>>>>>> 4ae1cab5
 
     try:
         with outbound_http_metric.time():
             translator_response = request_session.post(
-<<<<<<< HEAD
-                url=tenant_translator_url(), timeout=inventory_config().rbac_timeout, data=body
-=======
                 url=tenant_translator_url(), timeout=inventory_config().rbac_timeout, json=[account]
->>>>>>> 4ae1cab5
             )
     except Exception as e:
         tenant_translator_failure(logger, e)
