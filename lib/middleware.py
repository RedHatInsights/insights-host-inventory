from __future__ import annotations

import inspect
from functools import partial
from functools import wraps
from http import HTTPStatus
from json import JSONDecodeError
from typing import Any
from uuid import UUID

from app_common_python import LoadedConfig
from flask import abort
from flask import current_app
from flask import g
from flask import request
from requests import Session
from requests.adapters import HTTPAdapter
from requests.exceptions import HTTPError
from requests.packages.urllib3.util.retry import Retry

from api.metrics import outbound_http_response_time
from app import IDENTITY_HEADER
from app import REQUEST_ID_HEADER
from app.auth import get_current_identity
from app.auth.identity import Identity
from app.auth.identity import IdentityType
from app.auth.rbac import KesselPermission
from app.auth.rbac import KesselResourceTypes
from app.auth.rbac import RbacPermission
from app.auth.rbac import RbacResourceType
from app.common import inventory_config
from app.exceptions import ResourceNotFoundException
from app.instrumentation import rbac_failure
from app.instrumentation import rbac_group_permission_denied
from app.instrumentation import rbac_permission_denied
from app.logging import get_logger
from app.logging import threadctx
from lib.feature_flags import FLAG_INVENTORY_API_READ_ONLY
from lib.feature_flags import FLAG_INVENTORY_KESSEL_PHASE_1
from lib.feature_flags import get_flag_value
from lib.kessel import Kessel
from lib.kessel import get_kessel_client

logger = get_logger(__name__)

RBAC_ROUTE = "/api/rbac/v1/access/?application="
RBAC_V2_ROUTE = "/api/rbac/v2/"
RBAC_PRIVATE_UNGROUPED_ROUTE = "/_private/_s2s/workspaces/ungrouped/"
CHECKED_TYPES = [IdentityType.USER, IdentityType.SERVICE_ACCOUNT]
RETRY_STATUSES = [500, 502, 503, 504]


def get_rbac_url(app: str) -> str:
    return inventory_config().rbac_endpoint + RBAC_ROUTE + app


def get_rbac_v2_url(endpoint: str) -> str:
    return inventory_config().rbac_endpoint + RBAC_V2_ROUTE + endpoint


def _get_rbac_workspace_url(workspace_id: str | None = None, query_params: dict | None = None) -> str:
    """
    Build RBAC v2 workspace URL with optional workspace ID and query parameters.

    Args:
        workspace_id: Optional workspace ID for specific workspace operations
        query_params: Optional query parameters (e.g., {"type": "default", "limit": 1})

    Returns:
        Complete RBAC v2 workspace URL
    """
    endpoint = f"workspaces/{workspace_id}/" if workspace_id else "workspaces/"
    if query_params:
        param_string = "&".join([f"{k}={v}" for k, v in query_params.items()])
        endpoint += f"?{param_string}"

    return get_rbac_v2_url(endpoint)


def get_rbac_private_url() -> str:
    return inventory_config().rbac_endpoint + RBAC_PRIVATE_UNGROUPED_ROUTE


def _build_rbac_request_headers(identity_header: str | None = None, request_id_header: str | None = None) -> dict:
    request_headers = {
        IDENTITY_HEADER: identity_header or request.headers[IDENTITY_HEADER],
        REQUEST_ID_HEADER: request_id_header or request.headers.get(REQUEST_ID_HEADER),
    }
    return request_headers


def _make_rbac_request(
    method: str,
    rbac_endpoint: str,
    request_headers: dict,
    request_data: dict | None = None,
    request_params: dict | None = None,
) -> Any:
    """
    Generic RBAC request handler that consolidates common functionality.

    Args:
        method: HTTP method ('GET' or 'POST')
        rbac_endpoint: The RBAC endpoint URL
        request_headers: Headers for the request
        request_data: JSON data for POST requests
        request_params: Query parameters for GET requests

    Returns:
        Parsed response data or None if RBAC is bypassed
    """
    if inventory_config().bypass_rbac:
        return None

    request_session = Session()
    retry_config = Retry(total=inventory_config().rbac_retries, backoff_factor=1, status_forcelist=RETRY_STATUSES)
    request_session.mount(rbac_endpoint, HTTPAdapter(max_retries=retry_config))
    timeout = inventory_config().rbac_timeout

    try:
        with outbound_http_response_time.labels("rbac").time():
            if method.upper() == "GET":
                rbac_response = request_session.get(
                    url=rbac_endpoint,
                    params=request_params,
                    headers=request_headers,
                    timeout=timeout,
                    verify=LoadedConfig.tlsCAPath,
                )
            elif method.upper() == "POST":
                rbac_response = request_session.post(
                    url=rbac_endpoint,
                    headers=request_headers,
                    json=request_data,
                    timeout=timeout,
                    verify=LoadedConfig.tlsCAPath,
                )
            elif method.upper() == "DELETE":
                rbac_response = request_session.delete(
                    url=rbac_endpoint,
                    headers=request_headers,
                    timeout=timeout,
                    verify=LoadedConfig.tlsCAPath,
                )
            elif method.upper() == "PATCH":
                rbac_response = request_session.patch(
                    url=rbac_endpoint,
                    headers=request_headers,
                    json=request_data,
                    timeout=timeout,
                    verify=LoadedConfig.tlsCAPath,
                )
            else:
                raise ValueError(f"Unsupported HTTP method: {method}")

            rbac_response.raise_for_status()
    except HTTPError as e:
        status_code = e.response.status_code
        if status_code == 404:
            # For 404 errors, raise ResourceNotFoundException instead of aborting
            # This allows the calling code to handle missing resources gracefully
            try:
                detail = e.response.json().get("detail", e.response.text)
            except Exception:
                detail = e.response.text  # fallback if JSON can't be parsed
            logger.warning(f"RBAC client error: {status_code} - {detail}")
            raise ResourceNotFoundException(detail) from e
        elif 400 <= status_code < 500:
            try:
                detail = e.response.json().get("detail", e.response.text)
            except Exception:
                detail = e.response.text  # fallback if JSON can't be parsed
            logger.warning(f"RBAC client error: {status_code} - {detail}")
            abort(status_code, f"RBAC client error: {detail}")
        else:
            logger.error(f"RBAC server error: {status_code} - {e.response.text}")
            abort(503, "RBAC server error, request cannot be fulfilled")
    except Exception as e:
        rbac_failure(logger, e)
        abort(503, "Failed to reach RBAC endpoint, request cannot be fulfilled")
    finally:
        request_session.close()

    try:
        resp_data = rbac_response.json()
        logger.debug("RBAC Data", extra={"resp_data": resp_data})
        return resp_data
    except (JSONDecodeError, KeyError) as e:
        rbac_failure(logger, e)
        abort(503, "Failed to parse RBAC response, request cannot be fulfilled")
    finally:
        request_session.close()


def rbac_get_request_using_endpoint_and_headers(
    rbac_endpoint: str, request_headers: dict, request_params: dict | None = None
):
    return _make_rbac_request(
        method="GET",
        rbac_endpoint=rbac_endpoint,
        request_headers=request_headers,
        request_params=request_params,
    )


def get_rbac_permissions(app: str, request_header: dict):
    resp_data = rbac_get_request_using_endpoint_and_headers(get_rbac_url(app), request_header)
    logger.debug("Fetched RBAC Data", extra={"resp_data": resp_data})
    return resp_data["data"]


# Determine whether the request should be allowed, strictly according to the given permissions.
# If any of these match, the endpoint should at least be allowed (but may have filtered results).
def _is_request_allowed_by_permission(
    rbac_permission: str, permission_base: str, resource_type: RbacResourceType, required_permission: RbacPermission
) -> bool:
    return (
        rbac_permission  # inventory:*:*
        == f"{permission_base}:{RbacResourceType.ALL.value}:{RbacPermission.ADMIN.value}"
        or rbac_permission  # inventory:{type}:*
        == f"{permission_base}:{resource_type.value}:{RbacPermission.ADMIN.value}"
        or rbac_permission  # inventory:*:(read | write)
        == f"{permission_base}:{RbacResourceType.ALL.value}:{required_permission.value}"
        or rbac_permission  # inventory:{type}:(read | write)
        == f"{permission_base}:{resource_type.value}:{required_permission.value}"
    )


# Validate RBAC response, and fetch
def _get_group_list_from_resource_definition(resource_definition: dict) -> list[str]:
    allowed_ops = ("in", "equal")

    if "attributeFilter" in resource_definition:
        operation = resource_definition["attributeFilter"].get("operation")
        if resource_definition["attributeFilter"].get("key") != "group.id":
            abort(
                HTTPStatus.SERVICE_UNAVAILABLE,
                "Invalid value for attributeFilter.key in RBAC response.",
            )
        elif operation not in allowed_ops:
            abort(
                HTTPStatus.SERVICE_UNAVAILABLE,
                (
                    "Invalid value for attributeFilter.operation in RBAC response: "
                    f"'{operation}'. Allowed values are {allowed_ops}."
                ),
            )
        elif operation == "in" and not isinstance(resource_definition["attributeFilter"]["value"], list):
            abort(
                HTTPStatus.SERVICE_UNAVAILABLE,
                "Did not receive a list for attributeFilter.value in RBAC response.",
            )
        else:
            # Validate that all values in the filter are UUIDs.
            group_list = resource_definition["attributeFilter"]["value"]
            if operation == "equal":
                group_list = [group_list]

            try:
                for gid in group_list:
                    if gid is not None:
                        UUID(gid)
            except (ValueError, TypeError):
                abort(
                    HTTPStatus.SERVICE_UNAVAILABLE,
                    "Received invalid UUIDs for attributeFilter.value in RBAC response.",
                )

            return group_list
    return []


def get_rbac_filter(
    resource_type: RbacResourceType,
    required_permission: RbacPermission,
    identity: Identity,
    rbac_request_headers: dict,
    permission_base: str = "inventory",
) -> tuple[bool, dict | None]:
    # Returns a 2-item tuple:
    # 1. Whether or not the request should be allowed at all
    # 2. The filter that should be applied to the data (if allowed)
    if inventory_config().bypass_rbac:
        return True, None

    if identity.identity_type not in CHECKED_TYPES:
        if resource_type == RbacResourceType.HOSTS:
            return True, None
        else:
            return False, None

    # track that RBAC is being used to control access
    g.access_control_rule = "RBAC"
    logger.debug("access_control_rule set")

    rbac_data = get_rbac_permissions(permission_base, rbac_request_headers)
    allowed = False  # Determines whether the endpoint can be accessed at all
    allowed_group_ids = set()  # If populated, limits the allowed resources to specific group IDs

    for rbac_permission in rbac_data:
        if _is_request_allowed_by_permission(
            rbac_permission["permission"], permission_base, resource_type, required_permission
        ):
            allowed = True

            # Get the list of allowed Group IDs from the attribute filter.
            groups_attribute_filter = set()
            for resourceDefinition in rbac_permission["resourceDefinitions"]:
                group_list = _get_group_list_from_resource_definition(resourceDefinition)
                groups_attribute_filter.update(group_list)

            if groups_attribute_filter:
                # If the RBAC permission is applicable and is limited to specific group IDs,
                # add that list of group IDs to the list of allowed group IDs.
                allowed_group_ids.update(groups_attribute_filter)
            else:
                # If any applicable RBAC permission exists and is NOT limited to specific group IDs,
                # call the usual endpoint without resource-specific access limitations.
                return True, None

    # If all applicable permissions are restricted to specific groups,
    # call the endpoint with the RBAC filtering data.
    if allowed:
        return True, {"groups": allowed_group_ids}
    else:
        rbac_permission_denied(logger, required_permission.value, rbac_data)
        return False, None


def kessel_type(type) -> str:
    if type == RbacResourceType.HOSTS:
        return "host"
    elif type == RbacResourceType.STALENESS:
        return "staleness"
    elif type == RbacResourceType.ALL:
        return "all"
    else:
        return type


def kessel_verb(perm) -> str:
    if perm == RbacPermission.READ:
        return "view"
    elif perm == RbacPermission.WRITE:
        return "update"
    elif perm == RbacPermission.ADMIN:
        return "all"
    else:
        return perm


def get_kessel_filter(
    kessel_client: Kessel, current_identity: Identity, permission: KesselPermission, ids: list[str]
) -> tuple[bool, dict[str, Any] | None]:
    if current_identity.identity_type not in CHECKED_TYPES:
        if permission.resource_type == KesselResourceTypes.HOST:
            return True, None
        else:
            return False, None

    if len(ids) > 0:
        if permission.write_operation:
            # Write specific object(s) by id(s)
            if kessel_client.check_for_update(current_identity, permission, ids):
                return True, None
            else:
                return False, None  # The objects are not authorized - reject the request.
        else:
            # Read specific object(s) by id(s)
            if kessel_client.check(current_identity, permission, ids):
                return True, None  # No need to apply a filter - the objects are authorized
            else:
                return False, None  # The objects are not authorized - reject the request.
                # Note: this is a potential departure from current behavior where an attempt to
                # request multiple objects by id will return all accessible objects, ignoring inaccessible ones.

    # No ids passed, operate on many objects not by ids
    relation = permission.workspace_permission
    workspaces = kessel_client.ListAllowedWorkspaces(current_identity, relation)
    # NOTE: this won't work for checks that require a permission to be unfiltered
    # Ex: some org-level permissions OR permissions like add group (which we may not need to handle)
    if len(workspaces) == 0:
        return False, None
    else:
        return True, {"groups": workspaces}


def rbac(resource_type: RbacResourceType, required_permission: RbacPermission, permission_base: str = "inventory"):
    def other_func(func):
        @wraps(func)
        def modified_func(*args, **kwargs):
            # If the API is in read-only mode and this is a Write endpoint, abort with HTTP 503.
            if required_permission == RbacPermission.WRITE and get_flag_value(FLAG_INVENTORY_API_READ_ONLY):
                abort(503, "Inventory API is currently in read-only mode.")

            if inventory_config().bypass_rbac:
                return func(*args, **kwargs)

            current_identity = get_current_identity()

            request_headers = _build_rbac_request_headers()

            allowed = None
            rbac_filter = None

            allowed, rbac_filter = get_rbac_filter(
                resource_type, required_permission, current_identity, request_headers, permission_base
            )

            if allowed:
                if rbac_filter:
                    return partial(func, rbac_filter=rbac_filter)(*args, **kwargs)
                else:
                    return func(*args, **kwargs)
            else:
                abort(HTTPStatus.FORBIDDEN)

        return modified_func

    return other_func


def access(permission: KesselPermission, id_param: str = ""):
    def other_func(func):
        sig = inspect.signature(func)

        @wraps(func)
        def modified_func(*args, **kwargs):
            # If the API is in read-only mode and this is a Write endpoint, abort with HTTP 503.
            if permission.write_operation and get_flag_value(FLAG_INVENTORY_API_READ_ONLY):
                abort(503, "Inventory API is currently in read-only mode.")

            if inventory_config().bypass_rbac:
                return func(*args, **kwargs)

            current_identity = get_current_identity()

            request_headers = _build_rbac_request_headers()

            allowed = None
            rbac_filter = None
            if get_flag_value(
                FLAG_INVENTORY_KESSEL_PHASE_1
            ):  # Workspace permissions aren't part of HBI in V2, fallback to rbac for now.
                kessel_client = get_kessel_client(current_app)
                ids = permission.resource_type.get_resource_id(kwargs, id_param)

                allowed, rbac_filter = get_kessel_filter(kessel_client, current_identity, permission, ids)
            else:
                allowed, rbac_filter = get_rbac_filter(
                    permission.resource_type.v1_type,
                    permission.v1_permission,
                    current_identity,
                    request_headers,
                    permission.resource_type.v1_app,
                )

            if allowed:
                if rbac_filter and "rbac_filter" in sig.parameters:
                    kwargs["rbac_filter"] = rbac_filter
                return func(*args, **kwargs)
            else:
                abort(HTTPStatus.FORBIDDEN)

        return modified_func

    return other_func


def rbac_group_id_check(rbac_filter: dict, requested_ids: set) -> None:
    if rbac_filter and "groups" in rbac_filter:
        # Find the IDs that are in requested_ids but not rbac_filter
        disallowed_ids = requested_ids.difference(rbac_filter["groups"])
        if len(disallowed_ids) > 0:
            # id check is only called before writing to groups, permission so far is always the same
            required_permission = "inventory:groups:write"
            joined_ids = ", ".join(disallowed_ids)
            rbac_group_permission_denied(logger, joined_ids, required_permission)
            abort(HTTPStatus.FORBIDDEN, f"You do not have access to the the following groups: {joined_ids}")


def post_rbac_workspace(name) -> UUID | None:
    if inventory_config().bypass_kessel:
        return None

    rbac_endpoint = _get_rbac_workspace_url()
    request_headers = _build_rbac_request_headers(request.headers[IDENTITY_HEADER], threadctx.request_id)
    request_data = {"name": name}

    return post_rbac_workspace_using_endpoint_and_headers(request_data, rbac_endpoint, request_headers)


def post_rbac_workspace_using_endpoint_and_headers(
    request_data: dict | None, rbac_endpoint: str, request_headers: dict
) -> UUID | None:
    return _make_rbac_request(
        method="POST",
        rbac_endpoint=rbac_endpoint,
        request_headers=request_headers,
        request_data=request_data,
    )


def delete_rbac_workspace_using_endpoint_and_headers(rbac_endpoint: str, request_headers: dict) -> UUID | None:
    return _make_rbac_request(
        method="DELETE",
        rbac_endpoint=rbac_endpoint,
        request_headers=request_headers,
        # request_data=request_data,
    )


def patch_rbac_workspace_using_endpoint_and_headers(
    request_data: dict | None, rbac_endpoint: str, request_headers: dict
) -> UUID | None:
    return _make_rbac_request(
        method="PATCH",
        rbac_endpoint=rbac_endpoint,
        request_headers=request_headers,
        request_data=request_data,
    )


def rbac_create_ungrouped_hosts_workspace(identity: Identity) -> UUID | None:
    # Creates a new "ungrouped" workspace via the RBAC API, and returns its ID.
    # If not using Kessel, returns None, so the DB will automatically generate the group ID.
    if inventory_config().bypass_kessel:
        return None

    # Get HBI's RBAC PSK from the config
    psk = inventory_config().rbac_psk
    request_headers = {
        "X-RH-RBAC-PSK": psk,
        "X-RH-RBAC-ORG-ID": identity.org_id,
        "X-RH-RBAC-CLIENT-ID": "inventory",
    }

    resp_data = rbac_get_request_using_endpoint_and_headers(get_rbac_private_url(), request_headers)

    try:
        workspace_id = resp_data["id"]
    except KeyError as e:
        rbac_failure(logger, e)
        abort(503, "Failed to parse RBAC response, request cannot be fulfilled")

    return workspace_id


def _handle_rbac_error(
    e: HTTPError,
    workspace_id: str,
    action: str,
):
    status = e.response.status_code
    try:
        detail = e.response.json().get("detail", e.response.text)
    except Exception:
        detail = e.response.text

    if status == 404 and action == "deleting":
        logger.info(f"404 {action} RBAC workspace {workspace_id}: {detail}")
        raise ResourceNotFoundException(f"Workspace {workspace_id} not found in RBAC; skipping deletion")

    if 400 <= status < 500:
        logger.warning(f"RBAC client error {status} {action} {workspace_id}: {detail}")
        abort(status, f"RBAC client error: {detail}")

    logger.error(f"RBAC server error {status} {action} {workspace_id}: {detail}")
    abort(503, "RBAC server error, request cannot be fulfilled")


def delete_rbac_workspace(workspace_id: str):
    if inventory_config().bypass_kessel:
        return True

    rbac_endpoint = _get_rbac_workspace_url(workspace_id)
    request_headers = _build_rbac_request_headers()

    # For DELETE operations, we need custom handling since _make_rbac_request doesn't support DELETE yet
    request_session = Session()
    retry_config = Retry(total=inventory_config().rbac_retries, backoff_factor=1, status_forcelist=RETRY_STATUSES)
    request_session.mount(rbac_endpoint, HTTPAdapter(max_retries=retry_config))

<<<<<<< HEAD
    delete_rbac_workspace_using_endpoint_and_headers(rbac_endpoint, request_headers)
    return True
=======
    try:
        with outbound_http_response_time.labels("rbac").time():
            rbac_response = request_session.delete(
                url=get_rbac_v2_url(endpoint=workspace_endpoint),
                headers=request_headers,
                timeout=inventory_config().rbac_timeout,
                verify=LoadedConfig.tlsCAPath,
            )
            rbac_response.raise_for_status()
    except HTTPError as e:
        _handle_rbac_error(e, workspace_id, "deleting")
    except Exception as e:
        rbac_failure(logger, e)
        abort(503, "Failed to reach RBAC endpoint, request cannot be fulfilled")
    finally:
        request_session.close()
>>>>>>> 7fe8a751


def patch_rbac_workspace(workspace_id: str, name: str | None = None) -> None:
    if inventory_config().bypass_kessel:
        return None

    rbac_endpoint = _get_rbac_workspace_url(workspace_id)
    request_headers = _build_rbac_request_headers()

    request_data = {}
    if name is not None:
        request_data["name"] = name

<<<<<<< HEAD
    # For PATCH operations, we need custom handling since _make_rbac_request doesn't support PATCH yet
    request_session = Session()
    retry_config = Retry(total=inventory_config().rbac_retries, backoff_factor=1, status_forcelist=RETRY_STATUSES)
    request_session.mount(rbac_endpoint, HTTPAdapter(max_retries=retry_config))

    patch_rbac_workspace_using_endpoint_and_headers(request_data, rbac_endpoint, request_headers)
=======
    try:
        with outbound_http_response_time.labels("rbac").time():
            rbac_response = request_session.patch(
                url=get_rbac_v2_url(endpoint=workspace_endpoint),
                headers=request_headers,
                json=request_data,
                timeout=inventory_config().rbac_timeout,
                verify=LoadedConfig.tlsCAPath,
            )
            rbac_response.raise_for_status()
    except HTTPError as e:
        _handle_rbac_error(e, workspace_id, "patching")
    except Exception as e:
        rbac_failure(logger, e)
        abort(503, "Failed to reach RBAC endpoint, request cannot be fulfilled")
    finally:
        request_session.close()
>>>>>>> 7fe8a751


def get_rbac_default_workspace() -> UUID | None:
    if inventory_config().bypass_kessel:
        return None

    response = rbac_get_request_using_endpoint_and_headers(
        _get_rbac_workspace_url(query_params={"limit": 1, "type": "default"}),
        _build_rbac_request_headers(),
        {"limit": 1, "type": "default"},
    )
    data = response["data"] if response else None
    return data[0]["id"] if data and len(data) > 0 else None


def get_rbac_workspaces(
    name: str | None, page: int, per_page: int, group_type: str | None
) -> tuple[list[dict], int] | None:
    if inventory_config().bypass_rbac:
        return None

    # sample RBAC request: console.redhat.com/api/rbac/v2/workspaces/?limit=10&offset=0&type=standard&name=my_group

    query_params = {}
    if name:
        query_params["name"] = name
    if group_type:
        query_params["type"] = group_type
    if page and per_page:
        # Convert page to offset (page is 1-based, offset is 0-based)
        offset = (page - 1) * per_page
        query_params["offset"] = str(offset)
        query_params["limit"] = str(per_page)

    # rbac_endpoint = _get_rbac_workspace_url(query_params={"type": group_type})
    rbac_endpoint = _get_rbac_workspace_url(query_params=query_params)
    request_headers = _build_rbac_request_headers(request.headers[IDENTITY_HEADER], threadctx.request_id)
    request_data = {"name": name}

    response = get_rbac_workspace_using_endpoint_and_headers(request_data, rbac_endpoint, request_headers)

    # Handle missing keys safely with type validation
    if not response:
        logger.warning("Empty response received from RBAC workspace endpoint")
        return [], 0

    # Extract data with safe key access and type validation
    data = response.get("data", [])
    if not isinstance(data, list):
        logger.warning(f"Expected 'data' to be a list, got {type(data)}. Returning empty list.")
        data = []

    count = response.get("meta", {}).get("count", 0)
    if not isinstance(count, int):
        logger.warning(f"Expected 'count' to be an integer, got {type(count)}. Using 0.")
        count = 0

    return data, count


def get_rbac_workspace_using_endpoint_and_headers(
    request_data: dict | None, rbac_endpoint: str, request_headers: dict
) -> dict[Any, Any] | None:
    return _make_rbac_request(
        method="GET",
        rbac_endpoint=rbac_endpoint,
        request_headers=request_headers,
        request_params=request_data,  # For GET requests, use request_params instead of request_data
    )<|MERGE_RESOLUTION|>--- conflicted
+++ resolved
@@ -546,62 +546,35 @@
     return workspace_id
 
 
-def _handle_rbac_error(
-    e: HTTPError,
-    workspace_id: str,
-    action: str,
-):
+def _handle_delete_error(e: HTTPError, workspace_id: str) -> bool:
     status = e.response.status_code
     try:
         detail = e.response.json().get("detail", e.response.text)
     except Exception:
         detail = e.response.text
 
-    if status == 404 and action == "deleting":
-        logger.info(f"404 {action} RBAC workspace {workspace_id}: {detail}")
+    if status == 404:
+        logger.info(f"404 deleting RBAC workspace {workspace_id}: {detail}")
         raise ResourceNotFoundException(f"Workspace {workspace_id} not found in RBAC; skipping deletion")
 
     if 400 <= status < 500:
-        logger.warning(f"RBAC client error {status} {action} {workspace_id}: {detail}")
+        logger.warning(f"RBAC client error {status} deleting {workspace_id}: {detail}")
         abort(status, f"RBAC client error: {detail}")
 
-    logger.error(f"RBAC server error {status} {action} {workspace_id}: {detail}")
+    logger.error(f"RBAC server error {status} deleting {workspace_id}: {detail}")
     abort(503, "RBAC server error, request cannot be fulfilled")
-
-
-def delete_rbac_workspace(workspace_id: str):
+    return False
+
+
+def delete_rbac_workspace(workspace_id: str) -> bool:
     if inventory_config().bypass_kessel:
         return True
 
     rbac_endpoint = _get_rbac_workspace_url(workspace_id)
     request_headers = _build_rbac_request_headers()
 
-    # For DELETE operations, we need custom handling since _make_rbac_request doesn't support DELETE yet
-    request_session = Session()
-    retry_config = Retry(total=inventory_config().rbac_retries, backoff_factor=1, status_forcelist=RETRY_STATUSES)
-    request_session.mount(rbac_endpoint, HTTPAdapter(max_retries=retry_config))
-
-<<<<<<< HEAD
     delete_rbac_workspace_using_endpoint_and_headers(rbac_endpoint, request_headers)
     return True
-=======
-    try:
-        with outbound_http_response_time.labels("rbac").time():
-            rbac_response = request_session.delete(
-                url=get_rbac_v2_url(endpoint=workspace_endpoint),
-                headers=request_headers,
-                timeout=inventory_config().rbac_timeout,
-                verify=LoadedConfig.tlsCAPath,
-            )
-            rbac_response.raise_for_status()
-    except HTTPError as e:
-        _handle_rbac_error(e, workspace_id, "deleting")
-    except Exception as e:
-        rbac_failure(logger, e)
-        abort(503, "Failed to reach RBAC endpoint, request cannot be fulfilled")
-    finally:
-        request_session.close()
->>>>>>> 7fe8a751
 
 
 def patch_rbac_workspace(workspace_id: str, name: str | None = None) -> None:
@@ -615,32 +588,7 @@
     if name is not None:
         request_data["name"] = name
 
-<<<<<<< HEAD
-    # For PATCH operations, we need custom handling since _make_rbac_request doesn't support PATCH yet
-    request_session = Session()
-    retry_config = Retry(total=inventory_config().rbac_retries, backoff_factor=1, status_forcelist=RETRY_STATUSES)
-    request_session.mount(rbac_endpoint, HTTPAdapter(max_retries=retry_config))
-
     patch_rbac_workspace_using_endpoint_and_headers(request_data, rbac_endpoint, request_headers)
-=======
-    try:
-        with outbound_http_response_time.labels("rbac").time():
-            rbac_response = request_session.patch(
-                url=get_rbac_v2_url(endpoint=workspace_endpoint),
-                headers=request_headers,
-                json=request_data,
-                timeout=inventory_config().rbac_timeout,
-                verify=LoadedConfig.tlsCAPath,
-            )
-            rbac_response.raise_for_status()
-    except HTTPError as e:
-        _handle_rbac_error(e, workspace_id, "patching")
-    except Exception as e:
-        rbac_failure(logger, e)
-        abort(503, "Failed to reach RBAC endpoint, request cannot be fulfilled")
-    finally:
-        request_session.close()
->>>>>>> 7fe8a751
 
 
 def get_rbac_default_workspace() -> UUID | None:
