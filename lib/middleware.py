--- conflicted
+++ resolved
@@ -232,8 +232,6 @@
             rbac_group_permission_denied(logger, joined_ids, required_permission)
             abort(HTTPStatus.FORBIDDEN, f"You do not have access to the the following groups: {joined_ids}")
 
-
-<<<<<<< HEAD
 def get_rbac_default_workspace():
     workspace_route = "/api/rbac/v2/workspaces/?type=default"
     request_session = Session()
@@ -299,7 +297,7 @@
 
     logger.debug("POSTED RBAC Data", extra=resp_data)
     return resp_data["id"]
-=======
+
 def rbac_create_ungrouped_hosts_workspace(identity: Identity) -> UUID | None:  # noqa: ARG001, used later
     # Creates a new "ungrouped" workspace via the RBAC API, and returns its ID.
     # If not using RBAC, returns None, so the DB will automatically generate the group ID.
@@ -309,5 +307,4 @@
         # TODO
         # POST /api/rbac/v2/workspaces/
         # https://github.com/RedHatInsights/insights-rbac/blob/master/docs/source/specs/v2/openapi.yaml#L96
-        return None
->>>>>>> ae6b4850
+        return None