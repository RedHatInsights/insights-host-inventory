--- conflicted
+++ resolved
@@ -89,35 +89,12 @@
     return request_headers
 
 
-<<<<<<< HEAD
-def _make_rbac_request(
-=======
 def _execute_rbac_http_request(  # type: ignore[return]
->>>>>>> 4f2b25cf
     method: str,
     rbac_endpoint: str,
     request_headers: dict,
     request_data: dict | None = None,
     request_params: dict | None = None,
-<<<<<<< HEAD
-) -> Any:
-    """
-    Generic RBAC request handler that consolidates common functionality.
-
-    Args:
-        method: HTTP method ('GET' or 'POST')
-        rbac_endpoint: The RBAC endpoint URL
-        request_headers: Headers for the request
-        request_data: JSON data for POST requests
-        request_params: Query parameters for GET requests
-
-    Returns:
-        Parsed response data or None if RBAC is bypassed
-    """
-    if inventory_config().bypass_rbac:
-        return None
-
-=======
     skip_not_found: bool = False,
 ) -> dict | None:
     """
@@ -138,7 +115,6 @@
     Returns:
         Parsed JSON response data from the RBAC endpoint
     """
->>>>>>> 4f2b25cf
     request_session = Session()
     retry_config = Retry(total=inventory_config().rbac_retries, backoff_factor=1, status_forcelist=RETRY_STATUSES)
     request_session.mount(rbac_endpoint, HTTPAdapter(max_retries=retry_config))
@@ -146,48 +122,6 @@
 
     try:
         with outbound_http_response_time.labels("rbac").time():
-<<<<<<< HEAD
-            if method.upper() == "GET":
-                rbac_response = request_session.get(
-                    url=rbac_endpoint,
-                    params=request_params,
-                    headers=request_headers,
-                    timeout=timeout,
-                    verify=LoadedConfig.tlsCAPath,
-                )
-            elif method.upper() == "POST":
-                rbac_response = request_session.post(
-                    url=rbac_endpoint,
-                    headers=request_headers,
-                    json=request_data,
-                    timeout=timeout,
-                    verify=LoadedConfig.tlsCAPath,
-                )
-            elif method.upper() == "DELETE":
-                rbac_response = request_session.delete(
-                    url=rbac_endpoint,
-                    headers=request_headers,
-                    timeout=timeout,
-                    verify=LoadedConfig.tlsCAPath,
-                )
-            elif method.upper() == "PATCH":
-                rbac_response = request_session.patch(
-                    url=rbac_endpoint,
-                    headers=request_headers,
-                    json=request_data,
-                    timeout=timeout,
-                    verify=LoadedConfig.tlsCAPath,
-                )
-            else:
-                raise ValueError(f"Unsupported HTTP method: {method}")
-
-            rbac_response.raise_for_status()
-    except HTTPError as e:
-        status_code = e.response.status_code
-        if status_code == 404:
-            # For 404 errors, raise ResourceNotFoundException instead of aborting
-            # This allows the calling code to handle missing resources gracefully
-=======
             # Build common parameters shared by all HTTP methods
             common_kwargs = {
                 "url": rbac_endpoint,
@@ -217,16 +151,11 @@
             # For 404 errors with skip_not_found=True, raise ResourceNotFoundException
             # instead of aborting. This allows the calling code to handle missing
             # resources gracefully (e.g., when deleting a workspace that may not exist)
->>>>>>> 4f2b25cf
             try:
                 detail = e.response.json().get("detail", e.response.text)
             except Exception:
                 detail = e.response.text  # fallback if JSON can't be parsed
-<<<<<<< HEAD
-            logger.warning(f"RBAC client error: {status_code} - {detail}")
-=======
             logger.info(f"RBAC 404 not found (skip_not_found=True): {detail}")
->>>>>>> 4f2b25cf
             raise ResourceNotFoundException(detail) from e
         elif 400 <= status_code < 500:
             try:
@@ -244,27 +173,10 @@
     finally:
         request_session.close()
 
-<<<<<<< HEAD
-    try:
-        resp_data = rbac_response.json()
-        logger.debug("RBAC Data", extra={"resp_data": resp_data})
-        return resp_data
-    except (JSONDecodeError, KeyError) as e:
-        rbac_failure(logger, e)
-        abort(503, "Failed to parse RBAC response, request cannot be fulfilled")
-    finally:
-        request_session.close()
-
 
 def rbac_get_request_using_endpoint_and_headers(
     rbac_endpoint: str, request_headers: dict, request_params: dict | None = None
 ):
-    return _make_rbac_request(
-=======
-
-def rbac_get_request_using_endpoint_and_headers(
-    rbac_endpoint: str, request_headers: dict, request_params: dict | None = None
-):
     """
     Execute a GET request to an RBAC endpoint.
 
@@ -273,7 +185,6 @@
     this function to maintain clear separation of concerns.
     """
     return _execute_rbac_http_request(
->>>>>>> 4f2b25cf
         method="GET",
         rbac_endpoint=rbac_endpoint,
         request_headers=request_headers,
@@ -614,36 +525,6 @@
         request_data=request_data,
     )
 
-<<<<<<< HEAD
-def post_rbac_workspace_using_endpoint_and_headers(
-    request_data: dict | None, rbac_endpoint: str, request_headers: dict
-) -> UUID | None:
-    return _make_rbac_request(
-        method="POST",
-        rbac_endpoint=rbac_endpoint,
-        request_headers=request_headers,
-        request_data=request_data,
-    )
-
-
-def delete_rbac_workspace_using_endpoint_and_headers(rbac_endpoint: str, request_headers: dict) -> UUID | None:
-    return _make_rbac_request(
-        method="DELETE",
-        rbac_endpoint=rbac_endpoint,
-        request_headers=request_headers,
-    )
-
-
-def patch_rbac_workspace_using_endpoint_and_headers(
-    request_data: dict | None, rbac_endpoint: str, request_headers: dict
-) -> UUID | None:
-    return _make_rbac_request(
-        method="PATCH",
-        rbac_endpoint=rbac_endpoint,
-        request_headers=request_headers,
-        request_data=request_data,
-    )
-=======
     if resp_data is None:
         return None
 
@@ -652,7 +533,6 @@
     except (KeyError, ValueError, TypeError) as e:
         rbac_failure(logger, e)
         abort(503, "Failed to parse RBAC response, request cannot be fulfilled")
->>>>>>> 4f2b25cf
 
 
 def rbac_create_ungrouped_hosts_workspace(identity: Identity) -> UUID | None:
@@ -680,28 +560,19 @@
     return workspace_id
 
 
-<<<<<<< HEAD
-def delete_rbac_workspace(workspace_id: str) -> bool:
-=======
 def delete_rbac_workspace(workspace_id: str):
->>>>>>> 4f2b25cf
     if inventory_config().bypass_kessel:
         return True
 
     rbac_endpoint = _get_rbac_workspace_url(workspace_id)
     request_headers = _build_rbac_request_headers()
 
-<<<<<<< HEAD
-    delete_rbac_workspace_using_endpoint_and_headers(rbac_endpoint, request_headers)
-    return True
-=======
     _execute_rbac_http_request(
         method="DELETE",
         rbac_endpoint=rbac_endpoint,
         request_headers=request_headers,
         skip_not_found=True,  # 404s should raise ResourceNotFoundException for graceful handling
     )
->>>>>>> 4f2b25cf
 
 
 def patch_rbac_workspace(workspace_id: str, name: str | None = None) -> None:
@@ -715,16 +586,12 @@
     if name is not None:
         request_data["name"] = name
 
-<<<<<<< HEAD
-    patch_rbac_workspace_using_endpoint_and_headers(request_data, rbac_endpoint, request_headers)
-=======
     _execute_rbac_http_request(
         method="PATCH",
         rbac_endpoint=rbac_endpoint,
         request_headers=request_headers,
         request_data=request_data,
     )
->>>>>>> 4f2b25cf
 
 
 def get_rbac_default_workspace() -> UUID | None:
