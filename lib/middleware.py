--- conflicted
+++ resolved
@@ -209,16 +209,6 @@
 
             rbac_data = get_rbac_permissions(permission_base)
 
-<<<<<<< HEAD
-            # TODO: Remove this workaround after RHCLOUD-27511 is implemented.
-            # If the required permission is RBAC admin, we can check the Identity instead.
-            if (
-                permission_base == "rbac"
-                and current_identity.identity_type == IdentityType.USER
-                and current_identity.user.get("is_org_admin")
-            ):
-                return func(*args, **kwargs)
-
             # Get the allowed IDs for the required permission
             allowed_group_ids, is_allowed = _get_allowed_ids(
                 rbac_data, permission_base, resource_type, required_permission
@@ -231,67 +221,6 @@
                     rbac_data, *(_parse_rbac_permission_string(additional_permission))
                 )
                 data_restrictions[additional_permission] = RbacIdFilter(RbacResourceType.GROUPS, additional_ids)
-=======
-            # Determines whether the endpoint can be accessed at all
-            allowed = False
-            # If populated, limits the allowed resources to specific group IDs
-            allowed_group_ids = set()
-
-            for rbac_permission in rbac_data:
-                if (
-                    rbac_permission["permission"]  # inventory:*:*
-                    == f"{permission_base}:{RbacResourceType.ALL.value}:{RbacPermission.ADMIN.value}"
-                    or rbac_permission["permission"]  # inventory:{type}:*
-                    == f"{permission_base}:{resource_type.value}:{RbacPermission.ADMIN.value}"
-                    or rbac_permission["permission"]  # inventory:*:(read | write)
-                    == f"{permission_base}:{RbacResourceType.ALL.value}:{required_permission.value}"
-                    or rbac_permission["permission"]  # inventory:{type}:(read | write)
-                    == f"{permission_base}:{resource_type.value}:{required_permission.value}"
-                ):
-                    # If any of the above match, the endpoint should at least be allowed.
-                    allowed = True
-
-                    # Get the list of allowed Group IDs from the attribute filter.
-                    groups_attribute_filter = set()
-                    for resourceDefinition in rbac_permission["resourceDefinitions"]:
-                        if "attributeFilter" in resourceDefinition:
-                            if resourceDefinition["attributeFilter"].get("key") != "group.id":
-                                abort(
-                                    status.HTTP_503_SERVICE_UNAVAILABLE,
-                                    "Invalid value for attributeFilter.key in RBAC response.",
-                                )
-                            elif resourceDefinition["attributeFilter"].get("operation") != "in":
-                                abort(
-                                    status.HTTP_503_SERVICE_UNAVAILABLE,
-                                    "Invalid value for attributeFilter.operation in RBAC response.",
-                                )
-                            elif not isinstance(resourceDefinition["attributeFilter"]["value"], list):
-                                abort(
-                                    status.HTTP_503_SERVICE_UNAVAILABLE,
-                                    "Did not receive a list for attributeFilter.value in RBAC response.",
-                                )
-                            else:
-                                # Add the IDs to the filter, but validate that they're all actually UUIDs.
-                                groups_attribute_filter.update(resourceDefinition["attributeFilter"]["value"])
-                                try:
-                                    for gid in groups_attribute_filter:
-                                        if gid is not None:
-                                            UUID(gid)
-                                except ValueError:
-                                    abort(
-                                        status.HTTP_503_SERVICE_UNAVAILABLE,
-                                        "Received invalid UUIDs for attributeFilter.value in RBAC response.",
-                                    )
-
-                    if groups_attribute_filter:
-                        # If the RBAC permission is applicable and is limited to specific group IDs,
-                        # add that list of group IDs to the list of allowed group IDs.
-                        allowed_group_ids.update(groups_attribute_filter)
-                    else:
-                        # If any applicable RBAC permission exists and is NOT limited to specific group IDs,
-                        # call the usual endpoint without resource-specific access limitations.
-                        return func(*args, **kwargs)
->>>>>>> ceb46a88
 
             # If all applicable permissions are restricted to specific groups,
             # call the endpoint with the RBAC filtering data.
