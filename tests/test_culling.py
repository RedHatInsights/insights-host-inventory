--- conflicted
+++ resolved
@@ -182,15 +182,9 @@
 
         assert not db_get_host(created_host.id)
 
-<<<<<<< HEAD
-    assert_delete_event_is_valid(
-        event_producer=event_producer_mock, host=created_host, timestamp=event_datetime_mock, identity=None
-    )
-=======
         assert_delete_event_is_valid(
-            event_producer=event_producer_mock, host=created_host, timestamp=event_datetime_mock
+            event_producer=event_producer_mock, host=created_host, timestamp=event_datetime_mock, identity=None
         )
->>>>>>> d6a1e7a3
 
 
 @pytest.mark.host_reaper
