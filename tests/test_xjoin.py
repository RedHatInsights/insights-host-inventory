import pytest

from api.host_query_xjoin import QUERY as HOST_QUERY
from api.system_profile import SAP_SIDS_QUERY
from api.system_profile import SAP_SYSTEM_QUERY
from api.tag import TAGS_QUERY
from tests.helpers.api_utils import build_hosts_url
from tests.helpers.api_utils import build_system_profile_sap_sids_url
from tests.helpers.api_utils import build_system_profile_sap_system_url
from tests.helpers.api_utils import build_tags_url
from tests.helpers.api_utils import create_mock_rbac_response
from tests.helpers.api_utils import HOST_URL
from tests.helpers.api_utils import quote
from tests.helpers.api_utils import quote_everything
from tests.helpers.api_utils import READ_ALLOWED_RBAC_RESPONSE_FILES
from tests.helpers.api_utils import READ_PROHIBITED_RBAC_RESPONSE_FILES
from tests.helpers.api_utils import TAGS_URL
from tests.helpers.graphql_utils import assert_called_with_headers
from tests.helpers.graphql_utils import assert_graph_query_single_call_with_staleness
from tests.helpers.graphql_utils import EMPTY_HOSTS_RESPONSE
from tests.helpers.graphql_utils import TAGS_EMPTY_RESPONSE
from tests.helpers.graphql_utils import xjoin_host_response
from tests.helpers.graphql_utils import XJOIN_TAGS_RESPONSE
from tests.helpers.test_utils import generate_uuid


def test_headers_forwarded(mocker, patch_xjoin_post, api_get):
    post = patch_xjoin_post({"data": EMPTY_HOSTS_RESPONSE})

    request_id = generate_uuid()
    response_status, response_data = api_get(
        HOST_URL, extra_headers={"x-rh-insights-request-id": request_id, "foo": "bar"}
    )

    assert response_status == 200

    assert_called_with_headers(mocker, post, request_id)


def test_host_request_xjoin_status_403(patch_xjoin_post, api_get):
    patch_xjoin_post(response={"data": EMPTY_HOSTS_RESPONSE}, status=403)
    request_id = generate_uuid()

    response_status, response_data = api_get(
        HOST_URL, extra_headers={"x-rh-insights-request-id": request_id, "foo": "bar"}
    )

    assert response_status == 500


def test_host_request_xjoin_status_200(patch_xjoin_post, api_get):
    patch_xjoin_post(response={"data": EMPTY_HOSTS_RESPONSE}, status=200)
    request_id = generate_uuid()

    response_status, response_data = api_get(
        HOST_URL, extra_headers={"x-rh-insights-request-id": request_id, "foo": "bar"}
    )

    assert response_status == 200


def test_query_variables_fqdn(mocker, query_source_xjoin, graphql_query_empty_response, api_get):
    fqdn = "host.domain.com"

    url = build_hosts_url(query=f"?fqdn={quote(fqdn)}")
    response_status, response_data = api_get(url)

    assert response_status == 200

    graphql_query_empty_response.assert_called_once_with(
        HOST_QUERY,
        {
            "order_by": mocker.ANY,
            "order_how": mocker.ANY,
            "limit": mocker.ANY,
            "offset": mocker.ANY,
            "filter": ({"fqdn": {"eq": fqdn}}, mocker.ANY),
        },
    )


def test_query_variables_display_name(mocker, query_source_xjoin, graphql_query_empty_response, api_get):
    display_name = "my awesome host uwu"

    url = build_hosts_url(query=f"?display_name={quote(display_name)}")
    response_status, response_data = api_get(url)

    assert response_status == 200

    graphql_query_empty_response.assert_called_once_with(
        HOST_QUERY,
        {
            "order_by": mocker.ANY,
            "order_how": mocker.ANY,
            "limit": mocker.ANY,
            "offset": mocker.ANY,
            "filter": ({"display_name": {"matches": f"*{display_name}*"}}, mocker.ANY),
        },
    )


def test_query_variables_hostname_or_id_non_uuid(mocker, query_source_xjoin, graphql_query_empty_response, api_get):
    hostname_or_id = "host.domain.com"

    url = build_hosts_url(query=f"?hostname_or_id={quote(hostname_or_id)}")
    response_status, response_data = api_get(url)

    assert response_status == 200

    graphql_query_empty_response.assert_called_once_with(
        HOST_QUERY,
        {
            "order_by": mocker.ANY,
            "order_how": mocker.ANY,
            "limit": mocker.ANY,
            "offset": mocker.ANY,
            "filter": (
                {
                    "OR": (
                        {"display_name": {"matches": f"*{hostname_or_id}*"}},
                        {"fqdn": {"matches": f"*{hostname_or_id}*"}},
                    )
                },
                mocker.ANY,
            ),
        },
    )


def test_query_variables_hostname_or_id_uuid(mocker, query_source_xjoin, graphql_query_empty_response, api_get):
    hostname_or_id = generate_uuid()

    url = build_hosts_url(query=f"?hostname_or_id={quote(hostname_or_id)}")
    response_status, response_data = api_get(url)

    assert response_status == 200

    graphql_query_empty_response.assert_called_once_with(
        HOST_QUERY,
        {
            "order_by": mocker.ANY,
            "order_how": mocker.ANY,
            "limit": mocker.ANY,
            "offset": mocker.ANY,
            "filter": (
                {
                    "OR": (
                        {"display_name": {"matches": f"*{hostname_or_id}*"}},
                        {"fqdn": {"matches": f"*{hostname_or_id}*"}},
                        {"id": {"eq": hostname_or_id}},
                    )
                },
                mocker.ANY,
            ),
        },
    )


def test_query_variables_insights_id(mocker, query_source_xjoin, graphql_query_empty_response, api_get):
    insights_id = generate_uuid()

    url = build_hosts_url(query=f"?insights_id={quote(insights_id)}")
    response_status, response_data = api_get(url)

    assert response_status == 200

    graphql_query_empty_response.assert_called_once_with(
        HOST_QUERY,
        {
            "order_by": mocker.ANY,
            "order_how": mocker.ANY,
            "limit": mocker.ANY,
            "offset": mocker.ANY,
            "filter": ({"insights_id": {"eq": insights_id}}, mocker.ANY),
        },
    )


def test_query_variables_none(mocker, query_source_xjoin, graphql_query_empty_response, api_get):
    response_status, response_data = api_get(HOST_URL)

    assert response_status == 200

    graphql_query_empty_response.assert_called_once_with(
        HOST_QUERY,
        {
            "order_by": mocker.ANY,
            "order_how": mocker.ANY,
            "limit": mocker.ANY,
            "offset": mocker.ANY,
            "filter": (mocker.ANY,),
        },
    )


@pytest.mark.parametrize(
    "filter_,query",
    (
        ("fqdn", f"fqdn={quote(generate_uuid())}&display_name={quote(generate_uuid())}"),
        ("fqdn", f"fqdn={quote(generate_uuid())}&hostname_or_id={quote(generate_uuid())}"),
        ("fqdn", f"fqdn={quote(generate_uuid())}&insights_id={quote(generate_uuid())}"),
        ("display_name", f"display_name={quote(generate_uuid())}&hostname_or_id={quote(generate_uuid())}"),
        ("display_name", f"display_name={quote(generate_uuid())}&insights_id={quote(generate_uuid())}"),
        ("OR", f"hostname_or_id={quote(generate_uuid())}&insights_id={quote(generate_uuid())}"),
    ),
)
def test_query_variables_priority(filter_, query, mocker, query_source_xjoin, graphql_query_empty_response, api_get):
    url = build_hosts_url(query=f"?{query}")
    response_status, response_data = api_get(url)

    assert response_status == 200

    graphql_query_empty_response.assert_called_once_with(
        HOST_QUERY,
        {
            "order_by": mocker.ANY,
            "order_how": mocker.ANY,
            "limit": mocker.ANY,
            "offset": mocker.ANY,
            "filter": ({filter_: mocker.ANY}, mocker.ANY),
        },
    )


@pytest.mark.parametrize(
    "tags,query_param",
    (
        (({"namespace": {"eq": "a"}, "key": {"eq": "b"}, "value": {"eq": "c"}},), "a/b=c"),
        (({"namespace": {"eq": "a"}, "key": {"eq": "b"}, "value": {"eq": None}},), "a/b"),
        (
            (
                {"namespace": {"eq": "a"}, "key": {"eq": "b"}, "value": {"eq": "c"}},
                {"namespace": {"eq": "d"}, "key": {"eq": "e"}, "value": {"eq": "f"}},
            ),
            "a/b=c,d/e=f",
        ),
        (
            ({"namespace": {"eq": "a/a=a"}, "key": {"eq": "b/b=b"}, "value": {"eq": "c/c=c"}},),
            quote("a/a=a") + "/" + quote("b/b=b") + "=" + quote("c/c=c"),
        ),
        (({"namespace": {"eq": "ɑ"}, "key": {"eq": "β"}, "value": {"eq": "ɣ"}},), "ɑ/β=ɣ"),
    ),
)
def test_query_variables_tags(tags, query_param, mocker, query_source_xjoin, graphql_query_empty_response, api_get):
    url = build_hosts_url(query=f"?tags={quote(query_param)}")
    response_status, response_data = api_get(url)

    assert response_status == 200

    tag_filters = tuple({"tag": item} for item in tags)

    graphql_query_empty_response.assert_called_once_with(
        HOST_QUERY,
        {
            "order_by": mocker.ANY,
            "order_how": mocker.ANY,
            "limit": mocker.ANY,
            "offset": mocker.ANY,
            "filter": tag_filters + (mocker.ANY,),
        },
    )


@pytest.mark.parametrize("field", ("fqdn", "display_name", "hostname_or_id", "insights_id"))
def test_query_variables_tags_with_search(field, mocker, query_source_xjoin, graphql_query_empty_response, api_get):
    value = quote(generate_uuid())

    url = build_hosts_url(query=f"?{field}={value}&tags=a/b=c")
    response_status, response_data = api_get(url)

    assert response_status == 200

    search_any = mocker.ANY
    tag_filter = {"tag": {"namespace": {"eq": "a"}, "key": {"eq": "b"}, "value": {"eq": "c"}}}

    graphql_query_empty_response.assert_called_once_with(
        HOST_QUERY,
        {
            "order_by": mocker.ANY,
            "order_how": mocker.ANY,
            "limit": mocker.ANY,
            "offset": mocker.ANY,
            "filter": (search_any, tag_filter, mocker.ANY),
        },
    )


def test_query_variables_registered_with_insights(mocker, query_source_xjoin, graphql_query_empty_response, api_get):
    url = build_hosts_url(query="?registered_with=insights")
    response_status, response_data = api_get(url)

    assert response_status == 200

    graphql_query_empty_response.assert_called_once_with(
        HOST_QUERY,
        {
            "order_by": mocker.ANY,
            "order_how": mocker.ANY,
            "limit": mocker.ANY,
            "offset": mocker.ANY,
            "filter": (mocker.ANY, {"NOT": {"insights_id": {"eq": None}}}),
        },
    )


@pytest.mark.parametrize("direction", ("ASC", "DESC"))
def test_query_variables_ordering_dir(direction, mocker, query_source_xjoin, graphql_query_empty_response, api_get):
    url = build_hosts_url(query=f"?order_by=updated&order_how={quote(direction)}")
    response_status, response_data = api_get(url)

    assert response_status == 200

    graphql_query_empty_response.assert_called_once_with(
        HOST_QUERY,
        {
            "limit": mocker.ANY,
            "offset": mocker.ANY,
            "order_by": mocker.ANY,
            "order_how": direction,
            "filter": mocker.ANY,
        },
    )


@pytest.mark.parametrize(
    "params_order_by,xjoin_order_by,default_xjoin_order_how",
    (("updated", "modified_on", "DESC"), ("display_name", "display_name", "ASC")),
)
def test_query_variables_ordering_by(
    params_order_by,
    xjoin_order_by,
    default_xjoin_order_how,
    mocker,
    query_source_xjoin,
    graphql_query_empty_response,
    api_get,
):
    url = build_hosts_url(query=f"?order_by={quote(params_order_by)}")
    response_status, response_data = api_get(url)

    assert response_status == 200

    graphql_query_empty_response.assert_called_once_with(
        HOST_QUERY,
        {
            "limit": mocker.ANY,
            "offset": mocker.ANY,
            "order_by": xjoin_order_by,
            "order_how": default_xjoin_order_how,
            "filter": mocker.ANY,
        },
    )


def test_query_variables_ordering_by_invalid(query_source_xjoin, graphql_query_empty_response, api_get):
    url = build_hosts_url(query="?order_by=fqdn")
    response_status, response_data = api_get(url)

    assert response_status == 400

    graphql_query_empty_response.assert_not_called()


def test_query_variables_ordering_dir_invalid(query_source_xjoin, graphql_query_empty_response, api_get):
    url = build_hosts_url(query="?order_by=updated&order_how=REVERSE")
    response_status, response_data = api_get(url)

    assert response_status == 400

    graphql_query_empty_response.assert_not_called()


def test_query_variables_ordering_dir_without_by(query_source_xjoin, graphql_query_empty_response, api_get):
    url = build_hosts_url(query="?order_how=ASC")
    response_status, response_data = api_get(url)

    assert response_status == 400

    graphql_query_empty_response.assert_not_called()


@pytest.mark.parametrize("page,limit,offset", ((1, 2, 0), (2, 2, 2), (4, 50, 150)))
def test_response_pagination(page, limit, offset, mocker, query_source_xjoin, graphql_query_empty_response, api_get):
    url = build_hosts_url(query=f"?per_page={quote(limit)}&page={quote(page)}")
    response_status, response_data = api_get(url)

    assert response_status == 200

    graphql_query_empty_response.assert_called_once_with(
        HOST_QUERY,
        {"order_by": mocker.ANY, "order_how": mocker.ANY, "limit": limit, "offset": offset, "filter": mocker.ANY},
    )


@pytest.mark.parametrize("page,per_page", ((0, 10), (-1, 10), (1, 0), (1, -5), (1, 101)))
def test_response_invalid_pagination(page, per_page, query_source_xjoin, graphql_query_empty_response, api_get):
    url = build_hosts_url(query=f"?per_page={quote(per_page)}&page={quote(page)}")
    response_status, response_data = api_get(url)

    assert response_status == 400

    graphql_query_empty_response.assert_not_called()


def test_query_variables_default_except_staleness(mocker, query_source_xjoin, graphql_query_empty_response, api_get):
    response_status, response_data = api_get(HOST_URL)

    assert response_status == 200

    graphql_query_empty_response.assert_called_once_with(
        HOST_QUERY, {"order_by": "modified_on", "order_how": "DESC", "limit": 50, "offset": 0, "filter": mocker.ANY}
    )


def test_query_variables_default_staleness(
    mocker, culling_datetime_mock, query_source_xjoin, graphql_query_empty_response, api_get
):
    response_status, response_data = api_get(HOST_URL)

    assert response_status == 200

    assert_graph_query_single_call_with_staleness(
        mocker,
        graphql_query_empty_response,
        (
            {"gt": "2019-12-16T10:10:06.754201+00:00"},  # fresh
            {"gt": "2019-12-09T10:10:06.754201+00:00", "lte": "2019-12-16T10:10:06.754201+00:00"},  # stale
        ),
    )


@pytest.mark.parametrize(
    "staleness,expected",
    (
        ("fresh", {"gt": "2019-12-16T10:10:06.754201+00:00"}),
        ("stale", {"gt": "2019-12-09T10:10:06.754201+00:00", "lte": "2019-12-16T10:10:06.754201+00:00"}),
        ("stale_warning", {"gt": "2019-12-02T10:10:06.754201+00:00", "lte": "2019-12-09T10:10:06.754201+00:00"}),
    ),
)
def test_query_variables_staleness(
    staleness, expected, mocker, culling_datetime_mock, query_source_xjoin, graphql_query_empty_response, api_get
):
    url = build_hosts_url(query=f"?staleness={staleness}")
    response_status, response_data = api_get(url)

    assert response_status == 200

    assert_graph_query_single_call_with_staleness(mocker, graphql_query_empty_response, (expected,))


def test_query_multiple_staleness(
    mocker, culling_datetime_mock, query_source_xjoin, graphql_query_empty_response, api_get
):
    staleness = "fresh,stale_warning"

    url = build_hosts_url(query=f"?staleness={staleness}")
    response_status, response_data = api_get(url)

    assert response_status == 200

    assert_graph_query_single_call_with_staleness(
        mocker,
        graphql_query_empty_response,
        (
            {"gt": "2019-12-16T10:10:06.754201+00:00"},  # fresh
            {"gt": "2019-12-02T10:10:06.754201+00:00", "lte": "2019-12-09T10:10:06.754201+00:00"},  # stale warning
        ),
    )


@pytest.mark.parametrize(
    "field,value",
    (
        ("fqdn", generate_uuid()),
        ("display_name", "some display name"),
        ("hostname_or_id", "some hostname"),
        ("insights_id", generate_uuid()),
        ("tags", "some/tag"),
    ),
)
def test_query_variables_staleness_with_search(
    field, value, mocker, culling_datetime_mock, query_source_xjoin, graphql_query_empty_response, api_get
):
    url = build_hosts_url(query=f"?{field}={quote(value)}")
    response_status, response_data = api_get(url)

    assert response_status == 200

    search_any = mocker.ANY
    staleness_any = mocker.ANY

    graphql_query_empty_response.assert_called_once_with(
        HOST_QUERY,
        {
            "order_by": mocker.ANY,
            "order_how": mocker.ANY,
            "limit": mocker.ANY,
            "offset": mocker.ANY,
            "filter": (search_any, staleness_any),
        },
    )


def test_response_processed_properly(query_source_xjoin, graphql_query_with_response, api_get):
    response_status, response_data = api_get(HOST_URL)

    assert response_status == 200

    graphql_query_with_response.assert_called_once()

    assert response_data == {
        "total": 2,
        "count": 2,
        "page": 1,
        "per_page": 50,
        "results": [
            {
                "id": "6e7b6317-0a2d-4552-a2f2-b7da0aece49d",
                "account": "test",
                "display_name": "test01.rhel7.jharting.local",
                "ansible_host": "test01.rhel7.jharting.local",
                "created": "2019-02-10T08:07:03.354307+00:00",
                "updated": "2019-02-10T08:07:03.354312+00:00",
                "fqdn": "fqdn.test01.rhel7.jharting.local",
                "satellite_id": "ce87bfac-a6cb-43a0-80ce-95d9669db71f",
                "insights_id": "a58c53e0-8000-4384-b902-c70b69faacc5",
                "stale_timestamp": "2020-02-10T08:07:03.354307+00:00",
                "reporter": "puptoo",
                "rhel_machine_id": None,
                "subscription_manager_id": None,
                "bios_uuid": None,
                "ip_addresses": None,
                "mac_addresses": None,
                "external_id": None,
                "stale_warning_timestamp": "2020-02-17T08:07:03.354307+00:00",
                "culled_timestamp": "2020-02-24T08:07:03.354307+00:00",
                "facts": [],
            },
            {
                "id": "22cd8e39-13bb-4d02-8316-84b850dc5136",
                "account": "test",
                "display_name": "test02.rhel7.jharting.local",
                "ansible_host": "test02.rhel7.jharting.local",
                "created": "2019-01-10T08:07:03.354307+00:00",
                "updated": "2019-01-10T08:07:03.354312+00:00",
                "fqdn": "fqdn.test02.rhel7.jharting.local",
                "satellite_id": "ce87bfac-a6cb-43a0-80ce-95d9669db71f",
                "insights_id": "17c52679-f0b9-4e9b-9bac-a3c7fae5070c",
                "stale_timestamp": "2020-01-10T08:07:03.354307+00:00",
                "reporter": "puptoo",
                "rhel_machine_id": None,
                "subscription_manager_id": None,
                "bios_uuid": None,
                "ip_addresses": None,
                "mac_addresses": None,
                "external_id": None,
                "stale_warning_timestamp": "2020-01-17T08:07:03.354307+00:00",
                "culled_timestamp": "2020-01-24T08:07:03.354307+00:00",
                "facts": [
                    {"namespace": "os", "facts": {"os.release": "Red Hat Enterprise Linux Server"}},
                    {
                        "namespace": "bios",
                        "facts": {
                            "bios.vendor": "SeaBIOS",
                            "bios.release_date": "2014-04-01",
                            "bios.version": "1.11.0-2.el7",
                        },
                    },
                ],
            },
        ],
    }


def test_response_pagination_index_error(query_source_xjoin, graphql_query_with_response, api_get):
    url = build_hosts_url(query="?per_page=2&page=3")
    response_status, response_data = api_get(url)

    assert response_status == 404

    graphql_query_with_response.assert_called_once()


def test_valid_without_decimal_part(query_source_xjoin, graphql_query, api_get):
    response = xjoin_host_response("2020-02-10T08:07:03Z")

    graphql_query(return_value=response)
    response_status, response_data = api_get(HOST_URL)

    assert response_status == 200
    assert response_data["results"][0]["stale_timestamp"] == "2020-02-10T08:07:03+00:00"


def test_valid_with_offset_timezone(query_source_xjoin, graphql_query, api_get):
    response = xjoin_host_response("2020-02-10T08:07:03.354307+01:00")

    graphql_query(return_value=response)
    response_status, response_data = api_get(HOST_URL)

    assert response_status == 200
    assert response_data["results"][0]["stale_timestamp"] == "2020-02-10T07:07:03.354307+00:00"


def test_invalid_without_timezone(query_source_xjoin, graphql_query, api_get):
    response = xjoin_host_response("2020-02-10T08:07:03.354307")

    graphql_query(return_value=response)
    response_status, response_data = api_get(HOST_URL)

    assert response_status == 500


def test_tags_headers_forwarded(mocker, patch_xjoin_post, api_get):
    post = patch_xjoin_post({"data": TAGS_EMPTY_RESPONSE})

    request_id = generate_uuid()
    response_status, response_data = api_get(
        TAGS_URL, extra_headers={"x-rh-insights-request-id": request_id, "foo": "bar"}
    )

    assert response_status == 200

    assert_called_with_headers(mocker, post, request_id)


def test_tags_query_variables_default_except_staleness(
    mocker, query_source_xjoin, graphql_tag_query_empty_response, api_get
):
    response_status, response_data = api_get(TAGS_URL)

    assert response_status == 200

    graphql_tag_query_empty_response.assert_called_once_with(
        TAGS_QUERY, {"order_by": "tag", "order_how": "ASC", "limit": 50, "offset": 0, "hostFilter": {"OR": mocker.ANY}}
    )


def test_tags_query_variables_default_staleness(
    mocker, culling_datetime_mock, query_source_xjoin, graphql_tag_query_empty_response, api_get
):
    response_status, response_data = api_get(TAGS_URL)

    assert response_status == 200

    graphql_tag_query_empty_response.assert_called_once_with(
        TAGS_QUERY,
        {
            "order_by": mocker.ANY,
            "order_how": mocker.ANY,
            "limit": mocker.ANY,
            "offset": mocker.ANY,
            "hostFilter": {
                "OR": [
                    {"stale_timestamp": {"gt": "2019-12-16T10:10:06.754201+00:00"}},
                    {
                        "stale_timestamp": {
                            "gt": "2019-12-09T10:10:06.754201+00:00",
                            "lte": "2019-12-16T10:10:06.754201+00:00",
                        }
                    },
                ]
            },
        },
    )


@pytest.mark.parametrize(
    "staleness,expected",
    (
        ("fresh", {"gt": "2019-12-16T10:10:06.754201+00:00"}),
        ("stale", {"gt": "2019-12-09T10:10:06.754201+00:00", "lte": "2019-12-16T10:10:06.754201+00:00"}),
        ("stale_warning", {"gt": "2019-12-02T10:10:06.754201+00:00", "lte": "2019-12-09T10:10:06.754201+00:00"}),
    ),
)
def test_tags_query_variables_staleness(
    staleness, expected, culling_datetime_mock, query_source_xjoin, graphql_tag_query_empty_response, api_get
):
    url = build_tags_url(query=f"?staleness={staleness}")
    response_status, response_data = api_get(url)

    assert response_status == 200

    graphql_tag_query_empty_response.assert_called_once_with(
        TAGS_QUERY,
        {
            "order_by": "tag",
            "order_how": "ASC",
            "limit": 50,
            "offset": 0,
            "hostFilter": {"OR": [{"stale_timestamp": expected}]},
        },
    )


def test_tags_multiple_query_variables_staleness(
    culling_datetime_mock, query_source_xjoin, graphql_tag_query_empty_response, api_get
):
    staleness = "fresh,stale_warning"
    url = build_tags_url(query=f"?staleness={staleness}")
    response_status, response_data = api_get(url)

    assert response_status == 200

    graphql_tag_query_empty_response.assert_called_once_with(
        TAGS_QUERY,
        {
            "order_by": "tag",
            "order_how": "ASC",
            "limit": 50,
            "offset": 0,
            "hostFilter": {
                "OR": [
                    {"stale_timestamp": {"gt": "2019-12-16T10:10:06.754201+00:00"}},
                    {
                        "stale_timestamp": {
                            "gt": "2019-12-02T10:10:06.754201+00:00",
                            "lte": "2019-12-09T10:10:06.754201+00:00",
                        }
                    },
                ]
            },
        },
    )


def test_query_variables_tags_simple(mocker, query_source_xjoin, graphql_tag_query_empty_response, api_get):
    url = build_tags_url(query="?tags=insights-client/os=fedora")
    response_status, response_data = api_get(url)

    assert response_status == 200

    graphql_tag_query_empty_response.assert_called_once_with(
        TAGS_QUERY,
        {
            "order_by": "tag",
            "order_how": "ASC",
            "limit": 50,
            "offset": 0,
            "hostFilter": {
                "OR": mocker.ANY,
                "AND": (
                    {"tag": {"namespace": {"eq": "insights-client"}, "key": {"eq": "os"}, "value": {"eq": "fedora"}}},
                ),
            },
        },
    )


def test_query_variables_tags_with_special_characters_unescaped(
    mocker, query_source_xjoin, graphql_tag_query_empty_response, api_get
):
    tags_query = quote(";?:@&+$/-_.!~*'()=#")
    url = build_tags_url(query=f"?tags={tags_query}")
    response_status, response_data = api_get(url)

    assert response_status == 200

    graphql_tag_query_empty_response.assert_called_once_with(
        TAGS_QUERY,
        {
            "order_by": "tag",
            "order_how": "ASC",
            "limit": 50,
            "offset": 0,
            "hostFilter": {
                "AND": ({"tag": {"namespace": {"eq": ";?:@&+$"}, "key": {"eq": "-_.!~*'()"}, "value": {"eq": "#"}}},),
                "OR": mocker.ANY,
            },
        },
    )


def test_query_variables_tags_with_special_characters_escaped(
    mocker, query_source_xjoin, graphql_tag_query_empty_response, api_get
):
    namespace = quote_everything(";,/?:@&=+$")
    key = quote_everything("-_.!~*'()")
    value = quote_everything("#")
    tags_query = quote(f"{namespace}/{key}={value}")

    url = build_tags_url(query=f"?tags={tags_query}")
    response_status, response_data = api_get(url)

    assert response_status == 200

    graphql_tag_query_empty_response.assert_called_once_with(
        TAGS_QUERY,
        {
            "order_by": "tag",
            "order_how": "ASC",
            "limit": 50,
            "offset": 0,
            "hostFilter": {
                "AND": (
                    {"tag": {"namespace": {"eq": ";,/?:@&=+$"}, "key": {"eq": "-_.!~*'()"}, "value": {"eq": "#"}}},
                ),
                "OR": mocker.ANY,
            },
        },
    )


def test_query_variables_tags_collection_multi(mocker, query_source_xjoin, graphql_tag_query_empty_response, api_get):
    url = build_tags_url(query="?tags=Sat/env=prod&tags=insights-client/os=fedora")
    response_status, response_data = api_get(url)

    assert response_status == 200

    graphql_tag_query_empty_response.assert_called_once_with(
        TAGS_QUERY,
        {
            "order_by": "tag",
            "order_how": "ASC",
            "limit": 50,
            "offset": 0,
            "hostFilter": {
                "AND": (
                    {"tag": {"namespace": {"eq": "Sat"}, "key": {"eq": "env"}, "value": {"eq": "prod"}}},
                    {"tag": {"namespace": {"eq": "insights-client"}, "key": {"eq": "os"}, "value": {"eq": "fedora"}}},
                ),
                "OR": mocker.ANY,
            },
        },
    )


def test_query_variables_tags_collection_csv(mocker, query_source_xjoin, graphql_tag_query_empty_response, api_get):
    url = build_tags_url(query="?tags=Sat/env=prod,insights-client/os=fedora")
    response_status, response_data = api_get(url)

    assert response_status == 200

    graphql_tag_query_empty_response.assert_called_once_with(
        TAGS_QUERY,
        {
            "order_by": "tag",
            "order_how": "ASC",
            "limit": 50,
            "offset": 0,
            "hostFilter": {
                "AND": (
                    {"tag": {"namespace": {"eq": "Sat"}, "key": {"eq": "env"}, "value": {"eq": "prod"}}},
                    {"tag": {"namespace": {"eq": "insights-client"}, "key": {"eq": "os"}, "value": {"eq": "fedora"}}},
                ),
                "OR": mocker.ANY,
            },
        },
    )


def test_query_variables_tags_without_namespace(mocker, query_source_xjoin, graphql_tag_query_empty_response, api_get):
    url = build_tags_url(query="?tags=env=prod")
    response_status, response_data = api_get(url)

    assert response_status == 200

    graphql_tag_query_empty_response.assert_called_once_with(
        TAGS_QUERY,
        {
            "order_by": "tag",
            "order_how": "ASC",
            "limit": 50,
            "offset": 0,
            "hostFilter": {
                "AND": ({"tag": {"namespace": {"eq": None}, "key": {"eq": "env"}, "value": {"eq": "prod"}}},),
                "OR": mocker.ANY,
            },
        },
    )


def test_query_variables_tags_without_value(mocker, query_source_xjoin, graphql_tag_query_empty_response, api_get):
    url = build_tags_url(query="?tags=Sat/env")
    response_status, response_data = api_get(url)

    assert response_status == 200

    graphql_tag_query_empty_response.assert_called_once_with(
        TAGS_QUERY,
        {
            "order_by": "tag",
            "order_how": "ASC",
            "limit": 50,
            "offset": 0,
            "hostFilter": {
                "AND": ({"tag": {"namespace": {"eq": "Sat"}, "key": {"eq": "env"}, "value": {"eq": None}}},),
                "OR": mocker.ANY,
            },
        },
    )


def test_query_variables_tags_with_only_key(mocker, query_source_xjoin, graphql_tag_query_empty_response, api_get):
    url = build_tags_url(query="?tags=env")
    response_status, response_data = api_get(url)

    assert response_status == 200

    graphql_tag_query_empty_response.assert_called_once_with(
        TAGS_QUERY,
        {
            "order_by": "tag",
            "order_how": "ASC",
            "limit": 50,
            "offset": 0,
            "hostFilter": {
                "AND": ({"tag": {"namespace": {"eq": None}, "key": {"eq": "env"}, "value": {"eq": None}}},),
                "OR": mocker.ANY,
            },
        },
    )


def test_tags_query_variables_search(mocker, query_source_xjoin, graphql_tag_query_empty_response, api_get):
    url = build_tags_url(query=f"?search={quote('Δwithčhar!/~|+ ')}")
    response_status, response_data = api_get(url)

    assert response_status == 200

    graphql_tag_query_empty_response.assert_called_once_with(
        TAGS_QUERY,
        {
            "order_by": "tag",
            "order_how": "ASC",
            "limit": 50,
            "offset": 0,
            "filter": {"search": {"regex": ".*\\Δwith\\čhar\\!\\/\\~\\|\\+\\ .*"}},
            "hostFilter": {"OR": mocker.ANY},
        },
    )


@pytest.mark.parametrize("direction", ["ASC", "DESC"])
def test_tags_query_variables_ordering_dir(
    direction, mocker, query_source_xjoin, graphql_tag_query_empty_response, api_get
):
    url = build_tags_url(query=f"?order_how={direction}")
    response_status, response_data = api_get(url)

    assert response_status == 200

    graphql_tag_query_empty_response.assert_called_once_with(
        TAGS_QUERY,
        {"order_by": "tag", "order_how": direction, "limit": 50, "offset": 0, "hostFilter": {"OR": mocker.ANY}},
    )


@pytest.mark.parametrize("ordering", ["tag", "count"])
def test_tags_query_variables_ordering_by(
    ordering, mocker, query_source_xjoin, graphql_tag_query_empty_response, api_get
):
    url = build_tags_url(query=f"?order_by={ordering}")
    response_status, response_data = api_get(url)

    assert response_status == 200

    graphql_tag_query_empty_response.assert_called_once_with(
        TAGS_QUERY,
        {"order_by": ordering, "order_how": "ASC", "limit": 50, "offset": 0, "hostFilter": {"OR": mocker.ANY}},
    )


@pytest.mark.parametrize("page,limit,offset", [(1, 2, 0), (2, 2, 2), (4, 50, 150)])
def test_tags_response_pagination(
    page, limit, offset, mocker, query_source_xjoin, graphql_tag_query_empty_response, api_get
):
    url = build_tags_url(query=f"?per_page={limit}&page={page}")
    response_status, response_data = api_get(url)

    assert response_status == 200

    graphql_tag_query_empty_response.assert_called_once_with(
        TAGS_QUERY,
        {"order_by": "tag", "order_how": "ASC", "limit": limit, "offset": offset, "hostFilter": {"OR": mocker.ANY}},
    )


@pytest.mark.parametrize("page,per_page", [(0, 10), (-1, 10), (1, 0), (1, -5), (1, 101)])
def test_tags_response_invalid_pagination(page, per_page, api_get):
    url = build_tags_url(query=f"?per_page={per_page}&page={page}")
    response_status, response_data = api_get(url)

    assert response_status == 400


def test_tags_query_variables_registered_with(mocker, query_source_xjoin, graphql_tag_query_empty_response, api_get):
    url = build_tags_url(query="?registered_with=insights")
    response_status, response_data = api_get(url)

    assert response_status == 200

    graphql_tag_query_empty_response.assert_called_once_with(
        TAGS_QUERY,
        {
            "order_by": mocker.ANY,
            "order_how": mocker.ANY,
            "limit": mocker.ANY,
            "offset": mocker.ANY,
            "hostFilter": {"OR": mocker.ANY, "NOT": {"insights_id": {"eq": None}}},
        },
    )


def test_tags_response_invalid_registered_with(api_get):
    url = build_tags_url(query="?registered_with=salad")
    response_status, response_data = api_get(url)

    assert response_status == 400


def test_tags_response_processed_properly(query_source_xjoin, graphql_tag_query_with_response, api_get):
    expected = XJOIN_TAGS_RESPONSE["hostTags"]

    response_status, response_data = api_get(TAGS_URL)

    assert response_status == 200

    graphql_tag_query_with_response.assert_called_once()

    assert response_data == {
        "total": expected["meta"]["total"],
        "count": expected["meta"]["count"],
        "page": 1,
        "per_page": 50,
        "results": expected["data"],
    }


def test_tags_response_pagination_index_error(mocker, query_source_xjoin, graphql_tag_query_with_response, api_get):
    url = build_tags_url(query="?per_page=2&page=3")
    response_status, response_data = api_get(url)

    assert response_status == 404

    graphql_tag_query_with_response.assert_called_once_with(
        TAGS_QUERY, {"order_by": "tag", "order_how": "ASC", "limit": 2, "offset": 4, "hostFilter": {"OR": mocker.ANY}}
    )


def test_tags_RBAC_allowed(
    subtests, mocker, query_source_xjoin, graphql_tag_query_empty_response, api_get, enable_rbac
):
    get_rbac_permissions_mock = mocker.patch("lib.middleware.get_rbac_permissions")

    for response_file in READ_ALLOWED_RBAC_RESPONSE_FILES:
        mock_rbac_response = create_mock_rbac_response(response_file)
        with subtests.test():
            get_rbac_permissions_mock.return_value = mock_rbac_response

            url = build_tags_url(query="?registered_with=insights")
            response_status, response_data = api_get(url)

            assert response_status == 200


def test_tags_RBAC_denied(
    subtests, mocker, query_source_xjoin, graphql_tag_query_empty_response, api_get, enable_rbac
):
    get_rbac_permissions_mock = mocker.patch("lib.middleware.get_rbac_permissions")

    for response_file in READ_PROHIBITED_RBAC_RESPONSE_FILES:
        mock_rbac_response = create_mock_rbac_response(response_file)
        with subtests.test():
            get_rbac_permissions_mock.return_value = mock_rbac_response

            url = build_tags_url(query="?registered_with=insights")
            response_status, response_data = api_get(url)

            assert response_status == 403

            graphql_tag_query_empty_response.assert_not_called()


def test_bulk_source_header_set_to_db(query_source_xjoin_beta_db, graphql_query_with_response, api_get):
    response_status, response_data = api_get(HOST_URL, extra_headers={"x-rh-cloud-bulk-query-source": "db"})
    assert response_status == 200
    graphql_query_with_response.assert_not_called()


def test_bulk_source_header_set_to_xjoin(query_source_xjoin_beta_db, graphql_query_with_response, api_get):
    response_status, response_data = api_get(HOST_URL, extra_headers={"x-rh-cloud-bulk-query-source": "xjoin"})
    assert response_status == 200
    graphql_query_with_response.assert_called_once()


def test_referer_header_set_to_beta(query_source_xjoin_beta_db, graphql_query_with_response, api_get):
    response_status, response_data = api_get(
        HOST_URL, extra_headers={"referer": "http://www.cloud.redhat.com/beta/something"}
    )
    assert response_status == 200
    graphql_query_with_response.assert_not_called()


def test_referer_not_beta(query_source_xjoin_beta_db, graphql_query_with_response, api_get):
    response_status, response_data = api_get(
        HOST_URL, extra_headers={"referer": "http://www.cloud.redhat.com/something"}
    )
    assert response_status == 200
    graphql_query_with_response.assert_called_once()


def test_no_header_env_var_xjoin(query_source_xjoin_beta_db, graphql_query_with_response, api_get):
    response_status, response_data = api_get(HOST_URL)
    assert response_status == 200
    graphql_query_with_response.assert_called_once()


def test_bulk_source_header_set_to_db_2(query_source_db_beta_xjoin, graphql_query_with_response, api_get):
    response_status, response_data = api_get(HOST_URL, extra_headers={"x-rh-cloud-bulk-query-source": "db"})
    assert response_status == 200
    graphql_query_with_response.assert_not_called()


def test_bulk_source_header_set_to_xjoin_2(query_source_db_beta_xjoin, graphql_query_with_response, api_get):
    response_status, response_data = api_get(HOST_URL, extra_headers={"x-rh-cloud-bulk-query-source": "xjoin"})
    assert response_status == 200
    graphql_query_with_response.assert_called_once()


def test_referer_not_beta_2(query_source_db_beta_xjoin, graphql_query_with_response, api_get):
    response_status, response_data = api_get(
        HOST_URL, extra_headers={"referer": "http://www.cloud.redhat.com/something"}
    )
    assert response_status == 200
    graphql_query_with_response.assert_not_called()


def test_referer_header_set_to_beta_2(query_source_db_beta_xjoin, graphql_query_with_response, api_get):
    response_status, response_data = api_get(
        HOST_URL, extra_headers={"referer": "http://www.cloud.redhat.com/beta/something"}
    )
    assert response_status == 200
    graphql_query_with_response.assert_called_once()


def test_no_header_env_var_db(inventory_config, query_source_db_beta_xjoin, graphql_query_with_response, api_get):
    response_status, response_data = api_get(HOST_URL)
    assert response_status == 200
    graphql_query_with_response.assert_not_called()


<<<<<<< HEAD
def test_system_profile_sap_system_endpoint(
    mocker, query_source_xjoin, graphql_system_profile_sap_system_query_empty_response, api_get
):
    url = build_system_profile_sap_system_url()

    response_status, response_data = api_get(url)

    assert response_status == 200
    graphql_system_profile_sap_system_query_empty_response.assert_called_once_with(
        SAP_SYSTEM_QUERY, {"hostFilter": {"OR": mocker.ANY}}
    )


@pytest.mark.parametrize(
    "tags,query_param",
    (
        (({"namespace": {"eq": "a"}, "key": {"eq": "b"}, "value": {"eq": "c"}},), "a/b=c"),
        (({"namespace": {"eq": "a"}, "key": {"eq": "b"}, "value": {"eq": None}},), "a/b"),
        (
            (
                {"namespace": {"eq": "a"}, "key": {"eq": "b"}, "value": {"eq": "c"}},
                {"namespace": {"eq": "d"}, "key": {"eq": "e"}, "value": {"eq": "f"}},
            ),
            "a/b=c,d/e=f",
        ),
        (
            ({"namespace": {"eq": "a/a=a"}, "key": {"eq": "b/b=b"}, "value": {"eq": "c/c=c"}},),
            quote("a/a=a") + "/" + quote("b/b=b") + "=" + quote("c/c=c"),
        ),
        (({"namespace": {"eq": "ɑ"}, "key": {"eq": "β"}, "value": {"eq": "ɣ"}},), "ɑ/β=ɣ"),
    ),
)
def test_system_profile_sap_system_endpoint_tags(
    tags, query_param, mocker, query_source_xjoin, graphql_system_profile_sap_system_query_empty_response, api_get
):
    url = build_system_profile_sap_system_url(query=f"?tags={quote(query_param)}")

    response_status, response_data = api_get(url)

    tag_filters = tuple({"tag": item} for item in tags)
    assert response_status == 200
    graphql_system_profile_sap_system_query_empty_response.assert_called_once_with(
        SAP_SYSTEM_QUERY, {"hostFilter": {"OR": mocker.ANY, "AND": tag_filters}}
    )


def test_system_profile_sap_system_endpoint_registered_with_insights(
    mocker, query_source_xjoin, graphql_system_profile_sap_system_query_empty_response, api_get
):
    url = build_system_profile_sap_system_url(query="?registered_with=insights")

    response_status, response_data = api_get(url)

    assert response_status == 200
    graphql_system_profile_sap_system_query_empty_response.assert_called_once_with(
        SAP_SYSTEM_QUERY, {"hostFilter": {"OR": mocker.ANY, "NOT": {"insights_id": {"eq": None}}}}
    )


def test_system_profile_sap_sids_endpoint(
    mocker, query_source_xjoin, graphql_system_profile_sap_sids_query_empty_response, api_get
):
    url = build_system_profile_sap_sids_url()

    response_status, response_data = api_get(url)

    assert response_status == 200
    graphql_system_profile_sap_sids_query_empty_response.assert_called_once_with(
        SAP_SIDS_QUERY, {"hostFilter": {"OR": mocker.ANY}}
    )


@pytest.mark.parametrize(
    "tags,query_param",
    (
        (({"namespace": {"eq": "a"}, "key": {"eq": "b"}, "value": {"eq": "c"}},), "a/b=c"),
        (({"namespace": {"eq": "a"}, "key": {"eq": "b"}, "value": {"eq": None}},), "a/b"),
        (
            (
                {"namespace": {"eq": "a"}, "key": {"eq": "b"}, "value": {"eq": "c"}},
                {"namespace": {"eq": "d"}, "key": {"eq": "e"}, "value": {"eq": "f"}},
            ),
            "a/b=c,d/e=f",
        ),
        (
            ({"namespace": {"eq": "a/a=a"}, "key": {"eq": "b/b=b"}, "value": {"eq": "c/c=c"}},),
            quote("a/a=a") + "/" + quote("b/b=b") + "=" + quote("c/c=c"),
        ),
        (({"namespace": {"eq": "ɑ"}, "key": {"eq": "β"}, "value": {"eq": "ɣ"}},), "ɑ/β=ɣ"),
    ),
)
def test_system_profile_sap_sids_endpoint_tags(
    tags, query_param, mocker, query_source_xjoin, graphql_system_profile_sap_sids_query_empty_response, api_get
):
    url = build_system_profile_sap_sids_url(query=f"?tags={quote(query_param)}")

    response_status, response_data = api_get(url)

    tag_filters = tuple({"tag": item} for item in tags)
    assert response_status == 200
    graphql_system_profile_sap_sids_query_empty_response.assert_called_once_with(
        SAP_SIDS_QUERY, {"hostFilter": {"OR": mocker.ANY, "AND": tag_filters}}
    )


def test_system_profile_sap_sids_endpoint_registered_with_insights(
    mocker, query_source_xjoin, graphql_system_profile_sap_sids_query_empty_response, api_get
):
    url = build_system_profile_sap_sids_url(query="?registered_with=insights")

    response_status, response_data = api_get(url)

    assert response_status == 200
    graphql_system_profile_sap_sids_query_empty_response.assert_called_once_with(
        SAP_SIDS_QUERY, {"hostFilter": {"OR": mocker.ANY, "NOT": {"insights_id": {"eq": None}}}}
    )


def test_query_filter_spf_sap_system(mocker, subtests, query_source_xjoin, graphql_query_empty_response, api_get):
=======
def test_query_hosts_filter_spf_sap_system(
    mocker, subtests, query_source_xjoin, graphql_query_empty_response, patch_xjoin_post, api_get
):
>>>>>>> 433aad55
    filter_paths = ("[system_profile][sap_system]", "[system_profile][sap_system][eq]")
    values = ("true", "false", "nil", "not_nil")
    queries = (
        {"spf_sap_system": {"is": True}},
        {"spf_sap_system": {"is": False}},
        {"spf_sap_system": {"is": None}},
        {"NOT": {"spf_sap_system": {"is": None}}},
    )

    for path in filter_paths:
        for value, query in zip(values, queries):
            with subtests.test(value=value, query=query, path=path):
                url = build_hosts_url(query=f"?filter{path}={value}")

                response_status, response_data = api_get(url)

                assert response_status == 200

                graphql_query_empty_response.assert_called_once_with(
                    HOST_QUERY,
                    {
                        "order_by": mocker.ANY,
                        "order_how": mocker.ANY,
                        "limit": mocker.ANY,
                        "offset": mocker.ANY,
                        "filter": ({"OR": mocker.ANY}, query),
                    },
                )
                graphql_query_empty_response.reset_mock()


def test_query_tags_filter_spf_sap_system(
    mocker, subtests, query_source_xjoin, graphql_tag_query_empty_response, patch_xjoin_post, api_get
):
    filter_paths = ("[system_profile][sap_system]", "[system_profile][sap_system][eq]")
    values = ("true", "false", "nil", "not_nil")
    queries = (
        ({"spf_sap_system": {"is": True}},),
        ({"spf_sap_system": {"is": False}},),
        ({"spf_sap_system": {"is": None}},),
        ({"NOT": {"spf_sap_system": {"is": None}}},),
    )

    for path in filter_paths:
        for value, query in zip(values, queries):
            with subtests.test(value=value, query=query, path=path):
                graphql_tag_query_empty_response.reset_mock()
                url = build_tags_url(query=f"?filter{path}={value}")

                response_status, response_data = api_get(url)

                assert response_status == 200

                graphql_tag_query_empty_response.assert_called_once_with(
                    TAGS_QUERY,
                    {
                        "order_by": mocker.ANY,
                        "order_how": mocker.ANY,
                        "limit": mocker.ANY,
                        "offset": mocker.ANY,
                        "hostFilter": {"OR": mocker.ANY, "AND": query},
                    },
                )


def test_query_hosts_filter_spf_sap_sids(mocker, subtests, query_source_xjoin, graphql_query_empty_response, api_get):
    filter_paths = ("[system_profile][sap_sids][]", "[system_profile][sap_sids][contains][]")
    value_sets = (("XQC",), ("ABC", "A12"), ("M80", "BEN"))
    queries = (
        ({"spf_sap_sids": {"eq": "XQC"}},),
        ({"spf_sap_sids": {"eq": "ABC"}}, {"spf_sap_sids": {"eq": "A12"}}),
        ({"spf_sap_sids": {"eq": "M80"}}, {"spf_sap_sids": {"eq": "BEN"}}),
    )

    for path in filter_paths:
        for values, query in zip(value_sets, queries):
            with subtests.test(values=values, query=query, path=path):
                graphql_query_empty_response.reset_mock()
                url = build_hosts_url(query="?" + "".join([f"filter{path}={value}&" for value in values]))

                response_status, response_data = api_get(url)

                assert response_status == 200

                graphql_query_empty_response.assert_called_once_with(
                    HOST_QUERY,
                    {
                        "order_by": mocker.ANY,
                        "order_how": mocker.ANY,
                        "limit": mocker.ANY,
                        "offset": mocker.ANY,
                        "filter": ({"OR": mocker.ANY}, *query),
                    },
                )


def test_query_tags_filter_spf_sap_sids(
    mocker, subtests, query_source_xjoin, graphql_tag_query_empty_response, api_get
):
    filter_paths = ("[system_profile][sap_sids][]", "[system_profile][sap_sids][contains][]")
    value_sets = (("XQC",), ("ABC", "A12"), ("M80", "BEN"))
    queries = (
        ({"spf_sap_sids": {"eq": "XQC"}},),
        ({"spf_sap_sids": {"eq": "ABC"}}, {"spf_sap_sids": {"eq": "A12"}}),
        ({"spf_sap_sids": {"eq": "M80"}}, {"spf_sap_sids": {"eq": "BEN"}}),
    )

    for path in filter_paths:
        for values, query in zip(value_sets, queries):
            with subtests.test(values=values, query=query, path=path):
                url = build_tags_url(query="?" + "".join([f"filter{path}={value}&" for value in values]))

                response_status, response_data = api_get(url)

                assert response_status == 200

                graphql_tag_query_empty_response.assert_called_once_with(
                    TAGS_QUERY,
                    {
                        "order_by": mocker.ANY,
                        "order_how": mocker.ANY,
                        "limit": mocker.ANY,
                        "offset": mocker.ANY,
                        "hostFilter": {"OR": mocker.ANY, "AND": query},
                    },
                )
                graphql_tag_query_empty_response.reset_mock()<|MERGE_RESOLUTION|>--- conflicted
+++ resolved
@@ -1139,7 +1139,6 @@
     graphql_query_with_response.assert_not_called()
 
 
-<<<<<<< HEAD
 def test_system_profile_sap_system_endpoint(
     mocker, query_source_xjoin, graphql_system_profile_sap_system_query_empty_response, api_get
 ):
@@ -1258,12 +1257,9 @@
     )
 
 
-def test_query_filter_spf_sap_system(mocker, subtests, query_source_xjoin, graphql_query_empty_response, api_get):
-=======
 def test_query_hosts_filter_spf_sap_system(
     mocker, subtests, query_source_xjoin, graphql_query_empty_response, patch_xjoin_post, api_get
 ):
->>>>>>> 433aad55
     filter_paths = ("[system_profile][sap_system]", "[system_profile][sap_system][eq]")
     values = ("true", "false", "nil", "not_nil")
     queries = (
