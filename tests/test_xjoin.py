import pytest

from api import custom_escape
from api.host_query_xjoin import HOST_IDS_QUERY
from api.host_query_xjoin import QUERY as HOST_QUERY
from api.sparse_host_list_system_profile import SYSTEM_PROFILE_SPARSE_QUERY
from api.system_profile import SAP_SIDS_QUERY
from api.system_profile import SAP_SYSTEM_QUERY
from api.tag import TAGS_QUERY
from app import process_spec
from app.models import ProviderType
from tests.helpers.api_utils import build_hosts_url
from tests.helpers.api_utils import build_system_profile_sap_sids_url
from tests.helpers.api_utils import build_system_profile_sap_system_url
from tests.helpers.api_utils import build_system_profile_url
from tests.helpers.api_utils import build_tags_url
from tests.helpers.api_utils import create_mock_rbac_response
from tests.helpers.api_utils import HOST_URL
from tests.helpers.api_utils import quote
from tests.helpers.api_utils import quote_everything
from tests.helpers.api_utils import READ_ALLOWED_RBAC_RESPONSE_FILES
from tests.helpers.api_utils import READ_PROHIBITED_RBAC_RESPONSE_FILES
from tests.helpers.api_utils import TAGS_URL
from tests.helpers.graphql_utils import assert_called_with_headers
from tests.helpers.graphql_utils import assert_graph_query_single_call_with_staleness
from tests.helpers.graphql_utils import EMPTY_HOSTS_RESPONSE
from tests.helpers.graphql_utils import TAGS_EMPTY_RESPONSE
from tests.helpers.graphql_utils import xjoin_host_response
from tests.helpers.graphql_utils import XJOIN_HOSTS_RESPONSE_FOR_FILTERING
from tests.helpers.graphql_utils import XJOIN_TAGS_RESPONSE
from tests.helpers.system_profile_utils import system_profile_deep_object_spec
from tests.helpers.test_utils import generate_uuid
from tests.helpers.test_utils import minimal_host
from tests.helpers.test_utils import SATELLITE_IDENTITY
from tests.helpers.test_utils import SYSTEM_IDENTITY


OWNER_ID = SYSTEM_IDENTITY["system"]["cn"]


def test_headers_forwarded(mocker, patch_xjoin_post, api_get):
    post = patch_xjoin_post({"data": EMPTY_HOSTS_RESPONSE})

    request_id = generate_uuid()
    response_status, response_data = api_get(
        HOST_URL, extra_headers={"x-rh-insights-request-id": request_id, "foo": "bar"}
    )

    assert response_status == 200

    assert_called_with_headers(mocker, post, request_id)


def test_host_request_xjoin_status_403(patch_xjoin_post, api_get):
    patch_xjoin_post(response={"data": EMPTY_HOSTS_RESPONSE}, status=403)
    request_id = generate_uuid()

    response_status, response_data = api_get(
        HOST_URL, extra_headers={"x-rh-insights-request-id": request_id, "foo": "bar"}
    )

    assert response_status == 500


def test_host_request_xjoin_status_200(patch_xjoin_post, api_get):
    patch_xjoin_post(response={"data": EMPTY_HOSTS_RESPONSE}, status=200)
    request_id = generate_uuid()

    response_status, response_data = api_get(
        HOST_URL, extra_headers={"x-rh-insights-request-id": request_id, "foo": "bar"}
    )

    assert response_status == 200


def test_query_all_hosts(mocker, graphql_query_empty_response, api_get):
    url = build_hosts_url()
    response_status, response_data = api_get(url)

    assert response_status == 200

    graphql_query_empty_response.assert_called_once_with(
        HOST_QUERY,
        {
            "order_by": mocker.ANY,
            "order_how": mocker.ANY,
            "limit": mocker.ANY,
            "offset": mocker.ANY,
            "filter": ({"OR": ({"stale_timestamp": mocker.ANY}, {"stale_timestamp": mocker.ANY})},),
            "fields": mocker.ANY,
        },
        mocker.ANY,
    )


def test_query_variables_fqdn(mocker, graphql_query_empty_response, api_get):
    fqdn = "host.DOMAIN.com"

    url = build_hosts_url(query=f"?fqdn={quote(fqdn)}")
    response_status, response_data = api_get(url)

    assert response_status == 200

    graphql_query_empty_response.assert_called_once_with(
        HOST_QUERY,
        {
            "order_by": mocker.ANY,
            "order_how": mocker.ANY,
            "limit": mocker.ANY,
            "offset": mocker.ANY,
            "filter": ({"fqdn": {"eq": fqdn.casefold()}}, mocker.ANY),
            "fields": mocker.ANY,
        },
        mocker.ANY,
    )


def test_query_variables_display_name(mocker, graphql_query_empty_response, api_get):
    display_name = "my awesome host uwu"

    url = build_hosts_url(query=f"?display_name={quote(display_name)}")
    response_status, response_data = api_get(url)

    assert response_status == 200

    graphql_query_empty_response.assert_called_once_with(
        HOST_QUERY,
        {
            "order_by": mocker.ANY,
            "order_how": mocker.ANY,
            "limit": mocker.ANY,
            "offset": mocker.ANY,
            "filter": ({"display_name": {"matches_lc": f"*{display_name}*"}}, mocker.ANY),
            "fields": mocker.ANY,
        },
        mocker.ANY,
    )


def test_query_variables_hostname_or_id_non_uuid(mocker, graphql_query_empty_response, api_get):
    hostname_or_id = "host.domain.com"

    url = build_hosts_url(query=f"?hostname_or_id={quote(hostname_or_id)}")
    response_status, response_data = api_get(url)

    assert response_status == 200

    graphql_query_empty_response.assert_called_once_with(
        HOST_QUERY,
        {
            "order_by": mocker.ANY,
            "order_how": mocker.ANY,
            "limit": mocker.ANY,
            "offset": mocker.ANY,
            "filter": (
                {
                    "OR": (
                        {"display_name": {"matches_lc": f"*{hostname_or_id}*"}},
                        {"fqdn": {"matches_lc": f"*{hostname_or_id}*"}},
                    )
                },
                mocker.ANY,
            ),
            "fields": mocker.ANY,
        },
        mocker.ANY,
    )


def test_query_variables_hostname_or_id_uuid(mocker, graphql_query_empty_response, api_get):
    hostname_or_id = generate_uuid()

    url = build_hosts_url(query=f"?hostname_or_id={quote(hostname_or_id)}")
    response_status, response_data = api_get(url)

    assert response_status == 200

    graphql_query_empty_response.assert_called_once_with(
        HOST_QUERY,
        {
            "order_by": mocker.ANY,
            "order_how": mocker.ANY,
            "limit": mocker.ANY,
            "offset": mocker.ANY,
            "filter": (
                {
                    "OR": (
                        {"display_name": {"matches_lc": f"*{hostname_or_id}*"}},
                        {"fqdn": {"matches_lc": f"*{hostname_or_id}*"}},
                        {"id": {"eq": hostname_or_id}},
                    )
                },
                mocker.ANY,
            ),
            "fields": mocker.ANY,
        },
        mocker.ANY,
    )


def test_query_variables_insights_id(mocker, graphql_query_empty_response, api_get):
    insights_id = generate_uuid().upper()

    url = build_hosts_url(query=f"?insights_id={quote(insights_id)}")
    response_status, response_data = api_get(url)

    assert response_status == 200

    graphql_query_empty_response.assert_called_once_with(
        HOST_QUERY,
        {
            "order_by": mocker.ANY,
            "order_how": mocker.ANY,
            "limit": mocker.ANY,
            "offset": mocker.ANY,
            "filter": ({"insights_id": {"eq": insights_id.casefold()}}, mocker.ANY),
            "fields": mocker.ANY,
        },
        mocker.ANY,
    )


@pytest.mark.parametrize("provider_type", ("alibaba", "aws", "azure", "gcp", "ibm"))
def test_query_variables_provider_type(mocker, graphql_query_empty_response, api_get, provider_type):
    url = build_hosts_url(query=f"?provider_type={provider_type}")
    response_status, response_data = api_get(url)

    assert response_status == 200

    graphql_query_empty_response.assert_called_once_with(
        HOST_QUERY,
        {
            "order_by": mocker.ANY,
            "order_how": mocker.ANY,
            "limit": mocker.ANY,
            "offset": mocker.ANY,
            "filter": (mocker.ANY, {"provider_type": {"eq": provider_type}}),
            "fields": mocker.ANY,
        },
        mocker.ANY,
    )


def test_query_variables_provider_id(mocker, graphql_query_empty_response, api_get):
    provider_id = generate_uuid()

    url = build_hosts_url(query=f"?provider_id={quote(provider_id)}")
    response_status, response_data = api_get(url)

    assert response_status == 200

    graphql_query_empty_response.assert_called_once_with(
        HOST_QUERY,
        {
            "order_by": mocker.ANY,
            "order_how": mocker.ANY,
            "limit": mocker.ANY,
            "offset": mocker.ANY,
            "filter": (mocker.ANY, {"provider_id": {"eq": provider_id}}),
            "fields": mocker.ANY,
        },
        mocker.ANY,
    )


@pytest.mark.parametrize(
    "provider",
    (
        {"type": "alibaba", "id": generate_uuid()},
        {"type": "aws", "id": "i-05d2313e6b9a42b16"},
        {"type": "azure", "id": generate_uuid()},
        {"type": "gcp", "id": generate_uuid()},
        {"type": "ibm", "id": generate_uuid()},
    ),
)
def test_query_variables_provider_type_and_id(mocker, graphql_query_empty_response, api_get, provider):
    url = build_hosts_url(query=f'?provider_type={provider["type"]}&provider_id={provider["id"]}')
    response_status, response_data = api_get(url)

    assert response_status == 200

    graphql_query_empty_response.assert_called_once_with(
        HOST_QUERY,
        {
            "order_by": mocker.ANY,
            "order_how": mocker.ANY,
            "limit": mocker.ANY,
            "offset": mocker.ANY,
            "filter": (
                mocker.ANY,
                {"provider_type": {"eq": provider["type"]}},
                {"provider_id": {"eq": provider["id"]}},
            ),
            "fields": mocker.ANY,
        },
        mocker.ANY,
    )


@pytest.mark.parametrize("provider_type", ("invalid", " ", "\t"))
def test_query_using_invalid_provider_type(mocker, graphql_query_empty_response, api_get, provider_type):
    url = build_hosts_url(query=f"?provider_type={provider_type}")
    response_status, response_data = api_get(url)

    assert response_status == 400

    graphql_query_empty_response.assert_not_called()


def test_query_variables_none(mocker, graphql_query_empty_response, api_get):
    response_status, response_data = api_get(HOST_URL)

    assert response_status == 200

    graphql_query_empty_response.assert_called_once_with(
        HOST_QUERY,
        {
            "order_by": mocker.ANY,
            "order_how": mocker.ANY,
            "limit": mocker.ANY,
            "offset": mocker.ANY,
            "filter": (mocker.ANY,),
            "fields": mocker.ANY,
        },
        mocker.ANY,
    )


@pytest.mark.parametrize(
    "query",
    (
        (f"fqdn={quote(generate_uuid())}&display_name={quote(generate_uuid())}"),
        (f"fqdn={quote(generate_uuid())}&hostname_or_id={quote(generate_uuid())}"),
        (f"fqdn={quote(generate_uuid())}&insights_id={quote(generate_uuid())}"),
        (f"display_name={quote(generate_uuid())}&hostname_or_id={quote(generate_uuid())}"),
        (f"display_name={quote(generate_uuid())}&insights_id={quote(generate_uuid())}"),
        (f"hostname_or_id={quote(generate_uuid())}&insights_id={quote(generate_uuid())}"),
    ),
)
def test_query_variables_invalid(query, mocker, graphql_query_empty_response, api_get):
    url = build_hosts_url(query=f"?{query}")
    response_status, response_data = api_get(url)

    assert response_status == 400


@pytest.mark.parametrize(
    "tags,query_param",
    (
        (({"namespace": {"eq": "a"}, "key": {"eq": "b"}, "value": {"eq": "c"}},), "a/b=c"),
        (({"namespace": {"eq": "a"}, "key": {"eq": "b"}, "value": {"eq": None}},), "a/b"),
        (
            (
                {"namespace": {"eq": "a"}, "key": {"eq": "b"}, "value": {"eq": "c"}},
                {"namespace": {"eq": "d"}, "key": {"eq": "e"}, "value": {"eq": "f"}},
            ),
            "a/b=c,d/e=f",
        ),
        (
            ({"namespace": {"eq": "a/a=a"}, "key": {"eq": "b/b=b"}, "value": {"eq": "c/c=c"}},),
            quote("a/a=a") + "/" + quote("b/b=b") + "=" + quote("c/c=c"),
        ),
        (({"namespace": {"eq": "ɑ"}, "key": {"eq": "β"}, "value": {"eq": "ɣ"}},), "ɑ/β=ɣ"),
    ),
)
def test_query_variables_tags(tags, query_param, mocker, graphql_query_empty_response, api_get):
    url = build_hosts_url(query=f"?tags={quote(query_param)}")
    response_status, response_data = api_get(url)

    assert response_status == 200

    tag_filters = tuple({"tag": item} for item in tags)

    graphql_query_empty_response.assert_called_once_with(
        HOST_QUERY,
        {
            "order_by": mocker.ANY,
            "order_how": mocker.ANY,
            "limit": mocker.ANY,
            "offset": mocker.ANY,
            "filter": tag_filters + (mocker.ANY,),
            "fields": mocker.ANY,
        },
        mocker.ANY,
    )


@pytest.mark.parametrize("field", ("fqdn", "display_name", "hostname_or_id", "insights_id"))
def test_query_variables_tags_with_search(field, mocker, graphql_query_empty_response, api_get):
    value = quote(generate_uuid())

    url = build_hosts_url(query=f"?{field}={value}&tags=a/b=c")
    response_status, response_data = api_get(url)

    assert response_status == 200

    search_any = mocker.ANY
    tag_filter = {"tag": {"namespace": {"eq": "a"}, "key": {"eq": "b"}, "value": {"eq": "c"}}}

    graphql_query_empty_response.assert_called_once_with(
        HOST_QUERY,
        {
            "order_by": mocker.ANY,
            "order_how": mocker.ANY,
            "limit": mocker.ANY,
            "offset": mocker.ANY,
            "filter": (search_any, tag_filter, mocker.ANY),
            "fields": mocker.ANY,
        },
        mocker.ANY,
    )


<<<<<<< HEAD
def test_query_variables_registered_with_insights(mocker, graphql_query_empty_response, api_get):
    url = build_hosts_url(query="?registered_with=insights")
=======
# Build the expected PRS filter based on reporters
def _build_prs_array(mocker, reporters):
    prs_array = []
    for reporter in reporters:
        prs_array.append(
            {
                "per_reporter_staleness": {
                    "reporter": {"eq": reporter},
                    "stale_timestamp": {"gt": mocker.ANY},
                }
            }
        )

    return prs_array


@pytest.mark.parametrize(
    "reporters",
    (["cloud-connector"], ["puptoo"], ["rhsm-conduit"], ["yupana"], ["cloud-connector", "puptoo", "rhsm-conduit"]),
)
def test_query_variables_registered_with_per_reporter(
    mocker, query_source_xjoin, graphql_query_empty_response, api_get, reporters
):
    url = build_hosts_url(query="?" + "&".join([f"registered_with={reporter}" for reporter in reporters]))

>>>>>>> 628d9be3
    response_status, response_data = api_get(url)

    assert response_status == 200

    prs_array = _build_prs_array(mocker, reporters)

    graphql_query_empty_response.assert_called_once_with(
        HOST_QUERY,
        {
            "order_by": mocker.ANY,
            "order_how": mocker.ANY,
            "limit": mocker.ANY,
            "offset": mocker.ANY,
            "filter": (
                {"OR": mocker.ANY},
                {"OR": prs_array},
            ),
            "fields": mocker.ANY,
        },
        mocker.ANY,
    )


@pytest.mark.parametrize("direction", ("ASC", "DESC"))
def test_query_variables_ordering_dir(direction, mocker, graphql_query_empty_response, api_get):
    url = build_hosts_url(query=f"?order_by=updated&order_how={quote(direction)}")
    response_status, response_data = api_get(url)

    assert response_status == 200

    graphql_query_empty_response.assert_called_once_with(
        HOST_QUERY,
        {
            "limit": mocker.ANY,
            "offset": mocker.ANY,
            "order_by": mocker.ANY,
            "order_how": direction,
            "filter": mocker.ANY,
            "fields": mocker.ANY,
        },
        mocker.ANY,
    )


@pytest.mark.parametrize(
    "params_order_by,xjoin_order_by,default_xjoin_order_how",
    (
        ("updated", "modified_on", "DESC"),
        ("display_name", "display_name", "ASC"),
        ("operating_system", "operating_system", "DESC"),
    ),
)
def test_query_variables_ordering_by(
    params_order_by, xjoin_order_by, default_xjoin_order_how, mocker, graphql_query_empty_response, api_get
):
    url = build_hosts_url(query=f"?order_by={quote(params_order_by)}")
    response_status, response_data = api_get(url)

    assert response_status == 200

    graphql_query_empty_response.assert_called_once_with(
        HOST_QUERY,
        {
            "limit": mocker.ANY,
            "offset": mocker.ANY,
            "order_by": xjoin_order_by,
            "order_how": default_xjoin_order_how,
            "filter": mocker.ANY,
            "fields": mocker.ANY,
        },
        mocker.ANY,
    )


def test_query_variables_ordering_by_invalid(graphql_query_empty_response, api_get):
    url = build_hosts_url(query="?order_by=fqdn")
    response_status, response_data = api_get(url)

    assert response_status == 400

    graphql_query_empty_response.assert_not_called()


def test_query_variables_ordering_dir_invalid(graphql_query_empty_response, api_get):
    url = build_hosts_url(query="?order_by=updated&order_how=REVERSE")
    response_status, response_data = api_get(url)

    assert response_status == 400

    graphql_query_empty_response.assert_not_called()


def test_query_variables_ordering_dir_without_by(graphql_query_empty_response, api_get):
    url = build_hosts_url(query="?order_how=ASC")
    response_status, response_data = api_get(url)

    assert response_status == 400

    graphql_query_empty_response.assert_not_called()


@pytest.mark.parametrize("page,limit,offset", ((1, 2, 0), (2, 2, 2), (4, 50, 150)))
def test_response_pagination(page, limit, offset, mocker, graphql_query_empty_response, api_get):
    url = build_hosts_url(query=f"?per_page={quote(limit)}&page={quote(page)}")
    response_status, response_data = api_get(url)

    assert response_status == 200

    graphql_query_empty_response.assert_called_once_with(
        HOST_QUERY,
        {
            "order_by": mocker.ANY,
            "order_how": mocker.ANY,
            "limit": limit,
            "offset": offset,
            "filter": mocker.ANY,
            "fields": mocker.ANY,
        },
        mocker.ANY,
    )


@pytest.mark.parametrize("page,per_page", ((0, 10), (-1, 10), (1, 0), (1, -5), (1, 101)))
def test_response_invalid_pagination(page, per_page, graphql_query_empty_response, api_get):
    url = build_hosts_url(query=f"?per_page={quote(per_page)}&page={quote(page)}")
    response_status, response_data = api_get(url)

    assert response_status == 400

    graphql_query_empty_response.assert_not_called()


def test_query_variables_default_except_staleness(mocker, graphql_query_empty_response, api_get):
    response_status, response_data = api_get(HOST_URL)

    assert response_status == 200

    graphql_query_empty_response.assert_called_once_with(
        HOST_QUERY,
        {
            "order_by": "modified_on",
            "order_how": "DESC",
            "limit": 50,
            "offset": 0,
            "filter": mocker.ANY,
            "fields": mocker.ANY,
        },
        mocker.ANY,
    )


def test_query_variables_default_staleness(mocker, culling_datetime_mock, graphql_query_empty_response, api_get):
    response_status, response_data = api_get(HOST_URL)

    assert response_status == 200

    assert_graph_query_single_call_with_staleness(
        mocker,
        graphql_query_empty_response,
        (
            {"gt": "2019-12-16T10:10:06.754201+00:00"},  # fresh
            {"gt": "2019-12-09T10:10:06.754201+00:00", "lte": "2019-12-16T10:10:06.754201+00:00"},  # stale
        ),
    )


@pytest.mark.parametrize(
    "staleness,expected",
    (
        ("fresh", {"gt": "2019-12-16T10:10:06.754201+00:00"}),
        ("stale", {"gt": "2019-12-09T10:10:06.754201+00:00", "lte": "2019-12-16T10:10:06.754201+00:00"}),
        ("stale_warning", {"gt": "2019-12-02T10:10:06.754201+00:00", "lte": "2019-12-09T10:10:06.754201+00:00"}),
    ),
)
def test_query_variables_staleness(
    staleness, expected, mocker, culling_datetime_mock, graphql_query_empty_response, api_get
):
    url = build_hosts_url(query=f"?staleness={staleness}")
    response_status, response_data = api_get(url)

    assert response_status == 200

    assert_graph_query_single_call_with_staleness(mocker, graphql_query_empty_response, (expected,))


def test_query_multiple_staleness(mocker, culling_datetime_mock, graphql_query_empty_response, api_get):
    staleness = "fresh,stale_warning"

    url = build_hosts_url(query=f"?staleness={staleness}")
    response_status, response_data = api_get(url)

    assert response_status == 200

    assert_graph_query_single_call_with_staleness(
        mocker,
        graphql_query_empty_response,
        (
            {"gt": "2019-12-16T10:10:06.754201+00:00"},  # fresh
            {"gt": "2019-12-02T10:10:06.754201+00:00", "lte": "2019-12-09T10:10:06.754201+00:00"},  # stale warning
        ),
    )


@pytest.mark.parametrize(
    "field,value",
    (
        ("fqdn", generate_uuid()),
        ("display_name", "some display name"),
        ("hostname_or_id", "some hostname"),
        ("insights_id", generate_uuid()),
        ("tags", "some/tag"),
    ),
)
def test_query_variables_staleness_with_search(
    field, value, mocker, culling_datetime_mock, graphql_query_empty_response, api_get
):
    url = build_hosts_url(query=f"?{field}={quote(value)}")
    response_status, response_data = api_get(url)

    assert response_status == 200

    search_any = mocker.ANY
    staleness_any = mocker.ANY

    graphql_query_empty_response.assert_called_once_with(
        HOST_QUERY,
        {
            "order_by": mocker.ANY,
            "order_how": mocker.ANY,
            "limit": mocker.ANY,
            "offset": mocker.ANY,
            "filter": (search_any, staleness_any),
            "fields": mocker.ANY,
        },
        mocker.ANY,
    )


def test_response_processed_properly(graphql_query_with_response, api_get):
    response_status, response_data = api_get(HOST_URL)

    assert response_status == 200

    graphql_query_with_response.assert_called_once()

    assert response_data == {
        "total": 2,
        "count": 2,
        "page": 1,
        "per_page": 50,
        "results": [
            {
                "id": "6e7b6317-0a2d-4552-a2f2-b7da0aece49d",
                "account": "test",
                "display_name": "test01.rhel7.jharting.local",
                "ansible_host": "test01.rhel7.jharting.local",
                "created": "2019-02-10T08:07:03.354307+00:00",
                "updated": "2019-02-10T08:07:03.354312+00:00",
                "fqdn": "fqdn.test01.rhel7.jharting.local",
                "satellite_id": "ce87bfac-a6cb-43a0-80ce-95d9669db71f",
                "insights_id": "a58c53e0-8000-4384-b902-c70b69faacc5",
                "stale_timestamp": "2020-02-10T08:07:03.354307+00:00",
                "reporter": "puptoo",
                "per_reporter_staleness": {
                    "puptoo": {
                        "check_in_succeeded": True,
                        "last_check_in": "2020-02-10T08:07:03.354307+00:00",
                        "stale_timestamp": "2020-02-10T08:07:03.354307+00:00",
                    }
                },
                "subscription_manager_id": None,
                "bios_uuid": None,
                "ip_addresses": None,
                "mac_addresses": None,
                "provider_id": None,
                "provider_type": None,
                "stale_warning_timestamp": "2020-02-17T08:07:03.354307+00:00",
                "culled_timestamp": "2020-02-24T08:07:03.354307+00:00",
                "facts": [],
            },
            {
                "id": "22cd8e39-13bb-4d02-8316-84b850dc5136",
                "account": "test",
                "display_name": "test02.rhel7.jharting.local",
                "ansible_host": "test02.rhel7.jharting.local",
                "created": "2019-01-10T08:07:03.354307+00:00",
                "updated": "2019-01-10T08:07:03.354312+00:00",
                "fqdn": "fqdn.test02.rhel7.jharting.local",
                "satellite_id": "ce87bfac-a6cb-43a0-80ce-95d9669db71f",
                "insights_id": "17c52679-f0b9-4e9b-9bac-a3c7fae5070c",
                "stale_timestamp": "2020-01-10T08:07:03.354307+00:00",
                "reporter": "yupana",
                "per_reporter_staleness": {
                    "yupana": {
                        "check_in_succeeded": True,
                        "last_check_in": "2020-02-10T08:07:03.354307+00:00",
                        "stale_timestamp": "2020-02-10T08:07:03.354307+00:00",
                    }
                },
                "subscription_manager_id": None,
                "bios_uuid": None,
                "ip_addresses": None,
                "mac_addresses": None,
                "provider_id": None,
                "provider_type": None,
                "stale_warning_timestamp": "2020-01-17T08:07:03.354307+00:00",
                "culled_timestamp": "2020-01-24T08:07:03.354307+00:00",
                "facts": [
                    {"namespace": "os", "facts": {"os.release": "Red Hat Enterprise Linux Server"}},
                    {
                        "namespace": "bios",
                        "facts": {
                            "bios.vendor": "SeaBIOS",
                            "bios.release_date": "2014-04-01",
                            "bios.version": "1.11.0-2.el7",
                        },
                    },
                ],
            },
        ],
    }


def test_response_pagination_index_error(graphql_query_with_response, api_get):
    url = build_hosts_url(query="?per_page=2&page=3")
    response_status, response_data = api_get(url)

    assert response_status == 404

    graphql_query_with_response.assert_called_once()


def test_valid_without_decimal_part(graphql_query, api_get):
    response = xjoin_host_response("2020-02-10T08:07:03Z")

    graphql_query(return_value=response)
    response_status, response_data = api_get(HOST_URL)

    assert response_status == 200
    assert response_data["results"][0]["stale_timestamp"] == "2020-02-10T08:07:03+00:00"


def test_valid_with_offset_timezone(graphql_query, api_get):
    response = xjoin_host_response("2020-02-10T08:07:03.354307+01:00")

    graphql_query(return_value=response)
    response_status, response_data = api_get(HOST_URL)

    assert response_status == 200
    assert response_data["results"][0]["stale_timestamp"] == "2020-02-10T07:07:03.354307+00:00"


def test_invalid_without_timezone(graphql_query, api_get):
    response = xjoin_host_response("2020-02-10T08:07:03.354307")

    graphql_query(return_value=response)
    response_status, response_data = api_get(HOST_URL)

    assert response_status == 500


def test_tags_headers_forwarded(mocker, patch_xjoin_post, api_get):
    post = patch_xjoin_post({"data": TAGS_EMPTY_RESPONSE})

    request_id = generate_uuid()
    response_status, response_data = api_get(
        TAGS_URL, extra_headers={"x-rh-insights-request-id": request_id, "foo": "bar"}
    )

    assert response_status == 200

    assert_called_with_headers(mocker, post, request_id)


def test_tags_query_variables_default_except_staleness(mocker, assert_tag_query_host_filter_single_call):
    assert_tag_query_host_filter_single_call(TAGS_URL, {"OR": mocker.ANY})


# Test basic query filters
@pytest.mark.parametrize(
    "field,matcher,value",
    (
        ("fqdn", "eq", "some fqdn"),
        ("fqdn", "eq", "some Capitalized FQDN"),
        ("display_name", "matches_lc", "*some display name*"),
        ("insights_id", "eq", generate_uuid()),
        ("insights_id", "eq", generate_uuid().upper()),
        ("provider_id", "eq", "some-provider-id"),
        ("provider_id", "eq", "ANOTHER-provider-id"),
        ("provider_type", "eq", ProviderType.AZURE.value),
    ),
)
def test_tags_query_host_filters(assert_tag_query_host_filter_for_field, field, matcher, value):
    assert_tag_query_host_filter_for_field(
        build_tags_url(query=f"?{field}={quote(value.replace('*',''))}"), field, matcher, value
    )


# Test query filters for only casefolded fields
@pytest.mark.parametrize(
    "field,matcher,value",
    (
        ("fqdn", "eq", "some Capitalized FQDN"),
        ("insights_id", "eq", generate_uuid().upper()),
        ("provider_id", "eq", "CAPITALIZED-provider-id"),
    ),
)
def test_tags_query_host_filters_casefolding(assert_tag_query_host_filter_for_field, field, matcher, value):
    assert_tag_query_host_filter_for_field(
        build_tags_url(query=f"?{field}={quote(value.replace('*',''))}"), field, matcher, value
    )


def test_tags_query_variables_default_staleness(
    mocker, culling_datetime_mock, graphql_tag_query_empty_response, api_get
):
    response_status, response_data = api_get(TAGS_URL)

    assert response_status == 200

    graphql_tag_query_empty_response.assert_called_once_with(
        TAGS_QUERY,
        {
            "order_by": mocker.ANY,
            "order_how": mocker.ANY,
            "limit": mocker.ANY,
            "offset": mocker.ANY,
            "hostFilter": {
                "OR": [
                    {"stale_timestamp": {"gt": "2019-12-16T10:10:06.754201+00:00"}},
                    {
                        "stale_timestamp": {
                            "gt": "2019-12-09T10:10:06.754201+00:00",
                            "lte": "2019-12-16T10:10:06.754201+00:00",
                        }
                    },
                ]
            },
        },
        mocker.ANY,
    )


@pytest.mark.parametrize(
    "staleness,expected",
    (
        ("fresh", {"gt": "2019-12-16T10:10:06.754201+00:00"}),
        ("stale", {"gt": "2019-12-09T10:10:06.754201+00:00", "lte": "2019-12-16T10:10:06.754201+00:00"}),
        ("stale_warning", {"gt": "2019-12-02T10:10:06.754201+00:00", "lte": "2019-12-09T10:10:06.754201+00:00"}),
    ),
)
def test_tags_query_variables_staleness(
    staleness, expected, culling_datetime_mock, assert_tag_query_host_filter_single_call
):
    assert_tag_query_host_filter_single_call(
        build_tags_url(query=f"?staleness={staleness}"), host_filter={"OR": [{"stale_timestamp": expected}]}
    )


def test_tags_multiple_query_variables_staleness(culling_datetime_mock, assert_tag_query_host_filter_single_call):
    staleness = "fresh,stale_warning"
    assert_tag_query_host_filter_single_call(
        build_tags_url(query=f"?staleness={staleness}"),
        host_filter={
            "OR": [
                {"stale_timestamp": {"gt": "2019-12-16T10:10:06.754201+00:00"}},
                {
                    "stale_timestamp": {
                        "gt": "2019-12-02T10:10:06.754201+00:00",
                        "lte": "2019-12-09T10:10:06.754201+00:00",
                    }
                },
            ]
        },
    )


def test_query_variables_tags_simple(mocker, assert_tag_query_host_filter_single_call):
    assert_tag_query_host_filter_single_call(
        build_tags_url(query="?tags=insights-client/os=fedora"),
        host_filter={
            "OR": mocker.ANY,
            "AND": (
                {"tag": {"namespace": {"eq": "insights-client"}, "key": {"eq": "os"}, "value": {"eq": "fedora"}}},
            ),
        },
    )


def test_query_variables_tags_with_special_characters_unescaped(mocker, assert_tag_query_host_filter_single_call):
    tags_query = quote(";?:@&+$/-_.!~*'()=#")
    assert_tag_query_host_filter_single_call(
        build_tags_url(query=f"?tags={tags_query}"),
        host_filter={
            "AND": ({"tag": {"namespace": {"eq": ";?:@&+$"}, "key": {"eq": "-_.!~*'()"}, "value": {"eq": "#"}}},),
            "OR": mocker.ANY,
        },
    )


def test_query_variables_tags_with_special_characters_escaped(mocker, assert_tag_query_host_filter_single_call):
    namespace = quote_everything(";,/?:@&=+$")
    key = quote_everything("-_.!~*'()")
    value = quote_everything("#")
    tags_query = quote(f"{namespace}/{key}={value}")

    assert_tag_query_host_filter_single_call(
        build_tags_url(query=f"?tags={tags_query}"),
        host_filter={
            "AND": ({"tag": {"namespace": {"eq": ";,/?:@&=+$"}, "key": {"eq": "-_.!~*'()"}, "value": {"eq": "#"}}},),
            "OR": mocker.ANY,
        },
    )


def test_query_variables_tags_collection_multi(mocker, assert_tag_query_host_filter_single_call):
    assert_tag_query_host_filter_single_call(
        build_tags_url(query="?tags=Sat/env=prod&tags=insights-client/os=fedora"),
        host_filter={
            "AND": (
                {"tag": {"namespace": {"eq": "Sat"}, "key": {"eq": "env"}, "value": {"eq": "prod"}}},
                {"tag": {"namespace": {"eq": "insights-client"}, "key": {"eq": "os"}, "value": {"eq": "fedora"}}},
            ),
            "OR": mocker.ANY,
        },
    )


def test_query_variables_tags_collection_csv(mocker, assert_tag_query_host_filter_single_call):
    assert_tag_query_host_filter_single_call(
        build_tags_url(query="?tags=Sat/env=prod,insights-client/os=fedora"),
        host_filter={
            "AND": (
                {"tag": {"namespace": {"eq": "Sat"}, "key": {"eq": "env"}, "value": {"eq": "prod"}}},
                {"tag": {"namespace": {"eq": "insights-client"}, "key": {"eq": "os"}, "value": {"eq": "fedora"}}},
            ),
            "OR": mocker.ANY,
        },
    )


def test_query_variables_tags_without_namespace(mocker, assert_tag_query_host_filter_single_call):
    assert_tag_query_host_filter_single_call(
        build_tags_url(query="?tags=env=prod"),
        host_filter={
            "AND": ({"tag": {"namespace": {"eq": None}, "key": {"eq": "env"}, "value": {"eq": "prod"}}},),
            "OR": mocker.ANY,
        },
    )


def test_query_variables_tags_without_value(mocker, assert_tag_query_host_filter_single_call):
    assert_tag_query_host_filter_single_call(
        build_tags_url(query="?tags=Sat/env"),
        host_filter={
            "AND": ({"tag": {"namespace": {"eq": "Sat"}, "key": {"eq": "env"}, "value": {"eq": None}}},),
            "OR": mocker.ANY,
        },
    )


def test_query_variables_tags_with_only_key(mocker, assert_tag_query_host_filter_single_call):
    assert_tag_query_host_filter_single_call(
        build_tags_url(query="?tags=env"),
        host_filter={
            "AND": ({"tag": {"namespace": {"eq": None}, "key": {"eq": "env"}, "value": {"eq": None}}},),
            "OR": mocker.ANY,
        },
    )


def test_tags_query_variables_search(mocker, assert_tag_query_host_filter_single_call):
    query = "Δwithčhar!/~|+ "
    assert_tag_query_host_filter_single_call(
        build_tags_url(query=f"?search={quote(query)}"),
        host_filter={"OR": mocker.ANY},
        filter={"search": {"regex": f".*{custom_escape(query)}.*"}},
    )


@pytest.mark.parametrize("direction", ["ASC", "DESC"])
def test_tags_query_variables_ordering_dir(direction, mocker, graphql_tag_query_empty_response, api_get):
    url = build_tags_url(query=f"?order_how={direction}")
    response_status, response_data = api_get(url)

    assert response_status == 200

    graphql_tag_query_empty_response.assert_called_once_with(
        TAGS_QUERY,
        {"order_by": "tag", "order_how": direction, "limit": 50, "offset": 0, "hostFilter": {"OR": mocker.ANY}},
        mocker.ANY,
    )


@pytest.mark.parametrize("ordering", ["tag", "count"])
def test_tags_query_variables_ordering_by(ordering, mocker, graphql_tag_query_empty_response, api_get):
    url = build_tags_url(query=f"?order_by={ordering}")
    response_status, response_data = api_get(url)

    assert response_status == 200

    graphql_tag_query_empty_response.assert_called_once_with(
        TAGS_QUERY,
        {"order_by": ordering, "order_how": "ASC", "limit": 50, "offset": 0, "hostFilter": {"OR": mocker.ANY}},
        mocker.ANY,
    )


@pytest.mark.parametrize("page,limit,offset", [(1, 2, 0), (2, 2, 2), (4, 50, 150)])
def test_tags_response_pagination(page, limit, offset, mocker, graphql_tag_query_empty_response, api_get):
    url = build_tags_url(query=f"?per_page={limit}&page={page}")
    response_status, response_data = api_get(url)

    assert response_status == 200

    graphql_tag_query_empty_response.assert_called_once_with(
        TAGS_QUERY,
        {"order_by": "tag", "order_how": "ASC", "limit": limit, "offset": offset, "hostFilter": {"OR": mocker.ANY}},
        mocker.ANY,
    )


@pytest.mark.parametrize("page,per_page", [(0, 10), (-1, 10), (1, 0), (1, -5), (1, 101)])
def test_tags_response_invalid_pagination(page, per_page, api_get):
    url = build_tags_url(query=f"?per_page={per_page}&page={page}")
    response_status, response_data = api_get(url)

    assert response_status == 400


def test_tags_query_variables_registered_with(mocker, assert_tag_query_host_filter_single_call):
    assert_tag_query_host_filter_single_call(
        build_tags_url(query="?registered_with=insights"),
        host_filter={
            "OR": mocker.ANY,
            "AND": ({"OR": [{"NOT": {"insights_id": {"eq": None}}}]},),
        },
    )


@pytest.mark.parametrize(
    "reporters",
    (["cloud-connector"], ["puptoo"], ["rhsm-conduit"], ["yupana"], ["cloud-connector", "puptoo", "rhsm-conduit"]),
)
def test_tags_query_variables_registered_with_per_reporter(
    mocker, assert_tag_query_host_filter_single_call, reporters
):

    tags_url = build_tags_url(query="?" + "&".join([f"registered_with={reporter}" for reporter in reporters]))

    prs_array = _build_prs_array(mocker, reporters)

    assert_tag_query_host_filter_single_call(
        tags_url,
        host_filter={
            "OR": mocker.ANY,
            "AND": ({"OR": prs_array},),
        },
    )


def test_tags_response_invalid_registered_with(api_get):
    url = build_tags_url(query="?registered_with=salad")
    response_status, response_data = api_get(url)

    assert response_status == 400


def test_tags_response_processed_properly(graphql_tag_query_with_response, api_get):
    expected = XJOIN_TAGS_RESPONSE["hostTags"]

    response_status, response_data = api_get(TAGS_URL)

    assert response_status == 200

    graphql_tag_query_with_response.assert_called_once()

    assert response_data == {
        "total": expected["meta"]["total"],
        "count": expected["meta"]["count"],
        "page": 1,
        "per_page": 50,
        "results": expected["data"],
    }


def test_tags_response_pagination_index_error(mocker, graphql_tag_query_with_response, api_get):
    url = build_tags_url(query="?per_page=2&page=3")
    response_status, response_data = api_get(url)

    assert response_status == 404

    graphql_tag_query_with_response.assert_called_once_with(
        TAGS_QUERY,
        {"order_by": "tag", "order_how": "ASC", "limit": 2, "offset": 4, "hostFilter": {"OR": mocker.ANY}},
        mocker.ANY,
    )


def test_tags_RBAC_allowed(
    subtests, mocker, graphql_tag_query_empty_response, enable_rbac, assert_tag_query_host_filter_single_call
):
    get_rbac_permissions_mock = mocker.patch("lib.middleware.get_rbac_permissions")

    for response_file in READ_ALLOWED_RBAC_RESPONSE_FILES:
        mock_rbac_response = create_mock_rbac_response(response_file)
        with subtests.test():
            get_rbac_permissions_mock.return_value = mock_rbac_response

            assert_tag_query_host_filter_single_call(
                build_tags_url(query="?registered_with=insights"),
                host_filter={
                    "OR": mocker.ANY,
                    "AND": ({"OR": [{"NOT": {"insights_id": {"eq": None}}}]},),
                },
            )
            graphql_tag_query_empty_response.reset_mock()


def test_tags_RBAC_denied(subtests, mocker, graphql_tag_query_empty_response, api_get, enable_rbac):
    get_rbac_permissions_mock = mocker.patch("lib.middleware.get_rbac_permissions")

    for response_file in READ_PROHIBITED_RBAC_RESPONSE_FILES:
        mock_rbac_response = create_mock_rbac_response(response_file)
        with subtests.test():
            get_rbac_permissions_mock.return_value = mock_rbac_response

            url = build_tags_url(query="?registered_with=insights")
            response_status, response_data = api_get(url)

            assert response_status == 403

            graphql_tag_query_empty_response.assert_not_called()


def test_system_profile_sap_system_endpoint(mocker, graphql_system_profile_sap_system_query_empty_response, api_get):
    url = build_system_profile_sap_system_url()

    response_status, response_data = api_get(url)

    assert response_status == 200
    graphql_system_profile_sap_system_query_empty_response.assert_called_once_with(
        SAP_SYSTEM_QUERY, {"hostFilter": {"OR": mocker.ANY}, "limit": 50, "offset": 0}, mocker.ANY
    )


@pytest.mark.parametrize(
    "tags,query_param",
    (
        (({"namespace": {"eq": "a"}, "key": {"eq": "b"}, "value": {"eq": "c"}},), "a/b=c"),
        (({"namespace": {"eq": "a"}, "key": {"eq": "b"}, "value": {"eq": None}},), "a/b"),
        (
            (
                {"namespace": {"eq": "a"}, "key": {"eq": "b"}, "value": {"eq": "c"}},
                {"namespace": {"eq": "d"}, "key": {"eq": "e"}, "value": {"eq": "f"}},
            ),
            "a/b=c,d/e=f",
        ),
        (
            ({"namespace": {"eq": "a/a=a"}, "key": {"eq": "b/b=b"}, "value": {"eq": "c/c=c"}},),
            quote("a/a=a") + "/" + quote("b/b=b") + "=" + quote("c/c=c"),
        ),
        (({"namespace": {"eq": "ɑ"}, "key": {"eq": "β"}, "value": {"eq": "ɣ"}},), "ɑ/β=ɣ"),
    ),
)
def test_system_profile_sap_system_endpoint_tags(
    tags, query_param, mocker, graphql_system_profile_sap_system_query_empty_response, api_get
):
    url = build_system_profile_sap_system_url(query=f"?tags={quote(query_param)}")

    response_status, response_data = api_get(url)

    tag_filters = tuple({"tag": item} for item in tags)
    assert response_status == 200
    graphql_system_profile_sap_system_query_empty_response.assert_called_once_with(
        SAP_SYSTEM_QUERY, {"hostFilter": {"OR": mocker.ANY, "AND": tag_filters}, "limit": 50, "offset": 0}, mocker.ANY
    )


<<<<<<< HEAD
def test_system_profile_sap_system_endpoint_registered_with_insights(
    mocker, graphql_system_profile_sap_system_query_empty_response, api_get
=======
@pytest.mark.parametrize(
    "reporters",
    (["cloud-connector"], ["puptoo"], ["rhsm-conduit"], ["yupana"], ["cloud-connector", "puptoo", "rhsm-conduit"]),
)
def test_system_profile_sap_system_endpoint_registered_with_per_reporter(
    mocker, query_source_xjoin, graphql_system_profile_sap_system_query_empty_response, api_get, reporters
>>>>>>> 628d9be3
):
    url = build_system_profile_sap_system_url(
        query="?" + "&".join([f"registered_with={reporter}" for reporter in reporters])
    )

    response_status, response_data = api_get(url)

    assert response_status == 200

    prs_array = _build_prs_array(mocker, reporters)

    graphql_system_profile_sap_system_query_empty_response.assert_called_once_with(
        SAP_SYSTEM_QUERY,
        {
            "hostFilter": {"OR": mocker.ANY, "AND": ({"OR": prs_array},)},
            "limit": 50,
            "offset": 0,
        },
        mocker.ANY,
    )


def test_system_profile_sap_system_endpoint_pagination(
    mocker, graphql_system_profile_sap_system_query_empty_response, api_get
):
    page, per_page = 1, 20
    url = build_system_profile_sap_system_url(query=f"?page={page}&per_page={per_page}")
    response_status, response_data = api_get(url)

    assert response_status == 200
    graphql_system_profile_sap_system_query_empty_response.assert_called_once_with(
        SAP_SYSTEM_QUERY, {"hostFilter": {"OR": mocker.ANY}, "limit": per_page, "offset": page - 1}, mocker.ANY
    )


def test_system_profile_sap_sids_endpoint_pagination(
    mocker, graphql_system_profile_sap_sids_query_empty_response, api_get
):
    page, per_page = 1, 85
    url = build_system_profile_sap_sids_url(query=f"?page={page}&per_page={per_page}")
    response_status, response_data = api_get(url)

    assert response_status == 200
    graphql_system_profile_sap_sids_query_empty_response.assert_called_once_with(
        SAP_SIDS_QUERY, {"hostFilter": {"OR": mocker.ANY}, "limit": per_page, "offset": page - 1}, mocker.ANY
    )


def test_system_profile_sap_sids_endpoint(mocker, graphql_system_profile_sap_sids_query_empty_response, api_get):
    url = build_system_profile_sap_sids_url()

    response_status, response_data = api_get(url)

    assert response_status == 200
    graphql_system_profile_sap_sids_query_empty_response.assert_called_once_with(
        SAP_SIDS_QUERY, {"hostFilter": {"OR": mocker.ANY}, "limit": 50, "offset": 0}, mocker.ANY
    )


@pytest.mark.parametrize(
    "tags,query_param",
    (
        (({"namespace": {"eq": "a"}, "key": {"eq": "b"}, "value": {"eq": "c"}},), "a/b=c"),
        (({"namespace": {"eq": "a"}, "key": {"eq": "b"}, "value": {"eq": None}},), "a/b"),
        (
            (
                {"namespace": {"eq": "a"}, "key": {"eq": "b"}, "value": {"eq": "c"}},
                {"namespace": {"eq": "d"}, "key": {"eq": "e"}, "value": {"eq": "f"}},
            ),
            "a/b=c,d/e=f",
        ),
        (
            ({"namespace": {"eq": "a/a=a"}, "key": {"eq": "b/b=b"}, "value": {"eq": "c/c=c"}},),
            quote("a/a=a") + "/" + quote("b/b=b") + "=" + quote("c/c=c"),
        ),
        (({"namespace": {"eq": "ɑ"}, "key": {"eq": "β"}, "value": {"eq": "ɣ"}},), "ɑ/β=ɣ"),
    ),
)
def test_system_profile_sap_sids_endpoint_tags(
    tags, query_param, mocker, graphql_system_profile_sap_sids_query_empty_response, api_get
):
    url = build_system_profile_sap_sids_url(query=f"?tags={quote(query_param)}")

    response_status, response_data = api_get(url)

    tag_filters = tuple({"tag": item} for item in tags)
    assert response_status == 200
    graphql_system_profile_sap_sids_query_empty_response.assert_called_once_with(
        SAP_SIDS_QUERY, {"hostFilter": {"OR": mocker.ANY, "AND": tag_filters}, "limit": 50, "offset": 0}, mocker.ANY
    )


<<<<<<< HEAD
def test_system_profile_sap_sids_endpoint_registered_with_insights(
    mocker, graphql_system_profile_sap_sids_query_empty_response, api_get
=======
@pytest.mark.parametrize(
    "reporters",
    (
        ["cloud-connector"],
        ["puptoo"],
        ["rhsm-conduit"],
        ["yupana"],
        ["cloud-connector", "puptoo", "rhsm-conduit", "yupana"],
    ),
)
def test_system_profile_sap_sids_endpoint_registered_with_per_reporter(
    mocker, query_source_xjoin, graphql_system_profile_sap_sids_query_empty_response, api_get, reporters
>>>>>>> 628d9be3
):
    url = build_system_profile_sap_sids_url(
        query="?" + "&".join([f"registered_with={reporter}" for reporter in reporters])
    )

    response_status, response_data = api_get(url)

    assert response_status == 200

    prs_array = _build_prs_array(mocker, reporters)

    graphql_system_profile_sap_sids_query_empty_response.assert_called_once_with(
        SAP_SIDS_QUERY,
        {
            "hostFilter": {
                "OR": mocker.ANY,
                "AND": ({"OR": prs_array},),
            },
            "limit": 50,
            "offset": 0,
        },
        mocker.ANY,
    )


def test_query_hosts_filter_spf_sap_system(mocker, subtests, graphql_query_empty_response, patch_xjoin_post, api_get):
    filter_paths = ("[system_profile][sap_system]", "[system_profile][sap_system][eq]")
    values = ("true", "false", "nil", "not_nil")
    queries = (
        {"spf_sap_system": {"is": True}},
        {"spf_sap_system": {"is": False}},
        {"spf_sap_system": {"is": None}},
        {"NOT": {"spf_sap_system": {"is": None}}},
    )

    for path in filter_paths:
        for value, query in zip(values, queries):
            with subtests.test(value=value, query=query, path=path):
                url = build_hosts_url(query=f"?filter{path}={value}")

                response_status, response_data = api_get(url)

                assert response_status == 200

                graphql_query_empty_response.assert_called_once_with(
                    HOST_QUERY,
                    {
                        "order_by": mocker.ANY,
                        "order_how": mocker.ANY,
                        "limit": mocker.ANY,
                        "offset": mocker.ANY,
                        "filter": ({"OR": mocker.ANY}, query),
                        "fields": mocker.ANY,
                    },
                    mocker.ANY,
                )
                graphql_query_empty_response.reset_mock()


def test_query_tags_filter_spf_sap_system(
    mocker, subtests, graphql_tag_query_empty_response, assert_tag_query_host_filter_single_call
):
    filter_paths = ("[system_profile][sap_system]", "[system_profile][sap_system][eq]")
    values = ("true", "false", "nil", "not_nil")
    queries = (
        ({"spf_sap_system": {"is": True}},),
        ({"spf_sap_system": {"is": False}},),
        ({"spf_sap_system": {"is": None}},),
        ({"NOT": {"spf_sap_system": {"is": None}}},),
    )

    for path in filter_paths:
        for value, query in zip(values, queries):
            with subtests.test(value=value, query=query, path=path):
                assert_tag_query_host_filter_single_call(
                    build_tags_url(query=f"?filter{path}={value}"), host_filter={"OR": mocker.ANY, "AND": query}
                )
                graphql_tag_query_empty_response.reset_mock()


def test_query_system_profile_sap_system_filter_spf_sap_sids(
    mocker, subtests, graphql_system_profile_sap_system_query_empty_response, api_get
):
    filter_paths = ("[system_profile][sap_system]", "[system_profile][sap_system][eq]")
    values = ("true", "false", "nil", "not_nil")
    queries = (
        ({"spf_sap_system": {"is": True}},),
        ({"spf_sap_system": {"is": False}},),
        ({"spf_sap_system": {"is": None}},),
        ({"NOT": {"spf_sap_system": {"is": None}}},),
    )

    for path in filter_paths:
        for value, query in zip(values, queries):
            with subtests.test(value=value, query=query, path=path):
                graphql_system_profile_sap_system_query_empty_response.reset_mock()
                url = build_system_profile_sap_system_url(query=f"?filter{path}={value}")

                response_status, response_data = api_get(url)

                assert response_status == 200

                graphql_system_profile_sap_system_query_empty_response.assert_called_once_with(
                    SAP_SYSTEM_QUERY,
                    {"hostFilter": {"OR": mocker.ANY, "AND": query}, "limit": 50, "offset": 0},
                    mocker.ANY,
                )


def test_query_hosts_filter_spf_sap_sids(mocker, subtests, graphql_query_empty_response, api_get):
    filter_paths = ("[system_profile][sap_sids][]", "[system_profile][sap_sids][contains][]")
    value_sets = (("XQC",), ("ABC", "A12"), ("M80", "BEN"))
    queries = (
        ({"AND": [{"spf_sap_sids": {"eq": "XQC"}}]},),
        ({"AND": [{"spf_sap_sids": {"eq": "ABC"}}, {"spf_sap_sids": {"eq": "A12"}}]},),
        ({"AND": [{"spf_sap_sids": {"eq": "M80"}}, {"spf_sap_sids": {"eq": "BEN"}}]},),
    )

    for path in filter_paths:
        for values, query in zip(value_sets, queries):
            with subtests.test(values=values, query=query, path=path):
                graphql_query_empty_response.reset_mock()
                url = build_hosts_url(query="?" + "".join([f"filter{path}={value}&" for value in values]))

                response_status, response_data = api_get(url)

                assert response_status == 200

                graphql_query_empty_response.assert_called_once_with(
                    HOST_QUERY,
                    {
                        "order_by": mocker.ANY,
                        "order_how": mocker.ANY,
                        "limit": mocker.ANY,
                        "offset": mocker.ANY,
                        "filter": ({"OR": mocker.ANY}, *query),
                        "fields": mocker.ANY,
                    },
                    mocker.ANY,
                )


def test_query_tags_filter_spf_sap_sids(
    mocker, subtests, graphql_tag_query_empty_response, assert_tag_query_host_filter_single_call
):
    filter_paths = ("[system_profile][sap_sids][]", "[system_profile][sap_sids][contains][]")
    value_sets = (("XQC",), ("ABC", "A12"), ("M80", "BEN"))
    queries = (
        ({"AND": [{"spf_sap_sids": {"eq": "XQC"}}]},),
        ({"AND": [{"spf_sap_sids": {"eq": "ABC"}}, {"spf_sap_sids": {"eq": "A12"}}]},),
        ({"AND": [{"spf_sap_sids": {"eq": "M80"}}, {"spf_sap_sids": {"eq": "BEN"}}]},),
    )

    for path in filter_paths:
        for values, query in zip(value_sets, queries):
            with subtests.test(values=values, query=query, path=path):
                assert_tag_query_host_filter_single_call(
                    build_tags_url(query="?" + "".join([f"filter{path}={value}&" for value in values])),
                    host_filter={"OR": mocker.ANY, "AND": query},
                )
                graphql_tag_query_empty_response.reset_mock()


def test_query_system_profile_sap_sids_filter_spf_sap_sids(
    mocker, subtests, graphql_system_profile_sap_sids_query_empty_response, api_get
):
    filter_paths = ("[system_profile][sap_sids][]", "[system_profile][sap_sids][contains][]")
    value_sets = (("XQC",), ("ABC", "A12"), ("M80", "BEN"))
    queries = (
        ({"AND": [{"spf_sap_sids": {"eq": "XQC"}}]},),
        ({"AND": [{"spf_sap_sids": {"eq": "ABC"}}, {"spf_sap_sids": {"eq": "A12"}}]},),
        ({"AND": [{"spf_sap_sids": {"eq": "M80"}}, {"spf_sap_sids": {"eq": "BEN"}}]},),
    )

    for path in filter_paths:
        for values, query in zip(value_sets, queries):
            with subtests.test(values=values, query=query, path=path):
                graphql_system_profile_sap_sids_query_empty_response.reset_mock()

                url = build_system_profile_sap_sids_url(
                    query="?" + "".join([f"filter{path}={value}&" for value in values])
                )

                response_status, response_data = api_get(url)

                assert response_status == 200

                graphql_system_profile_sap_sids_query_empty_response.assert_called_once_with(
                    SAP_SIDS_QUERY,
                    {"hostFilter": {"OR": mocker.ANY, "AND": query}, "limit": 50, "offset": 0},
                    mocker.ANY,
                )


def test_query_system_profile_sap_sids_with_search(
    mocker, subtests, graphql_system_profile_sap_sids_query_with_response, api_get
):
    url = build_system_profile_sap_sids_url(query="?search=C2")

    response_status, response_data = api_get(url)

    assert response_status == 200

    graphql_system_profile_sap_sids_query_with_response.assert_called_once_with(
        SAP_SIDS_QUERY,
        {"hostFilter": {"OR": mocker.ANY}, "filter": {"search": {"regex": ".*C2.*"}}, "limit": 50, "offset": 0},
        mocker.ANY,
    )


# system_profile is_marketplace tests
def test_query_hosts_filter_spf_is_marketplace(
    mocker, subtests, graphql_query_empty_response, patch_xjoin_post, api_get
):
    filter_paths = ("[system_profile][is_marketplace]", "[system_profile][is_marketplace][eq]")
    values = ("true", "false", "nil", "not_nil")
    queries = (
        {"spf_is_marketplace": {"is": True}},
        {"spf_is_marketplace": {"is": False}},
        {"spf_is_marketplace": {"is": None}},
        {"NOT": {"spf_is_marketplace": {"is": None}}},
    )

    for path in filter_paths:
        for value, query in zip(values, queries):
            with subtests.test(value=value, query=query, path=path):
                url = build_hosts_url(query=f"?filter{path}={value}")

                response_status, response_data = api_get(url)

                assert response_status == 200

                graphql_query_empty_response.assert_called_once_with(
                    HOST_QUERY,
                    {
                        "order_by": mocker.ANY,
                        "order_how": mocker.ANY,
                        "limit": mocker.ANY,
                        "offset": mocker.ANY,
                        "filter": ({"OR": mocker.ANY}, query),
                        "fields": mocker.ANY,
                    },
                    mocker.ANY,
                )
                graphql_query_empty_response.reset_mock()


# system_profile rhc_client_id tests
def test_query_hosts_filter_spf_rhc_client_id(
    mocker, subtests, graphql_query_empty_response, patch_xjoin_post, api_get
):
    filter_paths = ("[system_profile][rhc_client_id]", "[system_profile][rhc_client_id][eq]")
    values = ("8dd97934-8ce4-11eb-8dcd-0242ac130003", "nil", "not_nil")
    queries = (
        {"spf_rhc_client_id": {"eq": "8dd97934-8ce4-11eb-8dcd-0242ac130003"}},
        {"spf_rhc_client_id": {"eq": None}},
        {"NOT": {"spf_rhc_client_id": {"eq": None}}},
    )

    for path in filter_paths:
        for value, query in zip(values, queries):
            with subtests.test(value=value, query=query, path=path):
                url = build_hosts_url(query=f"?filter{path}={value}")

                response_status, response_data = api_get(url)

                assert response_status == 200

                graphql_query_empty_response.assert_called_once_with(
                    HOST_QUERY,
                    {
                        "order_by": mocker.ANY,
                        "order_how": mocker.ANY,
                        "limit": mocker.ANY,
                        "offset": mocker.ANY,
                        "filter": ({"OR": mocker.ANY}, query),
                        "fields": mocker.ANY,
                    },
                    mocker.ANY,
                )
                graphql_query_empty_response.reset_mock()


def test_query_hosts_filter_spf_rhc_client_id_multiple(
    mocker, subtests, graphql_query_empty_response, patch_xjoin_post, api_get
):
    query_params = (
        "?filter[system_profile][rhc_client_id][eq][]=8dd97934-8ce4-11eb-8dcd-0242ac130003",
        "?filter[system_profile][rhc_client_id][eq][]=8dd97934-8ce4-11eb-8dcd-0242ac130003"
        "&filter[system_profile][rhc_client_id][eq][]=6e2c3332-936c-4167-b9be-c219f4303c85",
    )
    queries = (
        {"OR": [{"spf_rhc_client_id": {"eq": "8dd97934-8ce4-11eb-8dcd-0242ac130003"}}]},
        {
            "OR": [
                {"spf_rhc_client_id": {"eq": "8dd97934-8ce4-11eb-8dcd-0242ac130003"}},
                {"spf_rhc_client_id": {"eq": "6e2c3332-936c-4167-b9be-c219f4303c85"}},
            ]
        },
    )

    for param, query in zip(query_params, queries):
        with subtests.test(param=param, query=query):
            url = build_hosts_url(query=param)

            response_status, response_data = api_get(url)

            assert response_status == 200

            graphql_query_empty_response.assert_called_once_with(
                HOST_QUERY,
                {
                    "order_by": mocker.ANY,
                    "order_how": mocker.ANY,
                    "limit": mocker.ANY,
                    "offset": mocker.ANY,
                    "filter": ({"OR": mocker.ANY}, query),
                    "fields": mocker.ANY,
                },
                mocker.ANY,
            )
            graphql_query_empty_response.reset_mock()


@pytest.mark.parametrize(
    "field,value", (("insights_id", "a58c53e0-8000-4384-b902-c70b69faacc5"), ("fqdn", "test.server.redhat.com"))
)
def test_xjoin_search_query_using_hostfilter(
    mocker, field, value, graphql_query_empty_response, patch_xjoin_post, api_delete_filtered_hosts
):
    response = {"data": XJOIN_HOSTS_RESPONSE_FOR_FILTERING}

    # Make the new hosts available in xjoin-search to make them available
    # for querying for deletion using filters
    patch_xjoin_post(response, status=200)

    api_delete_filtered_hosts({field: value})

    graphql_query_empty_response.assert_called_once_with(
        HOST_IDS_QUERY, {"filter": ({field: {"eq": value}},), "limit": mocker.ANY}, mocker.ANY
    )


def test_xjoin_search_query_using_hostfilter_display_name(
    mocker, graphql_query_empty_response, api_delete_filtered_hosts
):
    query_params = {"display_name": "my awesome host uwu"}

    api_delete_filtered_hosts(query_params)

    graphql_query_empty_response.assert_called_once_with(
        HOST_IDS_QUERY,
        {"filter": ({"display_name": {"matches_lc": f"*{query_params['display_name']}*"}},), "limit": mocker.ANY},
        mocker.ANY,
    )


@pytest.mark.parametrize(
    "tags,query_param",
    (
        (({"namespace": {"eq": "a"}, "key": {"eq": "b"}, "value": {"eq": "c"}},), "a/b=c"),
        (({"namespace": {"eq": "a"}, "key": {"eq": "b"}, "value": {"eq": None}},), "a/b"),
        (
            (
                {"namespace": {"eq": "a"}, "key": {"eq": "b"}, "value": {"eq": "c"}},
                {"namespace": {"eq": "d"}, "key": {"eq": "e"}, "value": {"eq": "f"}},
            ),
            "a/b=c,d/e=f",
        ),
        (
            ({"namespace": {"eq": "a/a=a"}, "key": {"eq": "b/b=b"}, "value": {"eq": "c/c=c"}},),
            quote("a/a=a") + "/" + quote("b/b=b") + "=" + quote("c/c=c"),
        ),
        (({"namespace": {"eq": "ɑ"}, "key": {"eq": "β"}, "value": {"eq": "ɣ"}},), "ɑ/β=ɣ"),
    ),
)
def test_xjoin_search_using_hostfilters_tags(
    tags, query_param, mocker, graphql_query_empty_response, api_delete_filtered_hosts
):
    query_params = {"tags": query_param}
    api_delete_filtered_hosts(query_params)

    tag_filters = tuple({"tag": item} for item in tags)

    graphql_query_empty_response.assert_called_once_with(
        HOST_IDS_QUERY, {"filter": tag_filters, "limit": mocker.ANY}, mocker.ANY
    )


@pytest.mark.parametrize(
    "provider",
    (
        {"type": "alibaba", "id": generate_uuid()},
        {"type": "aws", "id": "i-05d2313e6b9a42b16"},
        {"type": "azure", "id": generate_uuid()},
        {"type": "gcp", "id": generate_uuid()},
        {"type": "ibm", "id": generate_uuid()},
    ),
)
def test_xjoin_search_query_using_hostfilter_provider(
    mocker, graphql_query_empty_response, provider, api_delete_filtered_hosts
):
    query_params = {"provider_type": provider["type"], "provider_id": provider["id"]}
    api_delete_filtered_hosts(query_params)

    graphql_query_empty_response.assert_called_once_with(
        HOST_IDS_QUERY,
        {
            "filter": ({"provider_type": {"eq": provider["type"]}}, {"provider_id": {"eq": provider["id"]}}),
            "limit": mocker.ANY,
        },
        mocker.ANY,
    )


def test_spf_rhc_client_invalid_field_value(subtests, graphql_query_empty_response, patch_xjoin_post, api_get):
    query_params = (
        "?filter[system_profile][rhc_client_id][foo]=basicid",
        "?filter[system_profile][rhc_client_id][bar][]=basicid",
        "?filter[system_profile][rhc_client_id][eq][foo]=basicid",
        "?filter[system_profile][rhc_client_id][foo][]=basicid&filter[system_profile][rhc_client_id][bar][]=random",
    )
    for param in query_params:
        with subtests.test(param=param):
            url = build_hosts_url(query=param)
            response_status, response_data = api_get(url)
            assert response_status == 400
            assert response_data["title"] == "Validation Error"


# system_profile owner_id tests
def test_query_hosts_filter_spf_owner_id(mocker, subtests, graphql_query_empty_response, patch_xjoin_post, api_get):
    filter_paths = ("[system_profile][owner_id]", "[system_profile][owner_id][eq]")
    values = ("8dd97934-8ce4-11eb-8dcd-0242ac130003", "nil", "not_nil")
    queries = (
        {"spf_owner_id": {"eq": "8dd97934-8ce4-11eb-8dcd-0242ac130003"}},
        {"spf_owner_id": {"eq": None}},
        {"NOT": {"spf_owner_id": {"eq": None}}},
    )

    for path in filter_paths:
        for value, query in zip(values, queries):
            with subtests.test(value=value, query=query, path=path):
                url = build_hosts_url(query=f"?filter{path}={value}")

                response_status, response_data = api_get(url)

                assert response_status == 200

                graphql_query_empty_response.assert_called_once_with(
                    HOST_QUERY,
                    {
                        "order_by": mocker.ANY,
                        "order_how": mocker.ANY,
                        "limit": mocker.ANY,
                        "offset": mocker.ANY,
                        "filter": ({"OR": mocker.ANY}, query),
                        "fields": mocker.ANY,
                    },
                    mocker.ANY,
                )
                graphql_query_empty_response.reset_mock()


def test_query_hosts_filter_spf_owner_id_multiple(
    mocker, subtests, graphql_query_empty_response, patch_xjoin_post, api_get
):
    query_params = (
        "?filter[system_profile][owner_id][eq][]=8dd97934-8ce4-11eb-8dcd-0242ac130003",
        "?filter[system_profile][owner_id][eq][]=8dd97934-8ce4-11eb-8dcd-0242ac130003"
        "&filter[system_profile][owner_id][eq][]=6e2c3332-936c-4167-b9be-c219f4303c85",
    )
    queries = (
        {"OR": [{"spf_owner_id": {"eq": "8dd97934-8ce4-11eb-8dcd-0242ac130003"}}]},
        {
            "OR": [
                {"spf_owner_id": {"eq": "8dd97934-8ce4-11eb-8dcd-0242ac130003"}},
                {"spf_owner_id": {"eq": "6e2c3332-936c-4167-b9be-c219f4303c85"}},
            ]
        },
    )

    for param, query in zip(query_params, queries):
        with subtests.test(param=param, query=query):
            url = build_hosts_url(query=param)

            response_status, response_data = api_get(url)

            assert response_status == 200

            graphql_query_empty_response.assert_called_once_with(
                HOST_QUERY,
                {
                    "order_by": mocker.ANY,
                    "order_how": mocker.ANY,
                    "limit": mocker.ANY,
                    "offset": mocker.ANY,
                    "filter": ({"OR": mocker.ANY}, query),
                    "fields": mocker.ANY,
                },
                mocker.ANY,
            )
            graphql_query_empty_response.reset_mock()


def test_spf_owner_id_invalid_field_value(subtests, graphql_query_empty_response, patch_xjoin_post, api_get):
    query_params = (
        "?filter[system_profile][owner_id][foo]=issasecret",
        "?filter[system_profile][owner_id][bar][]=issasecret",
        "?filter[system_profile][owner_id][eq][foo]=issasecret",
        "?filter[system_profile][owner_id][foo][]=issasecret&filter[system_profile][owner_id][bar][]=nothersecrect",
    )
    for param in query_params:
        with subtests.test(param=param):
            url = build_hosts_url(query=param)
            response_status, response_data = api_get(url)
            assert response_status == 400
            assert response_data["title"] == "Validation Error"


# system_profile host_type tests
def test_query_hosts_filter_spf_host_type(mocker, subtests, graphql_query_empty_response, patch_xjoin_post, api_get):
    filter_paths = ("[system_profile][host_type]", "[system_profile][host_type][eq]")
    values = ("edge", "nil", "not_nil")
    queries = (
        {"spf_host_type": {"eq": "edge"}},
        {"spf_host_type": {"eq": None}},
        {"NOT": {"spf_host_type": {"eq": None}}},
    )

    for path in filter_paths:
        for value, query in zip(values, queries):
            with subtests.test(value=value, query=query, path=path):
                url = build_hosts_url(query=f"?filter{path}={value}")

                response_status, response_data = api_get(url)

                assert response_status == 200

                graphql_query_empty_response.assert_called_once_with(
                    HOST_QUERY,
                    {
                        "order_by": mocker.ANY,
                        "order_how": mocker.ANY,
                        "limit": mocker.ANY,
                        "offset": mocker.ANY,
                        "filter": ({"OR": mocker.ANY}, query),
                        "fields": mocker.ANY,
                    },
                    mocker.ANY,
                )
                graphql_query_empty_response.reset_mock()


def test_query_hosts_filter_spf_host_type_multiple(
    mocker, subtests, graphql_query_empty_response, patch_xjoin_post, api_get
):
    query_params = (
        "?filter[system_profile][host_type][eq][]=random-type",
        "?filter[system_profile][host_type][eq][]=edge" "&filter[system_profile][host_type][eq][]=random-type",
    )
    queries = (
        {"OR": [{"spf_host_type": {"eq": "random-type"}}]},
        {"OR": [{"spf_host_type": {"eq": "edge"}}, {"spf_host_type": {"eq": "random-type"}}]},
    )

    for param, query in zip(query_params, queries):
        with subtests.test(param=param, query=query):
            url = build_hosts_url(query=param)

            response_status, response_data = api_get(url)

            assert response_status == 200

            graphql_query_empty_response.assert_called_once_with(
                HOST_QUERY,
                {
                    "order_by": mocker.ANY,
                    "order_how": mocker.ANY,
                    "limit": mocker.ANY,
                    "offset": mocker.ANY,
                    "filter": ({"OR": mocker.ANY}, query),
                    "fields": mocker.ANY,
                },
                mocker.ANY,
            )
            graphql_query_empty_response.reset_mock()


def test_spf_host_type_invalid_field_value(subtests, graphql_query_empty_response, patch_xjoin_post, api_get):
    query_params = (
        "?filter[system_profile][host_type][foo]=what",
        "?filter[system_profile][host_type][bar][]=barbar",
        "?filter[system_profile][host_type][eq][foo]=foofoo",
        "?filter[system_profile][host_type][foo][]=foofoo&filter[system_profile][host_type][bar][]=barbar",
    )
    for param in query_params:
        with subtests.test(param=param):
            url = build_hosts_url(query=param)
            response_status, response_data = api_get(url)
            assert response_status == 400
            assert response_data["title"] == "Validation Error"


# system_profile insights_client_version tests
def test_query_hosts_filter_spf_insights_client_version(
    mocker, subtests, graphql_query_empty_response, patch_xjoin_post, api_get
):
    filter_paths = ("[system_profile][insights_client_version]", "[system_profile][insights_client_version][eq]")
    values = ("3.0.6-2.el7_6", "3.*", "nil", "not_nil")
    queries = (
        {"spf_insights_client_version": {"eq": "3.0.6-2.el7_6"}},
        {"spf_insights_client_version": {"matches": "3.*"}},
        {"spf_insights_client_version": {"eq": None}},
        {"NOT": {"spf_insights_client_version": {"eq": None}}},
    )

    for path in filter_paths:
        for value, query in zip(values, queries):
            with subtests.test(value=value, query=query, path=path):
                url = build_hosts_url(query=f"?filter{path}={value}")

                response_status, response_data = api_get(url)

                assert response_status == 200

                graphql_query_empty_response.assert_called_once_with(
                    HOST_QUERY,
                    {
                        "order_by": mocker.ANY,
                        "order_how": mocker.ANY,
                        "limit": mocker.ANY,
                        "offset": mocker.ANY,
                        "filter": ({"OR": mocker.ANY}, query),
                        "fields": mocker.ANY,
                    },
                    mocker.ANY,
                )
                graphql_query_empty_response.reset_mock()


# system_profile operating_system tests
def test_query_hosts_filter_spf_operating_system(
    mocker, subtests, graphql_query_empty_response, patch_xjoin_post, api_get
):
    http_queries = (
        "filter[system_profile][operating_system][RHEL][version][gte]=7.1",
        "filter[system_profile][operating_system][RHEL][version][gt]=7&"
        "filter[system_profile][operating_system][RHEL][version][lt]=9.2",
        "filter[system_profile][operating_system][RHEL][version][eq]=12.6&"
        "filter[system_profile][operating_system][CENT][version][gte]=7.1",
        "filter[system_profile][operating_system][RHEL][version][eq][]=8.0&"
        "filter[system_profile][operating_system][RHEL][version][eq][]=9.0",
    )

    graphql_queries = (
        {
            "OR": [
                {
                    "AND": [
                        {
                            "OR": [
                                {
                                    "spf_operating_system": {
                                        "major": {"eq": 7},
                                        "minor": {"gte": 1},
                                        "name": {"eq": "RHEL"},
                                    }
                                },
                                {"spf_operating_system": {"major": {"gt": 7}, "name": {"eq": "RHEL"}}},
                            ]
                        }
                    ]
                }
            ]
        },
        {
            "OR": [
                {
                    "AND": [
                        {
                            "OR": [
                                {
                                    "spf_operating_system": {
                                        "major": {"eq": 9},
                                        "minor": {"lt": 2},
                                        "name": {"eq": "RHEL"},
                                    }
                                },
                                {"spf_operating_system": {"major": {"lt": 9}, "name": {"eq": "RHEL"}}},
                            ]
                        },
                        {"spf_operating_system": {"major": {"gt": 7}, "name": {"eq": "RHEL"}}},
                    ]
                }
            ]
        },
        {
            "OR": [
                {
                    "AND": [
                        {
                            "OR": [
                                {
                                    "spf_operating_system": {
                                        "major": {"eq": 7},
                                        "minor": {"gte": 1},
                                        "name": {"eq": "CENT"},
                                    }
                                },
                                {"spf_operating_system": {"major": {"gt": 7}, "name": {"eq": "CENT"}}},
                            ]
                        }
                    ]
                },
                {"AND": [{"spf_operating_system": {"major": {"eq": 12}, "minor": {"eq": 6}, "name": {"eq": "RHEL"}}}]},
            ]
        },
        {
            "OR": [
                {
                    "AND": [
                        {
                            "OR": [
                                {
                                    "spf_operating_system": {
                                        "major": {"eq": 8},
                                        "minor": {"eq": 0},
                                        "name": {"eq": "RHEL"},
                                    }
                                },
                                {
                                    "spf_operating_system": {
                                        "major": {"eq": 9},
                                        "minor": {"eq": 0},
                                        "name": {"eq": "RHEL"},
                                    }
                                },
                            ]
                        }
                    ]
                }
            ]
        },
    )

    for http_query, graphql_query in zip(http_queries, graphql_queries):
        with subtests.test(http_query=http_query, graphql_query=graphql_query):
            url = build_hosts_url(query=f"?{http_query}")

            response_status = api_get(url)[0]

            assert response_status == 200

            graphql_query_empty_response.assert_called_once_with(
                HOST_QUERY,
                {
                    "order_by": mocker.ANY,
                    "order_how": mocker.ANY,
                    "limit": mocker.ANY,
                    "offset": mocker.ANY,
                    "filter": ({"OR": mocker.ANY}, graphql_query),
                    "fields": mocker.ANY,
                },
                mocker.ANY,
            )
            graphql_query_empty_response.reset_mock()


# system_profile operating_system tests
def test_query_hosts_filter_spf_operating_system_exception_handling(
    mocker, subtests, graphql_query_empty_response, patch_xjoin_post, api_get
):
    http_queries = (
        "filter[system_profile][operating_system][RHEL][version][fake_op]=7.1",
        "filter[system_profile][operating_system][RHEL]=7.1",
        "filter[system_profile][operating_system][CENT]=",
        "filter[system_profile][operating_system][CENT]=something",
        "filter[system_profile][operating_system][RHEL][version][eq][]=9.0.1",
    )

    for http_query in http_queries:
        with subtests.test(http_query=http_query):
            url = build_hosts_url(query=f"?{http_query}")

            response_status, response_data = api_get(url)

            assert response_status == 400
            assert response_data["title"] == "Validation Error"


# system_profile ansible filtering tests
def test_query_hosts_filter_spf_ansible(mocker, subtests, graphql_query_empty_response, api_get):
    http_queries = (
        "filter[system_profile][ansible][controller_version]=7.1",
        "filter[system_profile][ansible][hub_version]=8.0.*",
        "filter[system_profile][ansible][catalog_worker_version]=nil",
        "filter[system_profile][ansible][sso_version]=0.44.963",
        "filter[system_profile][ansible][controller_version]=7.1&filter[system_profile][ansible][hub_version]=not_nil",
        "filter[system_profile][ansible][catalog_worker_version][]=8.0"
        "&filter[system_profile][ansible][catalog_worker_version][]=9.0",
        "filter[system_profile][ansible][hub_version]=not_nil&filter[system_profile][ansible][catalog_worker_version]"
        "[]=8.0&filter[system_profile][ansible][catalog_worker_version][]=9.0",
    )

    graphql_queries = (
        {"AND": [{"spf_ansible": {"controller_version": {"eq": "7.1"}}}]},
        {"AND": [{"spf_ansible": {"hub_version": {"matches": "8.0.*"}}}]},
        {"AND": [{"spf_ansible": {"catalog_worker_version": {"eq": None}}}]},
        {"AND": [{"spf_ansible": {"sso_version": {"eq": "0.44.963"}}}]},
        {
            "AND": [
                {"NOT": {"spf_ansible": {"hub_version": {"eq": None}}}},
                {"spf_ansible": {"controller_version": {"eq": "7.1"}}},
            ]
        },
        {
            "AND": [
                {
                    "OR": [
                        {"spf_ansible": {"catalog_worker_version": {"eq": "8.0"}}},
                        {"spf_ansible": {"catalog_worker_version": {"eq": "9.0"}}},
                    ]
                }
            ]
        },
        {
            "AND": [
                {
                    "OR": [
                        {"spf_ansible": {"catalog_worker_version": {"eq": "8.0"}}},
                        {"spf_ansible": {"catalog_worker_version": {"eq": "9.0"}}},
                    ]
                },
                {"NOT": {"spf_ansible": {"hub_version": {"eq": None}}}},
            ]
        },
    )

    for http_query, graphql_query in zip(http_queries, graphql_queries):
        with subtests.test(http_query=http_query, graphql_query=graphql_query):
            url = build_hosts_url(query=f"?{http_query}")

            response_status = api_get(url)[0]

            assert response_status == 200

            graphql_query_empty_response.assert_called_once_with(
                HOST_QUERY,
                {
                    "order_by": mocker.ANY,
                    "order_how": mocker.ANY,
                    "limit": mocker.ANY,
                    "offset": mocker.ANY,
                    "filter": ({"OR": mocker.ANY}, graphql_query),
                    "fields": mocker.ANY,
                },
                mocker.ANY,
            )
            graphql_query_empty_response.reset_mock()


# system_profile deep object filtering
def test_query_hosts_filter_deep_objects(mocker, subtests, flask_app, graphql_query_empty_response, api_get):
    http_queries = (
        "filter[system_profile][ansible][d0n1][d1n2][name]=foo",
        "filter[system_profile][ansible][d0n1][d1n1][d2n1][name]=bar",
        "filter[system_profile][ansible][d0n1][d1n1][d2n2][name]=nil",
    )

    graphql_queries = (
        {"AND": [{"spf_ansible": {"d0n1": {"d1n2": {"name": {"eq": "foo"}}}}}]},
        {"AND": [{"spf_ansible": {"d0n1": {"d1n1": {"d2n1": {"name": {"eq": "bar"}}}}}}]},
        {"AND": [{"spf_ansible": {"d0n1": {"d1n1": {"d2n2": {"name": {"eq": None}}}}}}]},
    )

    with flask_app.app_context():
        mocker.patch(
            "api.filtering.filtering.system_profile_spec",
            return_value=process_spec(system_profile_deep_object_spec()["$defs"]["SystemProfile"]["properties"]),
        )

        for http_query, graphql_query in zip(http_queries, graphql_queries):
            with subtests.test(http_query=http_query, graphql_query=graphql_query):
                url = build_hosts_url(query=f"?{http_query}")

                response_status = api_get(url)[0]

                assert response_status == 200

                graphql_query_empty_response.assert_called_once_with(
                    HOST_QUERY,
                    {
                        "order_by": mocker.ANY,
                        "order_how": mocker.ANY,
                        "limit": mocker.ANY,
                        "offset": mocker.ANY,
                        "filter": ({"OR": mocker.ANY}, graphql_query),
                        "fields": mocker.ANY,
                    },
                    mocker.ANY,
                )
                graphql_query_empty_response.reset_mock()


# system_profile ansible failstate tests
def test_query_hosts_filter_spf_ansible_exception_handling(subtests, api_get):
    http_queries = (
        "filter[system_profile][ansible][controller_version][fake_op]=7.1",
        "filter[system_profile][ansible]=7.1",
        "filter[system_profile][ansible]=something",
    )

    for http_query in http_queries:
        with subtests.test(http_query=http_query):
            url = build_hosts_url(query=f"?{http_query}")

            response_status, response_data = api_get(url)

            assert response_status == 400
            assert response_data["title"] == "Validation Error"


def test_query_hosts_system_identity(mocker, subtests, graphql_query_empty_response, api_get):
    url = build_hosts_url()

    response_status, response_data = api_get(url, SYSTEM_IDENTITY)

    assert response_status == 200

    graphql_query_empty_response.assert_called_once_with(
        HOST_QUERY,
        {
            "order_by": mocker.ANY,
            "order_how": mocker.ANY,
            "limit": mocker.ANY,
            "offset": mocker.ANY,
            "filter": ({"OR": mocker.ANY}, {"spf_owner_id": {"eq": OWNER_ID}}),
            "fields": mocker.ANY,
        },
        mocker.ANY,
    )


def test_query_tags_system_identity(mocker, subtests, graphql_tag_query_empty_response, api_get):
    url = build_tags_url()

    response_status, response_data = api_get(url, SYSTEM_IDENTITY)

    assert response_status == 200

    graphql_tag_query_empty_response.assert_called_once_with(
        TAGS_QUERY,
        {
            "order_by": mocker.ANY,
            "order_how": mocker.ANY,
            "limit": mocker.ANY,
            "offset": mocker.ANY,
            "hostFilter": {"OR": mocker.ANY, "AND": ({"spf_owner_id": {"eq": OWNER_ID}},)},
        },
        mocker.ANY,
    )


def test_query_system_profile_sap_sids_system_identity(
    mocker, subtests, graphql_system_profile_sap_sids_query_with_response, api_get
):
    url = build_system_profile_sap_sids_url()

    response_status, response_data = api_get(url, SYSTEM_IDENTITY)

    assert response_status == 200

    graphql_system_profile_sap_sids_query_with_response.assert_called_once_with(
        SAP_SIDS_QUERY,
        {"hostFilter": {"OR": mocker.ANY, "AND": ({"spf_owner_id": {"eq": OWNER_ID}},)}, "limit": 50, "offset": 0},
        mocker.ANY,
    )


def test_query_system_profile_sap_system_system_identity(
    mocker, subtests, graphql_system_profile_sap_system_query_with_response, api_get
):
    url = build_system_profile_sap_system_url()

    response_status, response_data = api_get(url, SYSTEM_IDENTITY)

    assert response_status == 200

    graphql_system_profile_sap_system_query_with_response.assert_called_once_with(
        SAP_SYSTEM_QUERY,
        {"hostFilter": {"OR": mocker.ANY, "AND": ({"spf_owner_id": {"eq": OWNER_ID}},)}, "limit": 50, "offset": 0},
        mocker.ANY,
    )


def test_query_with_owner_id_satellite_identity(mocker, subtests, graphql_query_empty_response, api_get):
    url = build_hosts_url()

    response_status, response_data = api_get(url, SATELLITE_IDENTITY)

    assert response_status == 200

    graphql_query_empty_response.assert_called_once_with(
        HOST_QUERY,
        {
            "order_by": mocker.ANY,
            "order_how": mocker.ANY,
            "limit": mocker.ANY,
            "offset": mocker.ANY,
            "filter": ({"OR": mocker.ANY}, {"spf_owner_id": {"eq": SATELLITE_IDENTITY["system"]["cn"]}}),
            "fields": mocker.ANY,
        },
        mocker.ANY,
    )


@pytest.mark.parametrize(
    "variables,query",
    (
        (
            {
                "fields": ["field_1", "field_2", "field_3"],
                "limit": 50,
                "offset": 0,
                "order_by": "modified_on",
                "order_how": "DESC",
            },
            "?fields[system_profile]=field_1,field_2,field_3",
        ),
        (
            {
                "fields": ["field_1", "field_2"],
                "limit": 2,
                "offset": 0,
                "order_by": "modified_on",
                "order_how": "DESC",
            },
            "?fields[system_profile]=field_1,field_2&per_page=2",
        ),
        (
            {
                "fields": ["field_1", "field_2"],
                "limit": 1,
                "offset": 1,
                "order_by": "modified_on",
                "order_how": "DESC",
            },
            "?fields[system_profile]=field_1,field_2&per_page=1&page=2",
        ),
        (
            {
                "fields": ["field_1", "field_2"],
                "limit": 50,
                "offset": 0,
                "order_by": "display_name",
                "order_how": "ASC",
            },
            "?fields[system_profile]=field_1,field_2&order_by=display_name&order_how=ASC",
        ),
        (
            {
                "fields": ["field_1", "field_2"],
                "limit": 1,
                "offset": 1,
                "order_by": "display_name",
                "order_how": "ASC",
            },
            "?fields[system_profile]=field_1,field_2&order_by=display_name&order_how=ASC&per_page=1&page=2",
        ),
        (
            {
                "fields": ["field_1", "field_2"],
                "limit": 1,
                "offset": 1,
                "order_by": "modified_on",
                "order_how": "DESC",
            },
            "?fields[system_profile]=field_1,field_2&order_by=updated&order_how=DESC&per_page=1&page=2",
        ),
        (
            {
                "fields": ["field_1", "field_2", "field_3", "field_4"],
                "limit": 1,
                "offset": 1,
                "order_by": "display_name",
                "order_how": "ASC",
            },
            "?fields[system_profile]=field_1,field_2&order_by=display_name&order_how=ASC&per_page=1\
                &fields[system_profile]=field_3,field_4&page=2",
        ),
        (
            {
                "fields": ["field_1", "field_2"],
                "limit": 50,
                "offset": 0,
                "order_by": "operating_system",
                "order_how": "DESC",
            },
            "?fields[system_profile]=field_1,field_2&order_by=operating_system&order_how=DESC&per_page=50&page=1",
        ),
    ),
)
def test_sp_sparse_xjoin_query_translation(
    variables, query, mocker, graphql_sparse_system_profile_empty_response, api_get
):
    host_one_id, host_two_id = generate_uuid(), generate_uuid()

    hosts = [minimal_host(id=host_one_id), minimal_host(id=host_two_id)]

    variables["host_ids"] = [{"id": {"eq": host_one_id}}, {"id": {"eq": host_two_id}}]

    response_status, response_data = api_get(build_system_profile_url(hosts, query=query))

    assert response_status == 200
    graphql_sparse_system_profile_empty_response.assert_called_once_with(
        SYSTEM_PROFILE_SPARSE_QUERY, variables, mocker.ANY
    )


@pytest.mark.parametrize(
    "query,fields",
    (
        ("?fields[system_profile]=sp_field1", ["sp_field1"]),
        ("?fields[system_profile]=sp_field1,sp_field2,sp_field3", ["sp_field1", "sp_field2", "sp_field3"]),
        (
            "?fields[system_profile]=sp_field1&fields[system_profile]=sp_field2,sp_field3",
            ["sp_field1", "sp_field2", "sp_field3"],
        ),
    ),
)
def test_query_variables_system_profile(query, fields, mocker, graphql_query_empty_response, api_get):
    url = build_hosts_url(query=query)
    response_status, response_data = api_get(url)

    assert response_status == 200

    graphql_query_empty_response.assert_called_once_with(
        HOST_QUERY,
        {
            "order_by": mocker.ANY,
            "order_how": mocker.ANY,
            "limit": mocker.ANY,
            "offset": mocker.ANY,
            "filter": mocker.ANY,
            "fields": fields,
        },
        mocker.ANY,
    )


@pytest.mark.parametrize(
    "query,fields",
    (
        ("?fields[system_profile]=sp_field1", ["sp_field1"]),
        ("?fields[system_profile]=sp_field1,sp_field2,sp_field3", ["sp_field1", "sp_field2", "sp_field3"]),
        (
            "?fields[system_profile]=sp_field1&fields[system_profile]=sp_field2,sp_field3",
            ["sp_field1", "sp_field2", "sp_field3"],
        ),
    ),
)
def test_get_hosts_by_ids_fields_param(query, fields, mocker, graphql_query_empty_response, api_get):
    hosts = [minimal_host(id=generate_uuid()), minimal_host(id=generate_uuid())]
    url = build_hosts_url(host_list_or_id=hosts, query=query)
    response_status, _ = api_get(url)

    assert response_status == 200

    graphql_query_empty_response.assert_called_once_with(
        HOST_QUERY,
        {
            "order_by": mocker.ANY,
            "order_how": mocker.ANY,
            "limit": mocker.ANY,
            "offset": mocker.ANY,
            "filter": mocker.ANY,
            "fields": fields,
        },
        mocker.ANY,
    )


# Generic filtering tests
def _verify_hosts_query(mocker, graphql_query_empty_response, query):
    graphql_query_empty_response.assert_called_once_with(
        HOST_QUERY,
        {
            "order_by": mocker.ANY,
            "order_how": mocker.ANY,
            "limit": mocker.ANY,
            "offset": mocker.ANY,
            "filter": ({"OR": mocker.ANY}, query),
            "fields": mocker.ANY,
        },
        mocker.ANY,
    )


def _verify_tags_query(mocker, graphql_tag_query_empty_response, query):
    graphql_tag_query_empty_response.assert_called_once_with(
        TAGS_QUERY,
        {
            "order_by": mocker.ANY,
            "order_how": mocker.ANY,
            "limit": mocker.ANY,
            "offset": mocker.ANY,
            "hostFilter": {"OR": mocker.ANY, "AND": (query,)},
        },
        mocker.ANY,
    )


def _verify_sap_system_query(mocker, graphql_system_profile_sap_system_query_empty_response, query):
    graphql_system_profile_sap_system_query_empty_response.assert_called_once_with(
        SAP_SYSTEM_QUERY,
        {"hostFilter": {"OR": mocker.ANY, "AND": (query,)}, "limit": mocker.ANY, "offset": mocker.ANY},
        mocker.ANY,
    )


def _verify_sap_sids_query(mocker, graphql_system_profile_sap_sids_query_empty_response, query):
    graphql_system_profile_sap_sids_query_empty_response.assert_called_once_with(
        SAP_SIDS_QUERY,
        {"hostFilter": {"OR": mocker.ANY, "AND": (query,)}, "limit": mocker.ANY, "offset": mocker.ANY},
        mocker.ANY,
    )


# Test generic filtering for string fields
def test_generic_filtering_string(
    mocker,
    subtests,
    graphql_query_empty_response,
    graphql_tag_query_empty_response,
    graphql_system_profile_sap_system_query_empty_response,
    patch_xjoin_post,
    api_get,
):
    filter_paths = (
        "[system_profile][rhc_client_id]",
        "[system_profile][rhc_config_state]",
        "[system_profile][bios_vendor]",
    )
    operations = ("", "[eq]")
    values = ("8dd97934-8ce4-11eb-8dcd-0242ac130003", "foo", "nil", "not_nil")
    rhc_client_id_queries = (
        {"spf_rhc_client_id": {"eq": "8dd97934-8ce4-11eb-8dcd-0242ac130003"}},
        {"spf_rhc_client_id": {"eq": "foo"}},
        {"spf_rhc_client_id": {"eq": None}},
        {"NOT": {"spf_rhc_client_id": {"eq": None}}},
    )
    rhc_config_state_queries = (
        {"spf_rhc_config_state": {"eq": "8dd97934-8ce4-11eb-8dcd-0242ac130003"}},
        {"spf_rhc_config_state": {"eq": "foo"}},
        {"spf_rhc_config_state": {"eq": None}},
        {"NOT": {"spf_rhc_config_state": {"eq": None}}},
    )
    bios_vendor = (
        {"spf_bios_vendor": {"eq": "8dd97934-8ce4-11eb-8dcd-0242ac130003"}},
        {"spf_bios_vendor": {"eq": "foo"}},
        {"spf_bios_vendor": {"eq": None}},
        {"NOT": {"spf_bios_vendor": {"eq": None}}},
    )
    query_dicts = (rhc_client_id_queries, rhc_config_state_queries, bios_vendor)

    endpoints = ("hosts", "tags", "sap_system")
    endpoint_query_verifiers = (_verify_hosts_query, _verify_tags_query, _verify_sap_system_query)
    endpoint_query_mocks = (
        graphql_query_empty_response,
        graphql_tag_query_empty_response,
        graphql_system_profile_sap_system_query_empty_response,
    )
    endpoint_url_builders = (
        build_hosts_url,
        build_tags_url,
        build_system_profile_sap_system_url,
        # build_system_profile_sap_sids_url
    )
    for query_verifier, query_mock, endpoint, url_builder in zip(
        endpoint_query_verifiers, endpoint_query_mocks, endpoints, endpoint_url_builders
    ):
        for path, queries in zip(filter_paths, query_dicts):
            for op in operations:
                for value, query in zip(values, queries):
                    with subtests.test(value=value, query=query, path=path, endpoint=endpoint):
                        url = url_builder(query=f"?filter{path}{op}={value}")

                        response_status, _ = api_get(url)

                        assert response_status == 200

                        query_verifier(mocker, query_mock, query)
                        query_mock.reset_mock()


# having both system_profile endpoints creates a mocking issue right now.
# Just going to split one off until I can refactor the whole test suite
def test_generic_filtering_string_sap_sids(
    mocker, subtests, graphql_system_profile_sap_sids_query_empty_response, patch_xjoin_post, api_get
):
    filter_paths = (
        "[system_profile][rhc_client_id]",
        "[system_profile][rhc_config_state]",
        "[system_profile][bios_vendor]",
    )
    operations = ("", "[eq]")
    values = ("8dd97934-8ce4-11eb-8dcd-0242ac130003", "foo", "nil", "not_nil")
    rhc_client_id_queries = (
        {"spf_rhc_client_id": {"eq": "8dd97934-8ce4-11eb-8dcd-0242ac130003"}},
        {"spf_rhc_client_id": {"eq": "foo"}},
        {"spf_rhc_client_id": {"eq": None}},
        {"NOT": {"spf_rhc_client_id": {"eq": None}}},
    )
    rhc_config_state_queries = (
        {"spf_rhc_config_state": {"eq": "8dd97934-8ce4-11eb-8dcd-0242ac130003"}},
        {"spf_rhc_config_state": {"eq": "foo"}},
        {"spf_rhc_config_state": {"eq": None}},
        {"NOT": {"spf_rhc_config_state": {"eq": None}}},
    )
    bios_vendor = (
        {"spf_bios_vendor": {"eq": "8dd97934-8ce4-11eb-8dcd-0242ac130003"}},
        {"spf_bios_vendor": {"eq": "foo"}},
        {"spf_bios_vendor": {"eq": None}},
        {"NOT": {"spf_bios_vendor": {"eq": None}}},
    )
    query_dicts = (rhc_client_id_queries, rhc_config_state_queries, bios_vendor)

    for path, queries in zip(filter_paths, query_dicts):
        for op in operations:
            for value, query in zip(values, queries):
                with subtests.test(value=value, query=query, path=path, endpoint="sap_sids"):
                    url = build_system_profile_sap_sids_url(query=f"?filter{path}{op}={value}")

                    response_status, _ = api_get(url)

                    assert response_status == 200

                    _verify_sap_sids_query(mocker, graphql_system_profile_sap_sids_query_empty_response, query)
                    graphql_system_profile_sap_sids_query_empty_response.reset_mock()


def test_generic_filtering_string_invalid_values(subtests, patch_xjoin_post, api_get):
    prefixes = (
        "?filter[system_profile][rhc_client_id]",
        "?filter[system_profile][rhc_config_state]",
        "?filter[system_profile][bios_vendor]",
    )
    suffixes = (
        "[foo]=bar",
        "[bar][]=bar",
        "[eq][foo]=bar",
        "[is]=bar",
        "[matches]=bar",
        "[lt]=bar",
        "[gt]=bar",
        "[lte]=bar",
        "[gte]=bar",
    )
    endpoint_url_builders = (
        build_hosts_url,
        build_tags_url,
        build_system_profile_sap_system_url,
        build_system_profile_sap_sids_url,
    )
    for url_builder in endpoint_url_builders:
        for prefix in prefixes:
            for suffix in suffixes:
                with subtests.test(prefix=prefix, suffix=suffix):
                    url = url_builder(query=prefix + suffix)
                    response_status, response_data = api_get(url)
                    assert response_status == 400
                    assert response_data["title"] == "Validation Error"


def test_generic_filtering_boolean(
    mocker,
    subtests,
    graphql_query_empty_response,
    graphql_tag_query_empty_response,
    graphql_system_profile_sap_system_query_empty_response,
    patch_xjoin_post,
    api_get,
):
    filter_paths = (
        "[system_profile][sap_system]",
        "[system_profile][satellite_managed]",
        "[system_profile][katello_agent_running]",
    )
    operations = ("", "[eq]")
    values = ("true", "false", "nil", "not_nil")
    sap_system_queries = (
        {"spf_sap_system": {"is": True}},
        {"spf_sap_system": {"is": False}},
        {"spf_sap_system": {"is": None}},
        {"NOT": {"spf_sap_system": {"is": None}}},
    )
    satellite_managed_queries = (
        {"spf_satellite_managed": {"is": True}},
        {"spf_satellite_managed": {"is": False}},
        {"spf_satellite_managed": {"is": None}},
        {"NOT": {"spf_satellite_managed": {"is": None}}},
    )
    katello_agent_running_queries = (
        {"spf_katello_agent_running": {"is": True}},
        {"spf_katello_agent_running": {"is": False}},
        {"spf_katello_agent_running": {"is": None}},
        {"NOT": {"spf_katello_agent_running": {"is": None}}},
    )
    query_dicts = (sap_system_queries, satellite_managed_queries, katello_agent_running_queries)

    endpoints = ("hosts", "tags", "sap_system")
    endpoint_query_verifiers = (_verify_hosts_query, _verify_tags_query, _verify_sap_system_query)
    endpoint_query_mocks = (
        graphql_query_empty_response,
        graphql_tag_query_empty_response,
        graphql_system_profile_sap_system_query_empty_response,
    )
    endpoint_url_builders = (build_hosts_url, build_tags_url, build_system_profile_sap_system_url)
    for query_verifier, query_mock, endpoint, url_builder in zip(
        endpoint_query_verifiers, endpoint_query_mocks, endpoints, endpoint_url_builders
    ):
        for path, queries in zip(filter_paths, query_dicts):
            for op in operations:
                for value, query in zip(values, queries):
                    with subtests.test(value=value, query=query, path=path, endpoint=endpoint):
                        url = url_builder(query=f"?filter{path}{op}={value}")

                        response_status, _ = api_get(url)
                        assert response_status == 200

                        query_verifier(mocker, query_mock, query)
                        query_mock.reset_mock()


# having both system_profile endpoints creates a moching issue right now.
# Just going to split one off until I can refactor the whole test suite
def test_generic_filtering_boolean_sap_sids(
    mocker, subtests, graphql_system_profile_sap_sids_query_empty_response, patch_xjoin_post, api_get
):
    filter_paths = (
        "[system_profile][sap_system]",
        "[system_profile][satellite_managed]",
        "[system_profile][katello_agent_running]",
    )
    operations = ("", "[eq]")
    values = ("true", "false", "nil", "not_nil")
    sap_system_queries = (
        {"spf_sap_system": {"is": True}},
        {"spf_sap_system": {"is": False}},
        {"spf_sap_system": {"is": None}},
        {"NOT": {"spf_sap_system": {"is": None}}},
    )
    satellite_managed_queries = (
        {"spf_satellite_managed": {"is": True}},
        {"spf_satellite_managed": {"is": False}},
        {"spf_satellite_managed": {"is": None}},
        {"NOT": {"spf_satellite_managed": {"is": None}}},
    )
    katello_agent_running_queries = (
        {"spf_katello_agent_running": {"is": True}},
        {"spf_katello_agent_running": {"is": False}},
        {"spf_katello_agent_running": {"is": None}},
        {"NOT": {"spf_katello_agent_running": {"is": None}}},
    )
    query_dicts = (sap_system_queries, satellite_managed_queries, katello_agent_running_queries)

    for path, queries in zip(filter_paths, query_dicts):
        for op in operations:
            for value, query in zip(values, queries):
                with subtests.test(value=value, query=query, path=path, endpoint="sap_sids"):
                    url = build_system_profile_sap_sids_url(query=f"?filter{path}{op}={value}")

                    response_status, _ = api_get(url)

                    assert response_status == 200

                    _verify_sap_sids_query(mocker, graphql_system_profile_sap_sids_query_empty_response, query)
                    graphql_system_profile_sap_sids_query_empty_response.reset_mock()


def test_generic_filtering_booleans_invalid_values(subtests, patch_xjoin_post, api_get):
    prefixes = (
        "?filter[system_profile][sap_system]",
        "?filter[system_profile][satellite_managed]",
        "?filter[system_profile][katello_agent_running]",
    )
    suffixes = (
        # bad operation
        "[foo]=true",
        "[bar][]=true",
        "[eq][foo]=true",
        "[is]=true",
        "[lt]=true",
        "[gt]=true",
        "[lte]=true",
        "[gte]=true",
        "[matches]=true",
        "[contains]=true"
        # bad value
        "[eq]=foo",
    )
    endpoint_url_builders = (
        build_hosts_url,
        build_tags_url,
        build_system_profile_sap_system_url,
        build_system_profile_sap_sids_url,
    )
    for url_builder in endpoint_url_builders:
        for prefix in prefixes:
            for suffix in suffixes:
                with subtests.test(prefix=prefix, suffix=suffix):
                    url = url_builder(query=prefix + suffix)
                    response_status, response_data = api_get(url)
                    assert response_status == 400
                    assert response_data["title"] == "Validation Error"


def test_generic_filtering_integer_equality(
    mocker,
    subtests,
    graphql_query_empty_response,
    graphql_tag_query_empty_response,
    graphql_system_profile_sap_system_query_empty_response,
    patch_xjoin_post,
    api_get,
):
    filter_paths = (
        "[system_profile][number_of_cpus]",
        "[system_profile][number_of_sockets]",
        "[system_profile][system_memory_bytes]",
    )
    operations = ("", "[eq]")
    values = ("1", "18446744073709551615", "nil", "not_nil")
    number_of_cpus_queries = (
        {"spf_number_of_cpus": {"eq": 1}},
        {"spf_number_of_cpus": {"eq": 18446744073709551615}},
        {"spf_number_of_cpus": {"eq": None}},
        {"NOT": {"spf_number_of_cpus": {"eq": None}}},
    )
    number_of_sockets_queries = (
        {"spf_number_of_sockets": {"eq": 1}},
        {"spf_number_of_sockets": {"eq": 18446744073709551615}},
        {"spf_number_of_sockets": {"eq": None}},
        {"NOT": {"spf_number_of_sockets": {"eq": None}}},
    )
    system_memory_bytes_queries = (
        {"spf_system_memory_bytes": {"eq": 1}},
        {"spf_system_memory_bytes": {"eq": 18446744073709551615}},
        {"spf_system_memory_bytes": {"eq": None}},
        {"NOT": {"spf_system_memory_bytes": {"eq": None}}},
    )
    query_dicts = (number_of_cpus_queries, number_of_sockets_queries, system_memory_bytes_queries)

    endpoints = ("hosts", "tags", "sap_system")
    endpoint_query_verifiers = (_verify_hosts_query, _verify_tags_query, _verify_sap_system_query)
    endpoint_query_mocks = (
        graphql_query_empty_response,
        graphql_tag_query_empty_response,
        graphql_system_profile_sap_system_query_empty_response,
    )
    endpoint_url_builders = (build_hosts_url, build_tags_url, build_system_profile_sap_system_url)
    for query_verifier, query_mock, endpoint, url_builder in zip(
        endpoint_query_verifiers, endpoint_query_mocks, endpoints, endpoint_url_builders
    ):
        for path, queries in zip(filter_paths, query_dicts):
            for op in operations:
                for value, query in zip(values, queries):
                    with subtests.test(value=value, query=query, path=path, endpoint=endpoint):
                        url = url_builder(query=f"?filter{path}{op}={value}")

                        response_status, _ = api_get(url)
                        assert response_status == 200

                        query_verifier(mocker, query_mock, query)
                        query_mock.reset_mock()


def test_generic_filtering_integer_range(
    mocker,
    subtests,
    graphql_query_empty_response,
    graphql_tag_query_empty_response,
    graphql_system_profile_sap_system_query_empty_response,
    patch_xjoin_post,
    api_get,
):
    filter_paths = (
        "[system_profile][number_of_cpus]",
        "[system_profile][number_of_sockets]",
        "[system_profile][system_memory_bytes]",
    )
    graphql_filters = ("spf_number_of_cpus", "spf_number_of_sockets", "spf_system_memory_bytes")
    api_operations = ("[lt]", "[lte]", "[gt]", "[gte]")
    graphql_operations = ("lt", "lte", "gt", "gte")
    values = ("1", "18446744073709551615")

    endpoints = ("hosts", "tags", "sap_system")
    endpoint_query_verifiers = (_verify_hosts_query, _verify_tags_query, _verify_sap_system_query)
    endpoint_query_mocks = (
        graphql_query_empty_response,
        graphql_tag_query_empty_response,
        graphql_system_profile_sap_system_query_empty_response,
    )
    endpoint_url_builders = (build_hosts_url, build_tags_url, build_system_profile_sap_system_url)
    for query_verifier, query_mock, endpoint, url_builder in zip(
        endpoint_query_verifiers, endpoint_query_mocks, endpoints, endpoint_url_builders
    ):
        for path, graphql_filter in zip(filter_paths, graphql_filters):
            for api_operation, graphql_operation in zip(api_operations, graphql_operations):
                for value in values:
                    query = {graphql_filter: {graphql_operation: int(value)}}
                    with subtests.test(value=value, query=query, path=path, endpoint=endpoint):
                        url = url_builder(query=f"?filter{path}{api_operation}={value}")

                        response_status, _ = api_get(url)
                        assert response_status == 200

                        query_verifier(mocker, query_mock, query)
                        query_mock.reset_mock()


def test_generic_filtering_timestamp_equality(
    mocker,
    subtests,
    graphql_query_empty_response,
    graphql_tag_query_empty_response,
    graphql_system_profile_sap_system_query_empty_response,
    patch_xjoin_post,
    api_get,
):
    path = "[system_profile][last_boot_time]"

    operations = ("", "[eq]")
    values = ("2021-01-10T15:10:10.000Z", "nil", "not_nil")
    queries = (
        {"spf_last_boot_time": {"eq": "2021-01-10T15:10:10.000Z"}},
        {"spf_last_boot_time": {"eq": None}},
        {"NOT": {"spf_last_boot_time": {"eq": None}}},
    )

    endpoints = ("hosts", "tags", "sap_system")
    endpoint_query_verifiers = (_verify_hosts_query, _verify_tags_query, _verify_sap_system_query)
    endpoint_query_mocks = (
        graphql_query_empty_response,
        graphql_tag_query_empty_response,
        graphql_system_profile_sap_system_query_empty_response,
    )
    endpoint_url_builders = (build_hosts_url, build_tags_url, build_system_profile_sap_system_url)
    for query_verifier, query_mock, endpoint, url_builder in zip(
        endpoint_query_verifiers, endpoint_query_mocks, endpoints, endpoint_url_builders
    ):
        for op in operations:
            for value, query in zip(values, queries):
                with subtests.test(value=value, query=query, path=path, endpoint=endpoint):
                    url = url_builder(query=f"?filter{path}{op}={value}")

                    response_status, _ = api_get(url)
                    assert response_status == 200

                    query_verifier(mocker, query_mock, query)
                    query_mock.reset_mock()


def test_generic_filtering_timestamp_range(
    mocker,
    subtests,
    graphql_query_empty_response,
    graphql_tag_query_empty_response,
    graphql_system_profile_sap_system_query_empty_response,
    patch_xjoin_post,
    api_get,
):
    path = "[system_profile][last_boot_time]"
    graphql_filter = "spf_last_boot_time"
    api_operations = ("[lt]", "[lte]", "[gt]", "[gte]")
    graphql_operations = ("lt", "lte", "gt", "gte")
    value = "2021-01-10T15:10:10.000Z"

    endpoints = ("hosts", "tags", "sap_system")
    endpoint_query_verifiers = (_verify_hosts_query, _verify_tags_query, _verify_sap_system_query)
    endpoint_query_mocks = (
        graphql_query_empty_response,
        graphql_tag_query_empty_response,
        graphql_system_profile_sap_system_query_empty_response,
    )
    endpoint_url_builders = (build_hosts_url, build_tags_url, build_system_profile_sap_system_url)
    for query_verifier, query_mock, endpoint, url_builder in zip(
        endpoint_query_verifiers, endpoint_query_mocks, endpoints, endpoint_url_builders
    ):
        for api_operation, graphql_operation in zip(api_operations, graphql_operations):
            query = {graphql_filter: {graphql_operation: value}}
            with subtests.test(value=value, query=query, path=path, endpoint=endpoint):
                url = url_builder(query=f"?filter{path}{api_operation}={value}")

                response_status, _ = api_get(url)
                assert response_status == 200

                query_verifier(mocker, query_mock, query)
                query_mock.reset_mock()


# having both system_profile endpoints creates a mocking issue right now.
# Just going to split one off until I can refactor the whole test suite
def test_generic_filtering_integer_sap_sids(
    mocker, subtests, graphql_system_profile_sap_sids_query_empty_response, patch_xjoin_post, api_get
):
    filter_paths = (
        "[system_profile][number_of_cpus]",
        "[system_profile][number_of_sockets]",
        "[system_profile][system_memory_bytes]",
    )
    operations = ("", "[eq]")
    values = ("1", "18446744073709551615", "nil", "not_nil")
    number_of_cpus_queries = (
        {"spf_number_of_cpus": {"eq": 1}},
        {"spf_number_of_cpus": {"eq": 18446744073709551615}},
        {"spf_number_of_cpus": {"eq": None}},
        {"NOT": {"spf_number_of_cpus": {"eq": None}}},
    )
    number_of_sockets_queries = (
        {"spf_number_of_sockets": {"eq": 1}},
        {"spf_number_of_sockets": {"eq": 18446744073709551615}},
        {"spf_number_of_sockets": {"eq": None}},
        {"NOT": {"spf_number_of_sockets": {"eq": None}}},
    )
    system_memory_bytes_queries = (
        {"spf_system_memory_bytes": {"eq": 1}},
        {"spf_system_memory_bytes": {"eq": 18446744073709551615}},
        {"spf_system_memory_bytes": {"eq": None}},
        {"NOT": {"spf_system_memory_bytes": {"eq": None}}},
    )
    query_dicts = (number_of_cpus_queries, number_of_sockets_queries, system_memory_bytes_queries)

    for path, queries in zip(filter_paths, query_dicts):
        for op in operations:
            for value, query in zip(values, queries):
                with subtests.test(value=value, query=query, path=path, endpoint="sap_sids"):
                    url = build_system_profile_sap_sids_url(query=f"?filter{path}{op}={value}")

                    response_status, _ = api_get(url)

                    assert response_status == 200

                    _verify_sap_sids_query(mocker, graphql_system_profile_sap_sids_query_empty_response, query)
                    graphql_system_profile_sap_sids_query_empty_response.reset_mock()


def test_generic_filtering_integer_invalid_values(subtests, patch_xjoin_post, api_get):
    prefixes = (
        "?filter[system_profile][number_of_cpus]",
        "?filter[system_profile][number_of_sockets]",
        "?filter[system_profile][system_memory_bytes]",
    )
    suffixes = (
        # bad operation
        "[foo]=123",
        "[bar][]=123",
        "[eq][foo]=123",
        "[is]=123",
        "[matches]=123",
        "[contains]=123"
        # bad value
        "[eq]=foo",
        "[eq]=true",
    )
    endpoint_url_builders = (
        build_hosts_url,
        build_tags_url,
        build_system_profile_sap_system_url,
        build_system_profile_sap_sids_url,
    )
    for url_builder in endpoint_url_builders:
        for prefix in prefixes:
            for suffix in suffixes:
                with subtests.test(prefix=prefix, suffix=suffix):
                    url = url_builder(query=prefix + suffix)
                    response_status, response_data = api_get(url)
                    assert response_status == 400
                    assert response_data["title"] == "Validation Error"


def test_generic_filtering_timestamp_invalid_values(subtests, patch_xjoin_post, api_get):
    prefix = "?filter[system_profile][last_boot_time]"
    suffixes = (
        # bad operation
        "[foo]=123",
        "[bar][]=123",
        "[eq][foo]=123",
        "[is]=123",
        "[matches]=123",
        "[contains]=123"
        # bad value
        "[eq]=foo",
        "[eq]=true",
        "[eq]=123",
    )
    endpoint_url_builders = (
        build_hosts_url,
        build_tags_url,
        build_system_profile_sap_system_url,
        build_system_profile_sap_sids_url,
    )
    for url_builder in endpoint_url_builders:
        for suffix in suffixes:
            with subtests.test(prefix=prefix, suffix=suffix):
                url = url_builder(query=prefix + suffix)
                response_status, response_data = api_get(url)
                assert response_status == 400
                assert response_data["title"] == "Validation Error"


def test_generic_filtering_wildcard(
    mocker,
    subtests,
    graphql_query_empty_response,
    graphql_tag_query_empty_response,
    graphql_system_profile_sap_system_query_empty_response,
    patch_xjoin_post,
    api_get,
):
    filter_paths = ("[system_profile][insights_client_version]",)
    operations = ("", "[eq]")
    values = ("8.*", "7.3", "nil", "not_nil")
    insights_client_version_queries = (
        {"spf_insights_client_version": {"matches": "8.*"}},
        {"spf_insights_client_version": {"eq": "7.3"}},
        {"spf_insights_client_version": {"eq": None}},
        {"NOT": {"spf_insights_client_version": {"eq": None}}},
    )

    endpoints = ("hosts", "tags", "sap_system")
    endpoint_query_verifiers = (_verify_hosts_query, _verify_tags_query, _verify_sap_system_query)
    endpoint_query_mocks = (
        graphql_query_empty_response,
        graphql_tag_query_empty_response,
        graphql_system_profile_sap_system_query_empty_response,
    )
    endpoint_url_builders = (build_hosts_url, build_tags_url, build_system_profile_sap_system_url)
    for query_verifier, query_mock, endpoint, url_builder in zip(
        endpoint_query_verifiers, endpoint_query_mocks, endpoints, endpoint_url_builders
    ):
        for path in filter_paths:
            for op in operations:
                for value, query in zip(values, insights_client_version_queries):
                    with subtests.test(value=value, query=query, path=path, endpoint=endpoint):
                        url = url_builder(query=f"?filter{path}{op}={value}")

                        response_status, _ = api_get(url)

                        assert response_status == 200

                        query_verifier(mocker, query_mock, query)
                        query_mock.reset_mock()


# having both system_profile endpoints creates a moching issue right now.
# Just going to split one off until I can refactor the whole test suite
def test_generic_filtering_wildcard_sap_sids(
    mocker, subtests, graphql_system_profile_sap_sids_query_empty_response, patch_xjoin_post, api_get
):
    filter_paths = ("[system_profile][insights_client_version]",)
    operations = ("", "[eq]")
    values = ("8.*", "7.3", "nil", "not_nil")
    insights_client_version_queries = (
        {"spf_insights_client_version": {"matches": "8.*"}},
        {"spf_insights_client_version": {"eq": "7.3"}},
        {"spf_insights_client_version": {"eq": None}},
        {"NOT": {"spf_insights_client_version": {"eq": None}}},
    )

    for path in filter_paths:
        for op in operations:
            for value, query in zip(values, insights_client_version_queries):
                with subtests.test(value=value, query=query, path=path, endpoint="sap_sids"):
                    url = build_system_profile_sap_sids_url(query=f"?filter{path}{op}={value}")

                    response_status, _ = api_get(url)

                    assert response_status == 200

                    _verify_sap_sids_query(mocker, graphql_system_profile_sap_sids_query_empty_response, query)
                    graphql_system_profile_sap_sids_query_empty_response.reset_mock()


def test_generic_filtering_wildcard_invalid_values(subtests, patch_xjoin_post, api_get):
    prefixes = ("?filter[system_profile][insights_client_version]",)
    suffixes = (
        # bad operation
        "[foo]=bar",
        "[bar][]=bar",
        "[eq][foo]=bar",
        "[is]=bar",
        "[lt]=bar",
        "[gt]=bar",
        "[lte]=bar",
        "[gte]=bar",
    )
    endpoint_url_builders = (
        build_hosts_url,
        build_tags_url,
        build_system_profile_sap_system_url,
        build_system_profile_sap_sids_url,
    )
    for url_builder in endpoint_url_builders:
        for prefix in prefixes:
            for suffix in suffixes:
                with subtests.test(url_builder=url_builder, prefix=prefix, suffix=suffix):
                    url = url_builder(query=prefix + suffix)
                    response_status, response_data = api_get(url)

                    assert response_status == 400
                    assert response_data["title"] == "Validation Error"


# Test generic filtering for object fields (the object itself, not its properties)
def test_generic_filtering_objects(
    mocker,
    subtests,
    graphql_query_empty_response,
    graphql_tag_query_empty_response,
    graphql_system_profile_sap_system_query_empty_response,
    patch_xjoin_post,
    api_get,
):
    filter_paths = ("[system_profile][ansible]", "[system_profile][mssql]")
    operations = ("", "[eq]")
    values = ("nil", "not_nil")
    ansible_queries = (
        {
            "spf_ansible": {
                "sso_version": {"eq": None},
                "hub_version": {"eq": None},
                "controller_version": {"eq": None},
                "catalog_worker_version": {"eq": None},
            }
        },
        {
            "NOT": {
                "spf_ansible": {
                    "sso_version": {"eq": None},
                    "hub_version": {"eq": None},
                    "controller_version": {"eq": None},
                    "catalog_worker_version": {"eq": None},
                }
            }
        },
    )
    mssql_queries = ({"spf_mssql": {"version": {"eq": None}}}, {"NOT": {"spf_mssql": {"version": {"eq": None}}}})
    query_dicts = (ansible_queries, mssql_queries)

    endpoints = ("hosts", "tags", "sap_system")
    endpoint_query_verifiers = (_verify_hosts_query, _verify_tags_query, _verify_sap_system_query)
    endpoint_query_mocks = (
        graphql_query_empty_response,
        graphql_tag_query_empty_response,
        graphql_system_profile_sap_system_query_empty_response,
    )
    endpoint_url_builders = (build_hosts_url, build_tags_url, build_system_profile_sap_system_url)
    for query_verifier, query_mock, endpoint, url_builder in zip(
        endpoint_query_verifiers, endpoint_query_mocks, endpoints, endpoint_url_builders
    ):
        for path, queries in zip(filter_paths, query_dicts):
            for op in operations:
                for value, query in zip(values, queries):
                    with subtests.test(value=value, query=query, path=path, endpoint=endpoint):
                        url = url_builder(query=f"?filter{path}{op}={value}")

                        response_status, _ = api_get(url)

                        assert response_status == 200

                        query_verifier(mocker, query_mock, query)
                        query_mock.reset_mock()


def test_generic_filtering_objects_sap_sids(
    mocker, subtests, graphql_system_profile_sap_sids_query_empty_response, patch_xjoin_post, api_get
):
    filter_paths = ("[system_profile][ansible]", "[system_profile][mssql]")
    operations = ("", "[eq]")
    values = ("nil", "not_nil")
    ansible_queries = (
        {
            "spf_ansible": {
                "sso_version": {"eq": None},
                "hub_version": {"eq": None},
                "controller_version": {"eq": None},
                "catalog_worker_version": {"eq": None},
            }
        },
        {
            "NOT": {
                "spf_ansible": {
                    "sso_version": {"eq": None},
                    "hub_version": {"eq": None},
                    "controller_version": {"eq": None},
                    "catalog_worker_version": {"eq": None},
                }
            }
        },
    )
    mssql_queries = ({"spf_mssql": {"version": {"eq": None}}}, {"NOT": {"spf_mssql": {"version": {"eq": None}}}})
    query_dicts = (ansible_queries, mssql_queries)

    for path, queries in zip(filter_paths, query_dicts):
        for op in operations:
            for value, query in zip(values, queries):
                with subtests.test(value=value, query=query, path=path, endpoint="sap_sids"):
                    url = build_system_profile_sap_sids_url(query=f"?filter{path}{op}={value}")

                    response_status, _ = api_get(url)

                    assert response_status == 200

                    _verify_sap_sids_query(mocker, graphql_system_profile_sap_sids_query_empty_response, query)
                    graphql_system_profile_sap_sids_query_empty_response.reset_mock()


def test_generic_filtering_objects_invalid_values(subtests, patch_xjoin_post, api_get):
    prefixes = ("?filter[system_profile][ansible]",)
    suffixes = (
        # bad operation
        "[foo]=bar",
        "[bar][]=bar",
        "[eq][foo]=bar",
        "[is]=bar",
        "[lt]=bar",
        "[gt]=bar",
        "[lte]=bar",
        "[gte]=bar",
        # bad value
        "=foo",
    )
    endpoint_url_builders = (
        build_hosts_url,
        build_tags_url,
        build_system_profile_sap_system_url,
        build_system_profile_sap_sids_url,
    )
    for url_builder in endpoint_url_builders:
        for prefix in prefixes:
            for suffix in suffixes:
                with subtests.test(prefix=prefix, suffix=suffix):
                    url = url_builder(query=prefix + suffix)
                    response_status, response_data = api_get(url)

                    assert response_status == 400
                    assert response_data["title"] == "Validation Error"<|MERGE_RESOLUTION|>--- conflicted
+++ resolved
@@ -411,10 +411,6 @@
     )
 
 
-<<<<<<< HEAD
-def test_query_variables_registered_with_insights(mocker, graphql_query_empty_response, api_get):
-    url = build_hosts_url(query="?registered_with=insights")
-=======
 # Build the expected PRS filter based on reporters
 def _build_prs_array(mocker, reporters):
     prs_array = []
@@ -440,7 +436,6 @@
 ):
     url = build_hosts_url(query="?" + "&".join([f"registered_with={reporter}" for reporter in reporters]))
 
->>>>>>> 628d9be3
     response_status, response_data = api_get(url)
 
     assert response_status == 200
@@ -1220,17 +1215,12 @@
     )
 
 
-<<<<<<< HEAD
-def test_system_profile_sap_system_endpoint_registered_with_insights(
-    mocker, graphql_system_profile_sap_system_query_empty_response, api_get
-=======
 @pytest.mark.parametrize(
     "reporters",
     (["cloud-connector"], ["puptoo"], ["rhsm-conduit"], ["yupana"], ["cloud-connector", "puptoo", "rhsm-conduit"]),
 )
 def test_system_profile_sap_system_endpoint_registered_with_per_reporter(
     mocker, query_source_xjoin, graphql_system_profile_sap_system_query_empty_response, api_get, reporters
->>>>>>> 628d9be3
 ):
     url = build_system_profile_sap_system_url(
         query="?" + "&".join([f"registered_with={reporter}" for reporter in reporters])
@@ -1323,10 +1313,6 @@
     )
 
 
-<<<<<<< HEAD
-def test_system_profile_sap_sids_endpoint_registered_with_insights(
-    mocker, graphql_system_profile_sap_sids_query_empty_response, api_get
-=======
 @pytest.mark.parametrize(
     "reporters",
     (
@@ -1339,7 +1325,6 @@
 )
 def test_system_profile_sap_sids_endpoint_registered_with_per_reporter(
     mocker, query_source_xjoin, graphql_system_profile_sap_sids_query_empty_response, api_get, reporters
->>>>>>> 628d9be3
 ):
     url = build_system_profile_sap_sids_url(
         query="?" + "&".join([f"registered_with={reporter}" for reporter in reporters])
