import pytest

from api import custom_escape
from api.host_query_xjoin import QUERY as HOST_QUERY
from api.sparse_host_list_system_profile import SYSTEM_PROFILE_QUERY
from api.system_profile import SAP_SIDS_QUERY
from api.system_profile import SAP_SYSTEM_QUERY
from api.tag import TAGS_QUERY
from tests.helpers.api_utils import build_hosts_url
from tests.helpers.api_utils import build_system_profile_sap_sids_url
from tests.helpers.api_utils import build_system_profile_sap_system_url
from tests.helpers.api_utils import build_system_profile_url
from tests.helpers.api_utils import build_tags_url
from tests.helpers.api_utils import create_mock_rbac_response
from tests.helpers.api_utils import HOST_URL
from tests.helpers.api_utils import quote
from tests.helpers.api_utils import quote_everything
from tests.helpers.api_utils import READ_ALLOWED_RBAC_RESPONSE_FILES
from tests.helpers.api_utils import READ_PROHIBITED_RBAC_RESPONSE_FILES
from tests.helpers.api_utils import TAGS_URL
from tests.helpers.graphql_utils import assert_called_with_headers
from tests.helpers.graphql_utils import assert_graph_query_single_call_with_staleness
from tests.helpers.graphql_utils import EMPTY_HOSTS_RESPONSE
from tests.helpers.graphql_utils import TAGS_EMPTY_RESPONSE
from tests.helpers.graphql_utils import xjoin_host_response
from tests.helpers.graphql_utils import XJOIN_TAGS_RESPONSE
from tests.helpers.test_utils import generate_uuid
from tests.helpers.test_utils import INSIGHTS_CLASSIC_IDENTITY
from tests.helpers.test_utils import minimal_host
from tests.helpers.test_utils import SYSTEM_IDENTITY


OWNER_ID = SYSTEM_IDENTITY["system"]["cn"]


def test_headers_forwarded(mocker, patch_xjoin_post, api_get):
    post = patch_xjoin_post({"data": EMPTY_HOSTS_RESPONSE})

    request_id = generate_uuid()
    response_status, response_data = api_get(
        HOST_URL, extra_headers={"x-rh-insights-request-id": request_id, "foo": "bar"}
    )

    assert response_status == 200

    assert_called_with_headers(mocker, post, request_id)


def test_host_request_xjoin_status_403(patch_xjoin_post, api_get):
    patch_xjoin_post(response={"data": EMPTY_HOSTS_RESPONSE}, status=403)
    request_id = generate_uuid()

    response_status, response_data = api_get(
        HOST_URL, extra_headers={"x-rh-insights-request-id": request_id, "foo": "bar"}
    )

    assert response_status == 500


def test_host_request_xjoin_status_200(patch_xjoin_post, api_get):
    patch_xjoin_post(response={"data": EMPTY_HOSTS_RESPONSE}, status=200)
    request_id = generate_uuid()

    response_status, response_data = api_get(
        HOST_URL, extra_headers={"x-rh-insights-request-id": request_id, "foo": "bar"}
    )

    assert response_status == 200


def test_query_variables_fqdn(mocker, query_source_xjoin, graphql_query_empty_response, api_get):
    fqdn = "host.domain.com"

    url = build_hosts_url(query=f"?fqdn={quote(fqdn)}")
    response_status, response_data = api_get(url)

    assert response_status == 200

    graphql_query_empty_response.assert_called_once_with(
        HOST_QUERY,
        {
            "order_by": mocker.ANY,
            "order_how": mocker.ANY,
            "limit": mocker.ANY,
            "offset": mocker.ANY,
            "filter": ({"fqdn": {"eq": fqdn}}, mocker.ANY),
            "fields": mocker.ANY,
        },
        mocker.ANY,
    )


def test_query_variables_display_name(mocker, query_source_xjoin, graphql_query_empty_response, api_get):
    display_name = "my awesome host uwu"

    url = build_hosts_url(query=f"?display_name={quote(display_name)}")
    response_status, response_data = api_get(url)

    assert response_status == 200

    graphql_query_empty_response.assert_called_once_with(
        HOST_QUERY,
        {
            "order_by": mocker.ANY,
            "order_how": mocker.ANY,
            "limit": mocker.ANY,
            "offset": mocker.ANY,
            "filter": ({"display_name": {"matches_lc": f"*{display_name}*"}}, mocker.ANY),
            "fields": mocker.ANY,
        },
        mocker.ANY,
    )


def test_query_variables_hostname_or_id_non_uuid(mocker, query_source_xjoin, graphql_query_empty_response, api_get):
    hostname_or_id = "host.domain.com"

    url = build_hosts_url(query=f"?hostname_or_id={quote(hostname_or_id)}")
    response_status, response_data = api_get(url)

    assert response_status == 200

    graphql_query_empty_response.assert_called_once_with(
        HOST_QUERY,
        {
            "order_by": mocker.ANY,
            "order_how": mocker.ANY,
            "limit": mocker.ANY,
            "offset": mocker.ANY,
            "filter": (
                {
                    "OR": (
                        {"display_name": {"matches_lc": f"*{hostname_or_id}*"}},
                        {"fqdn": {"matches": f"*{hostname_or_id}*"}},
                    )
                },
                mocker.ANY,
            ),
            "fields": mocker.ANY,
        },
        mocker.ANY,
    )


def test_query_variables_hostname_or_id_uuid(mocker, query_source_xjoin, graphql_query_empty_response, api_get):
    hostname_or_id = generate_uuid()

    url = build_hosts_url(query=f"?hostname_or_id={quote(hostname_or_id)}")
    response_status, response_data = api_get(url)

    assert response_status == 200

    graphql_query_empty_response.assert_called_once_with(
        HOST_QUERY,
        {
            "order_by": mocker.ANY,
            "order_how": mocker.ANY,
            "limit": mocker.ANY,
            "offset": mocker.ANY,
            "filter": (
                {
                    "OR": (
                        {"display_name": {"matches_lc": f"*{hostname_or_id}*"}},
                        {"fqdn": {"matches": f"*{hostname_or_id}*"}},
                        {"id": {"eq": hostname_or_id}},
                    )
                },
                mocker.ANY,
            ),
            "fields": mocker.ANY,
        },
        mocker.ANY,
    )


def test_query_variables_insights_id(mocker, query_source_xjoin, graphql_query_empty_response, api_get):
    insights_id = generate_uuid()

    url = build_hosts_url(query=f"?insights_id={quote(insights_id)}")
    response_status, response_data = api_get(url)

    assert response_status == 200

    graphql_query_empty_response.assert_called_once_with(
        HOST_QUERY,
        {
            "order_by": mocker.ANY,
            "order_how": mocker.ANY,
            "limit": mocker.ANY,
            "offset": mocker.ANY,
            "filter": ({"insights_id": {"eq": insights_id}}, mocker.ANY),
            "fields": mocker.ANY,
        },
        mocker.ANY,
    )


def test_query_variables_none(mocker, query_source_xjoin, graphql_query_empty_response, api_get):
    response_status, response_data = api_get(HOST_URL)

    assert response_status == 200

    graphql_query_empty_response.assert_called_once_with(
        HOST_QUERY,
        {
            "order_by": mocker.ANY,
            "order_how": mocker.ANY,
            "limit": mocker.ANY,
            "offset": mocker.ANY,
            "filter": (mocker.ANY,),
            "fields": mocker.ANY,
        },
        mocker.ANY,
    )


@pytest.mark.parametrize(
    "filter_,query",
    (
        ("fqdn", f"fqdn={quote(generate_uuid())}&display_name={quote(generate_uuid())}"),
        ("fqdn", f"fqdn={quote(generate_uuid())}&hostname_or_id={quote(generate_uuid())}"),
        ("fqdn", f"fqdn={quote(generate_uuid())}&insights_id={quote(generate_uuid())}"),
        ("display_name", f"display_name={quote(generate_uuid())}&hostname_or_id={quote(generate_uuid())}"),
        ("display_name", f"display_name={quote(generate_uuid())}&insights_id={quote(generate_uuid())}"),
        ("OR", f"hostname_or_id={quote(generate_uuid())}&insights_id={quote(generate_uuid())}"),
    ),
)
def test_query_variables_priority(filter_, query, mocker, query_source_xjoin, graphql_query_empty_response, api_get):
    url = build_hosts_url(query=f"?{query}")
    response_status, response_data = api_get(url)

    assert response_status == 200

    graphql_query_empty_response.assert_called_once_with(
        HOST_QUERY,
        {
            "order_by": mocker.ANY,
            "order_how": mocker.ANY,
            "limit": mocker.ANY,
            "offset": mocker.ANY,
            "filter": ({filter_: mocker.ANY}, mocker.ANY),
            "fields": mocker.ANY,
        },
        mocker.ANY,
    )


@pytest.mark.parametrize(
    "tags,query_param",
    (
        (({"namespace": {"eq": "a"}, "key": {"eq": "b"}, "value": {"eq": "c"}},), "a/b=c"),
        (({"namespace": {"eq": "a"}, "key": {"eq": "b"}, "value": {"eq": None}},), "a/b"),
        (
            (
                {"namespace": {"eq": "a"}, "key": {"eq": "b"}, "value": {"eq": "c"}},
                {"namespace": {"eq": "d"}, "key": {"eq": "e"}, "value": {"eq": "f"}},
            ),
            "a/b=c,d/e=f",
        ),
        (
            ({"namespace": {"eq": "a/a=a"}, "key": {"eq": "b/b=b"}, "value": {"eq": "c/c=c"}},),
            quote("a/a=a") + "/" + quote("b/b=b") + "=" + quote("c/c=c"),
        ),
        (({"namespace": {"eq": "ɑ"}, "key": {"eq": "β"}, "value": {"eq": "ɣ"}},), "ɑ/β=ɣ"),
    ),
)
def test_query_variables_tags(tags, query_param, mocker, query_source_xjoin, graphql_query_empty_response, api_get):
    url = build_hosts_url(query=f"?tags={quote(query_param)}")
    response_status, response_data = api_get(url)

    assert response_status == 200

    tag_filters = tuple({"tag": item} for item in tags)

    graphql_query_empty_response.assert_called_once_with(
        HOST_QUERY,
        {
            "order_by": mocker.ANY,
            "order_how": mocker.ANY,
            "limit": mocker.ANY,
            "offset": mocker.ANY,
            "filter": tag_filters + (mocker.ANY,),
            "fields": mocker.ANY,
        },
        mocker.ANY,
    )


@pytest.mark.parametrize("field", ("fqdn", "display_name", "hostname_or_id", "insights_id"))
def test_query_variables_tags_with_search(field, mocker, query_source_xjoin, graphql_query_empty_response, api_get):
    value = quote(generate_uuid())

    url = build_hosts_url(query=f"?{field}={value}&tags=a/b=c")
    response_status, response_data = api_get(url)

    assert response_status == 200

    search_any = mocker.ANY
    tag_filter = {"tag": {"namespace": {"eq": "a"}, "key": {"eq": "b"}, "value": {"eq": "c"}}}

    graphql_query_empty_response.assert_called_once_with(
        HOST_QUERY,
        {
            "order_by": mocker.ANY,
            "order_how": mocker.ANY,
            "limit": mocker.ANY,
            "offset": mocker.ANY,
            "filter": (search_any, tag_filter, mocker.ANY),
            "fields": mocker.ANY,
        },
        mocker.ANY,
    )


def test_query_variables_registered_with_insights(mocker, query_source_xjoin, graphql_query_empty_response, api_get):
    url = build_hosts_url(query="?registered_with=insights")
    response_status, response_data = api_get(url)

    assert response_status == 200

    graphql_query_empty_response.assert_called_once_with(
        HOST_QUERY,
        {
            "order_by": mocker.ANY,
            "order_how": mocker.ANY,
            "limit": mocker.ANY,
            "offset": mocker.ANY,
            "filter": (mocker.ANY, {"NOT": {"insights_id": {"eq": None}}}),
            "fields": mocker.ANY,
        },
        mocker.ANY,
    )


@pytest.mark.parametrize("direction", ("ASC", "DESC"))
def test_query_variables_ordering_dir(direction, mocker, query_source_xjoin, graphql_query_empty_response, api_get):
    url = build_hosts_url(query=f"?order_by=updated&order_how={quote(direction)}")
    response_status, response_data = api_get(url)

    assert response_status == 200

    graphql_query_empty_response.assert_called_once_with(
        HOST_QUERY,
        {
            "limit": mocker.ANY,
            "offset": mocker.ANY,
            "order_by": mocker.ANY,
            "order_how": direction,
            "filter": mocker.ANY,
            "fields": mocker.ANY,
        },
        mocker.ANY,
    )


@pytest.mark.parametrize(
    "params_order_by,xjoin_order_by,default_xjoin_order_how",
    (("updated", "modified_on", "DESC"), ("display_name", "display_name", "ASC")),
)
def test_query_variables_ordering_by(
    params_order_by,
    xjoin_order_by,
    default_xjoin_order_how,
    mocker,
    query_source_xjoin,
    graphql_query_empty_response,
    api_get,
):
    url = build_hosts_url(query=f"?order_by={quote(params_order_by)}")
    response_status, response_data = api_get(url)

    assert response_status == 200

    graphql_query_empty_response.assert_called_once_with(
        HOST_QUERY,
        {
            "limit": mocker.ANY,
            "offset": mocker.ANY,
            "order_by": xjoin_order_by,
            "order_how": default_xjoin_order_how,
            "filter": mocker.ANY,
            "fields": mocker.ANY,
        },
        mocker.ANY,
    )


def test_query_variables_ordering_by_invalid(query_source_xjoin, graphql_query_empty_response, api_get):
    url = build_hosts_url(query="?order_by=fqdn")
    response_status, response_data = api_get(url)

    assert response_status == 400

    graphql_query_empty_response.assert_not_called()


def test_query_variables_ordering_dir_invalid(query_source_xjoin, graphql_query_empty_response, api_get):
    url = build_hosts_url(query="?order_by=updated&order_how=REVERSE")
    response_status, response_data = api_get(url)

    assert response_status == 400

    graphql_query_empty_response.assert_not_called()


def test_query_variables_ordering_dir_without_by(query_source_xjoin, graphql_query_empty_response, api_get):
    url = build_hosts_url(query="?order_how=ASC")
    response_status, response_data = api_get(url)

    assert response_status == 400

    graphql_query_empty_response.assert_not_called()


@pytest.mark.parametrize("page,limit,offset", ((1, 2, 0), (2, 2, 2), (4, 50, 150)))
def test_response_pagination(page, limit, offset, mocker, query_source_xjoin, graphql_query_empty_response, api_get):
    url = build_hosts_url(query=f"?per_page={quote(limit)}&page={quote(page)}")
    response_status, response_data = api_get(url)

    assert response_status == 200

    graphql_query_empty_response.assert_called_once_with(
        HOST_QUERY,
        {
            "order_by": mocker.ANY,
            "order_how": mocker.ANY,
            "limit": limit,
            "offset": offset,
            "filter": mocker.ANY,
            "fields": mocker.ANY,
        },
        mocker.ANY,
    )


@pytest.mark.parametrize("page,per_page", ((0, 10), (-1, 10), (1, 0), (1, -5), (1, 101)))
def test_response_invalid_pagination(page, per_page, query_source_xjoin, graphql_query_empty_response, api_get):
    url = build_hosts_url(query=f"?per_page={quote(per_page)}&page={quote(page)}")
    response_status, response_data = api_get(url)

    assert response_status == 400

    graphql_query_empty_response.assert_not_called()


def test_query_variables_default_except_staleness(mocker, query_source_xjoin, graphql_query_empty_response, api_get):
    response_status, response_data = api_get(HOST_URL)

    assert response_status == 200

    graphql_query_empty_response.assert_called_once_with(
        HOST_QUERY,
        {
            "order_by": "modified_on",
            "order_how": "DESC",
            "limit": 50,
            "offset": 0,
            "filter": mocker.ANY,
            "fields": mocker.ANY,
        },
        mocker.ANY,
    )


def test_query_variables_default_staleness(
    mocker, culling_datetime_mock, query_source_xjoin, graphql_query_empty_response, api_get
):
    response_status, response_data = api_get(HOST_URL)

    assert response_status == 200

    assert_graph_query_single_call_with_staleness(
        mocker,
        graphql_query_empty_response,
        (
            {"gt": "2019-12-16T10:10:06.754201+00:00"},  # fresh
            {"gt": "2019-12-09T10:10:06.754201+00:00", "lte": "2019-12-16T10:10:06.754201+00:00"},  # stale
        ),
    )


@pytest.mark.parametrize(
    "staleness,expected",
    (
        ("fresh", {"gt": "2019-12-16T10:10:06.754201+00:00"}),
        ("stale", {"gt": "2019-12-09T10:10:06.754201+00:00", "lte": "2019-12-16T10:10:06.754201+00:00"}),
        ("stale_warning", {"gt": "2019-12-02T10:10:06.754201+00:00", "lte": "2019-12-09T10:10:06.754201+00:00"}),
    ),
)
def test_query_variables_staleness(
    staleness, expected, mocker, culling_datetime_mock, query_source_xjoin, graphql_query_empty_response, api_get
):
    url = build_hosts_url(query=f"?staleness={staleness}")
    response_status, response_data = api_get(url)

    assert response_status == 200

    assert_graph_query_single_call_with_staleness(mocker, graphql_query_empty_response, (expected,))


def test_query_multiple_staleness(
    mocker, culling_datetime_mock, query_source_xjoin, graphql_query_empty_response, api_get
):
    staleness = "fresh,stale_warning"

    url = build_hosts_url(query=f"?staleness={staleness}")
    response_status, response_data = api_get(url)

    assert response_status == 200

    assert_graph_query_single_call_with_staleness(
        mocker,
        graphql_query_empty_response,
        (
            {"gt": "2019-12-16T10:10:06.754201+00:00"},  # fresh
            {"gt": "2019-12-02T10:10:06.754201+00:00", "lte": "2019-12-09T10:10:06.754201+00:00"},  # stale warning
        ),
    )


@pytest.mark.parametrize(
    "field,value",
    (
        ("fqdn", generate_uuid()),
        ("display_name", "some display name"),
        ("hostname_or_id", "some hostname"),
        ("insights_id", generate_uuid()),
        ("tags", "some/tag"),
    ),
)
def test_query_variables_staleness_with_search(
    field, value, mocker, culling_datetime_mock, query_source_xjoin, graphql_query_empty_response, api_get
):
    url = build_hosts_url(query=f"?{field}={quote(value)}")
    response_status, response_data = api_get(url)

    assert response_status == 200

    search_any = mocker.ANY
    staleness_any = mocker.ANY

    graphql_query_empty_response.assert_called_once_with(
        HOST_QUERY,
        {
            "order_by": mocker.ANY,
            "order_how": mocker.ANY,
            "limit": mocker.ANY,
            "offset": mocker.ANY,
            "filter": (search_any, staleness_any),
            "fields": mocker.ANY,
        },
        mocker.ANY,
    )


def test_response_processed_properly(query_source_xjoin, graphql_query_with_response, api_get):
    response_status, response_data = api_get(HOST_URL)

    assert response_status == 200

    graphql_query_with_response.assert_called_once()

    assert response_data == {
        "total": 2,
        "count": 2,
        "page": 1,
        "per_page": 50,
        "results": [
            {
                "id": "6e7b6317-0a2d-4552-a2f2-b7da0aece49d",
                "account": "test",
                "display_name": "test01.rhel7.jharting.local",
                "ansible_host": "test01.rhel7.jharting.local",
                "created": "2019-02-10T08:07:03.354307+00:00",
                "updated": "2019-02-10T08:07:03.354312+00:00",
                "fqdn": "fqdn.test01.rhel7.jharting.local",
                "satellite_id": "ce87bfac-a6cb-43a0-80ce-95d9669db71f",
                "insights_id": "a58c53e0-8000-4384-b902-c70b69faacc5",
                "stale_timestamp": "2020-02-10T08:07:03.354307+00:00",
                "reporter": "puptoo",
                "rhel_machine_id": None,
                "subscription_manager_id": None,
                "bios_uuid": None,
                "ip_addresses": None,
                "mac_addresses": None,
                "external_id": None,
                "stale_warning_timestamp": "2020-02-17T08:07:03.354307+00:00",
                "culled_timestamp": "2020-02-24T08:07:03.354307+00:00",
                "facts": [],
            },
            {
                "id": "22cd8e39-13bb-4d02-8316-84b850dc5136",
                "account": "test",
                "display_name": "test02.rhel7.jharting.local",
                "ansible_host": "test02.rhel7.jharting.local",
                "created": "2019-01-10T08:07:03.354307+00:00",
                "updated": "2019-01-10T08:07:03.354312+00:00",
                "fqdn": "fqdn.test02.rhel7.jharting.local",
                "satellite_id": "ce87bfac-a6cb-43a0-80ce-95d9669db71f",
                "insights_id": "17c52679-f0b9-4e9b-9bac-a3c7fae5070c",
                "stale_timestamp": "2020-01-10T08:07:03.354307+00:00",
                "reporter": "puptoo",
                "rhel_machine_id": None,
                "subscription_manager_id": None,
                "bios_uuid": None,
                "ip_addresses": None,
                "mac_addresses": None,
                "external_id": None,
                "stale_warning_timestamp": "2020-01-17T08:07:03.354307+00:00",
                "culled_timestamp": "2020-01-24T08:07:03.354307+00:00",
                "facts": [
                    {"namespace": "os", "facts": {"os.release": "Red Hat Enterprise Linux Server"}},
                    {
                        "namespace": "bios",
                        "facts": {
                            "bios.vendor": "SeaBIOS",
                            "bios.release_date": "2014-04-01",
                            "bios.version": "1.11.0-2.el7",
                        },
                    },
                ],
            },
        ],
    }


def test_response_pagination_index_error(query_source_xjoin, graphql_query_with_response, api_get):
    url = build_hosts_url(query="?per_page=2&page=3")
    response_status, response_data = api_get(url)

    assert response_status == 404

    graphql_query_with_response.assert_called_once()


def test_valid_without_decimal_part(query_source_xjoin, graphql_query, api_get):
    response = xjoin_host_response("2020-02-10T08:07:03Z")

    graphql_query(return_value=response)
    response_status, response_data = api_get(HOST_URL)

    assert response_status == 200
    assert response_data["results"][0]["stale_timestamp"] == "2020-02-10T08:07:03+00:00"


def test_valid_with_offset_timezone(query_source_xjoin, graphql_query, api_get):
    response = xjoin_host_response("2020-02-10T08:07:03.354307+01:00")

    graphql_query(return_value=response)
    response_status, response_data = api_get(HOST_URL)

    assert response_status == 200
    assert response_data["results"][0]["stale_timestamp"] == "2020-02-10T07:07:03.354307+00:00"


def test_invalid_without_timezone(query_source_xjoin, graphql_query, api_get):
    response = xjoin_host_response("2020-02-10T08:07:03.354307")

    graphql_query(return_value=response)
    response_status, response_data = api_get(HOST_URL)

    assert response_status == 500


def test_tags_headers_forwarded(mocker, patch_xjoin_post, api_get):
    post = patch_xjoin_post({"data": TAGS_EMPTY_RESPONSE})

    request_id = generate_uuid()
    response_status, response_data = api_get(
        TAGS_URL, extra_headers={"x-rh-insights-request-id": request_id, "foo": "bar"}
    )

    assert response_status == 200

    assert_called_with_headers(mocker, post, request_id)


def test_tags_query_variables_default_except_staleness(
    mocker, query_source_xjoin, graphql_tag_query_empty_response, api_get
):
    response_status, response_data = api_get(TAGS_URL)

    assert response_status == 200

    graphql_tag_query_empty_response.assert_called_once_with(
        TAGS_QUERY,
        {"order_by": "tag", "order_how": "ASC", "limit": 50, "offset": 0, "hostFilter": {"OR": mocker.ANY}},
        mocker.ANY,
    )


def test_tags_query_variables_default_staleness(
    mocker, culling_datetime_mock, query_source_xjoin, graphql_tag_query_empty_response, api_get
):
    response_status, response_data = api_get(TAGS_URL)

    assert response_status == 200

    graphql_tag_query_empty_response.assert_called_once_with(
        TAGS_QUERY,
        {
            "order_by": mocker.ANY,
            "order_how": mocker.ANY,
            "limit": mocker.ANY,
            "offset": mocker.ANY,
            "hostFilter": {
                "OR": [
                    {"stale_timestamp": {"gt": "2019-12-16T10:10:06.754201+00:00"}},
                    {
                        "stale_timestamp": {
                            "gt": "2019-12-09T10:10:06.754201+00:00",
                            "lte": "2019-12-16T10:10:06.754201+00:00",
                        }
                    },
                ]
            },
        },
        mocker.ANY,
    )


@pytest.mark.parametrize(
    "staleness,expected",
    (
        ("fresh", {"gt": "2019-12-16T10:10:06.754201+00:00"}),
        ("stale", {"gt": "2019-12-09T10:10:06.754201+00:00", "lte": "2019-12-16T10:10:06.754201+00:00"}),
        ("stale_warning", {"gt": "2019-12-02T10:10:06.754201+00:00", "lte": "2019-12-09T10:10:06.754201+00:00"}),
    ),
)
def test_tags_query_variables_staleness(
    staleness, expected, culling_datetime_mock, query_source_xjoin, graphql_tag_query_empty_response, api_get, mocker
):
    url = build_tags_url(query=f"?staleness={staleness}")
    response_status, response_data = api_get(url)

    assert response_status == 200

    graphql_tag_query_empty_response.assert_called_once_with(
        TAGS_QUERY,
        {
            "order_by": "tag",
            "order_how": "ASC",
            "limit": 50,
            "offset": 0,
            "hostFilter": {"OR": [{"stale_timestamp": expected}]},
        },
        mocker.ANY,
    )


def test_tags_multiple_query_variables_staleness(
    culling_datetime_mock, query_source_xjoin, graphql_tag_query_empty_response, api_get, mocker
):
    staleness = "fresh,stale_warning"
    url = build_tags_url(query=f"?staleness={staleness}")
    response_status, response_data = api_get(url)

    assert response_status == 200

    graphql_tag_query_empty_response.assert_called_once_with(
        TAGS_QUERY,
        {
            "order_by": "tag",
            "order_how": "ASC",
            "limit": 50,
            "offset": 0,
            "hostFilter": {
                "OR": [
                    {"stale_timestamp": {"gt": "2019-12-16T10:10:06.754201+00:00"}},
                    {
                        "stale_timestamp": {
                            "gt": "2019-12-02T10:10:06.754201+00:00",
                            "lte": "2019-12-09T10:10:06.754201+00:00",
                        }
                    },
                ]
            },
        },
        mocker.ANY,
    )


def test_query_variables_tags_simple(mocker, query_source_xjoin, graphql_tag_query_empty_response, api_get):
    url = build_tags_url(query="?tags=insights-client/os=fedora")
    response_status, response_data = api_get(url)

    assert response_status == 200

    graphql_tag_query_empty_response.assert_called_once_with(
        TAGS_QUERY,
        {
            "order_by": "tag",
            "order_how": "ASC",
            "limit": 50,
            "offset": 0,
            "hostFilter": {
                "OR": mocker.ANY,
                "AND": (
                    {"tag": {"namespace": {"eq": "insights-client"}, "key": {"eq": "os"}, "value": {"eq": "fedora"}}},
                ),
            },
        },
        mocker.ANY,
    )


def test_query_variables_tags_with_special_characters_unescaped(
    mocker, query_source_xjoin, graphql_tag_query_empty_response, api_get
):
    tags_query = quote(";?:@&+$/-_.!~*'()=#")
    url = build_tags_url(query=f"?tags={tags_query}")
    response_status, response_data = api_get(url)

    assert response_status == 200

    graphql_tag_query_empty_response.assert_called_once_with(
        TAGS_QUERY,
        {
            "order_by": "tag",
            "order_how": "ASC",
            "limit": 50,
            "offset": 0,
            "hostFilter": {
                "AND": ({"tag": {"namespace": {"eq": ";?:@&+$"}, "key": {"eq": "-_.!~*'()"}, "value": {"eq": "#"}}},),
                "OR": mocker.ANY,
            },
        },
        mocker.ANY,
    )


def test_query_variables_tags_with_special_characters_escaped(
    mocker, query_source_xjoin, graphql_tag_query_empty_response, api_get
):
    namespace = quote_everything(";,/?:@&=+$")
    key = quote_everything("-_.!~*'()")
    value = quote_everything("#")
    tags_query = quote(f"{namespace}/{key}={value}")

    url = build_tags_url(query=f"?tags={tags_query}")
    response_status, response_data = api_get(url)

    assert response_status == 200

    graphql_tag_query_empty_response.assert_called_once_with(
        TAGS_QUERY,
        {
            "order_by": "tag",
            "order_how": "ASC",
            "limit": 50,
            "offset": 0,
            "hostFilter": {
                "AND": (
                    {"tag": {"namespace": {"eq": ";,/?:@&=+$"}, "key": {"eq": "-_.!~*'()"}, "value": {"eq": "#"}}},
                ),
                "OR": mocker.ANY,
            },
        },
        mocker.ANY,
    )


def test_query_variables_tags_collection_multi(mocker, query_source_xjoin, graphql_tag_query_empty_response, api_get):
    url = build_tags_url(query="?tags=Sat/env=prod&tags=insights-client/os=fedora")
    response_status, response_data = api_get(url)

    assert response_status == 200

    graphql_tag_query_empty_response.assert_called_once_with(
        TAGS_QUERY,
        {
            "order_by": "tag",
            "order_how": "ASC",
            "limit": 50,
            "offset": 0,
            "hostFilter": {
                "AND": (
                    {"tag": {"namespace": {"eq": "Sat"}, "key": {"eq": "env"}, "value": {"eq": "prod"}}},
                    {"tag": {"namespace": {"eq": "insights-client"}, "key": {"eq": "os"}, "value": {"eq": "fedora"}}},
                ),
                "OR": mocker.ANY,
            },
        },
        mocker.ANY,
    )


def test_query_variables_tags_collection_csv(mocker, query_source_xjoin, graphql_tag_query_empty_response, api_get):
    url = build_tags_url(query="?tags=Sat/env=prod,insights-client/os=fedora")
    response_status, response_data = api_get(url)

    assert response_status == 200

    graphql_tag_query_empty_response.assert_called_once_with(
        TAGS_QUERY,
        {
            "order_by": "tag",
            "order_how": "ASC",
            "limit": 50,
            "offset": 0,
            "hostFilter": {
                "AND": (
                    {"tag": {"namespace": {"eq": "Sat"}, "key": {"eq": "env"}, "value": {"eq": "prod"}}},
                    {"tag": {"namespace": {"eq": "insights-client"}, "key": {"eq": "os"}, "value": {"eq": "fedora"}}},
                ),
                "OR": mocker.ANY,
            },
        },
        mocker.ANY,
    )


def test_query_variables_tags_without_namespace(mocker, query_source_xjoin, graphql_tag_query_empty_response, api_get):
    url = build_tags_url(query="?tags=env=prod")
    response_status, response_data = api_get(url)

    assert response_status == 200

    graphql_tag_query_empty_response.assert_called_once_with(
        TAGS_QUERY,
        {
            "order_by": "tag",
            "order_how": "ASC",
            "limit": 50,
            "offset": 0,
            "hostFilter": {
                "AND": ({"tag": {"namespace": {"eq": None}, "key": {"eq": "env"}, "value": {"eq": "prod"}}},),
                "OR": mocker.ANY,
            },
        },
        mocker.ANY,
    )


def test_query_variables_tags_without_value(mocker, query_source_xjoin, graphql_tag_query_empty_response, api_get):
    url = build_tags_url(query="?tags=Sat/env")
    response_status, response_data = api_get(url)

    assert response_status == 200

    graphql_tag_query_empty_response.assert_called_once_with(
        TAGS_QUERY,
        {
            "order_by": "tag",
            "order_how": "ASC",
            "limit": 50,
            "offset": 0,
            "hostFilter": {
                "AND": ({"tag": {"namespace": {"eq": "Sat"}, "key": {"eq": "env"}, "value": {"eq": None}}},),
                "OR": mocker.ANY,
            },
        },
        mocker.ANY,
    )


def test_query_variables_tags_with_only_key(mocker, query_source_xjoin, graphql_tag_query_empty_response, api_get):
    url = build_tags_url(query="?tags=env")
    response_status, response_data = api_get(url)

    assert response_status == 200

    graphql_tag_query_empty_response.assert_called_once_with(
        TAGS_QUERY,
        {
            "order_by": "tag",
            "order_how": "ASC",
            "limit": 50,
            "offset": 0,
            "hostFilter": {
                "AND": ({"tag": {"namespace": {"eq": None}, "key": {"eq": "env"}, "value": {"eq": None}}},),
                "OR": mocker.ANY,
            },
        },
        mocker.ANY,
    )


def test_tags_query_variables_search(mocker, query_source_xjoin, graphql_tag_query_empty_response, api_get):
    query = "Δwithčhar!/~|+ "
    url = build_tags_url(query=f"?search={quote(query)}")
    response_status, response_data = api_get(url)

    assert response_status == 200

    graphql_tag_query_empty_response.assert_called_once_with(
        TAGS_QUERY,
        {
            "order_by": "tag",
            "order_how": "ASC",
            "limit": 50,
            "offset": 0,
            "filter": {"search": {"regex": f".*{custom_escape(query)}.*"}},
            "hostFilter": {"OR": mocker.ANY},
        },
        mocker.ANY,
    )


@pytest.mark.parametrize("direction", ["ASC", "DESC"])
def test_tags_query_variables_ordering_dir(
    direction, mocker, query_source_xjoin, graphql_tag_query_empty_response, api_get
):
    url = build_tags_url(query=f"?order_how={direction}")
    response_status, response_data = api_get(url)

    assert response_status == 200

    graphql_tag_query_empty_response.assert_called_once_with(
        TAGS_QUERY,
        {"order_by": "tag", "order_how": direction, "limit": 50, "offset": 0, "hostFilter": {"OR": mocker.ANY}},
        mocker.ANY,
    )


@pytest.mark.parametrize("ordering", ["tag", "count"])
def test_tags_query_variables_ordering_by(
    ordering, mocker, query_source_xjoin, graphql_tag_query_empty_response, api_get
):
    url = build_tags_url(query=f"?order_by={ordering}")
    response_status, response_data = api_get(url)

    assert response_status == 200

    graphql_tag_query_empty_response.assert_called_once_with(
        TAGS_QUERY,
        {"order_by": ordering, "order_how": "ASC", "limit": 50, "offset": 0, "hostFilter": {"OR": mocker.ANY}},
        mocker.ANY,
    )


@pytest.mark.parametrize("page,limit,offset", [(1, 2, 0), (2, 2, 2), (4, 50, 150)])
def test_tags_response_pagination(
    page, limit, offset, mocker, query_source_xjoin, graphql_tag_query_empty_response, api_get
):
    url = build_tags_url(query=f"?per_page={limit}&page={page}")
    response_status, response_data = api_get(url)

    assert response_status == 200

    graphql_tag_query_empty_response.assert_called_once_with(
        TAGS_QUERY,
        {"order_by": "tag", "order_how": "ASC", "limit": limit, "offset": offset, "hostFilter": {"OR": mocker.ANY}},
        mocker.ANY,
    )


@pytest.mark.parametrize("page,per_page", [(0, 10), (-1, 10), (1, 0), (1, -5), (1, 101)])
def test_tags_response_invalid_pagination(page, per_page, api_get):
    url = build_tags_url(query=f"?per_page={per_page}&page={page}")
    response_status, response_data = api_get(url)

    assert response_status == 400


def test_tags_query_variables_registered_with(mocker, query_source_xjoin, graphql_tag_query_empty_response, api_get):
    url = build_tags_url(query="?registered_with=insights")
    response_status, response_data = api_get(url)

    assert response_status == 200

    graphql_tag_query_empty_response.assert_called_once_with(
        TAGS_QUERY,
        {
            "order_by": mocker.ANY,
            "order_how": mocker.ANY,
            "limit": mocker.ANY,
            "offset": mocker.ANY,
            "hostFilter": {"OR": mocker.ANY, "NOT": {"insights_id": {"eq": None}}},
        },
        mocker.ANY,
    )


def test_tags_response_invalid_registered_with(api_get):
    url = build_tags_url(query="?registered_with=salad")
    response_status, response_data = api_get(url)

    assert response_status == 400


def test_tags_response_processed_properly(query_source_xjoin, graphql_tag_query_with_response, api_get):
    expected = XJOIN_TAGS_RESPONSE["hostTags"]

    response_status, response_data = api_get(TAGS_URL)

    assert response_status == 200

    graphql_tag_query_with_response.assert_called_once()

    assert response_data == {
        "total": expected["meta"]["total"],
        "count": expected["meta"]["count"],
        "page": 1,
        "per_page": 50,
        "results": expected["data"],
    }


def test_tags_response_pagination_index_error(mocker, query_source_xjoin, graphql_tag_query_with_response, api_get):
    url = build_tags_url(query="?per_page=2&page=3")
    response_status, response_data = api_get(url)

    assert response_status == 404

    graphql_tag_query_with_response.assert_called_once_with(
        TAGS_QUERY,
        {"order_by": "tag", "order_how": "ASC", "limit": 2, "offset": 4, "hostFilter": {"OR": mocker.ANY}},
        mocker.ANY,
    )


def test_tags_RBAC_allowed(
    subtests, mocker, query_source_xjoin, graphql_tag_query_empty_response, api_get, enable_rbac
):
    get_rbac_permissions_mock = mocker.patch("lib.middleware.get_rbac_permissions")

    for response_file in READ_ALLOWED_RBAC_RESPONSE_FILES:
        mock_rbac_response = create_mock_rbac_response(response_file)
        with subtests.test():
            get_rbac_permissions_mock.return_value = mock_rbac_response

            url = build_tags_url(query="?registered_with=insights")
            response_status, response_data = api_get(url)

            assert response_status == 200


def test_tags_RBAC_denied(
    subtests, mocker, query_source_xjoin, graphql_tag_query_empty_response, api_get, enable_rbac
):
    get_rbac_permissions_mock = mocker.patch("lib.middleware.get_rbac_permissions")

    for response_file in READ_PROHIBITED_RBAC_RESPONSE_FILES:
        mock_rbac_response = create_mock_rbac_response(response_file)
        with subtests.test():
            get_rbac_permissions_mock.return_value = mock_rbac_response

            url = build_tags_url(query="?registered_with=insights")
            response_status, response_data = api_get(url)

            assert response_status == 403

            graphql_tag_query_empty_response.assert_not_called()


def test_bulk_source_header_set_to_db(query_source_xjoin_beta_db, graphql_query_with_response, api_get):
    response_status, response_data = api_get(HOST_URL, extra_headers={"x-rh-cloud-bulk-query-source": "db"})
    assert response_status == 200
    graphql_query_with_response.assert_not_called()


def test_bulk_source_header_set_to_xjoin(query_source_xjoin_beta_db, graphql_query_with_response, api_get):
    response_status, response_data = api_get(HOST_URL, extra_headers={"x-rh-cloud-bulk-query-source": "xjoin"})
    assert response_status == 200
    graphql_query_with_response.assert_called_once()


def test_referer_header_set_to_beta(query_source_xjoin_beta_db, graphql_query_with_response, api_get):
    response_status, response_data = api_get(
        HOST_URL, extra_headers={"referer": "http://www.cloud.redhat.com/beta/something"}
    )
    assert response_status == 200
    graphql_query_with_response.assert_not_called()


def test_referer_not_beta(query_source_xjoin_beta_db, graphql_query_with_response, api_get):
    response_status, response_data = api_get(
        HOST_URL, extra_headers={"referer": "http://www.cloud.redhat.com/something"}
    )
    assert response_status == 200
    graphql_query_with_response.assert_called_once()


def test_no_header_env_var_xjoin(query_source_xjoin_beta_db, graphql_query_with_response, api_get):
    response_status, response_data = api_get(HOST_URL)
    assert response_status == 200
    graphql_query_with_response.assert_called_once()


def test_bulk_source_header_set_to_db_2(query_source_db_beta_xjoin, graphql_query_with_response, api_get):
    response_status, response_data = api_get(HOST_URL, extra_headers={"x-rh-cloud-bulk-query-source": "db"})
    assert response_status == 200
    graphql_query_with_response.assert_not_called()


def test_bulk_source_header_set_to_xjoin_2(query_source_db_beta_xjoin, graphql_query_with_response, api_get):
    response_status, response_data = api_get(HOST_URL, extra_headers={"x-rh-cloud-bulk-query-source": "xjoin"})
    assert response_status == 200
    graphql_query_with_response.assert_called_once()


def test_referer_not_beta_2(query_source_db_beta_xjoin, graphql_query_with_response, api_get):
    response_status, response_data = api_get(
        HOST_URL, extra_headers={"referer": "http://www.cloud.redhat.com/something"}
    )
    assert response_status == 200
    graphql_query_with_response.assert_not_called()


def test_referer_header_set_to_beta_2(query_source_db_beta_xjoin, graphql_query_with_response, api_get):
    response_status, response_data = api_get(
        HOST_URL, extra_headers={"referer": "http://www.cloud.redhat.com/beta/something"}
    )
    assert response_status == 200
    graphql_query_with_response.assert_called_once()


def test_no_header_env_var_db(inventory_config, query_source_db_beta_xjoin, graphql_query_with_response, api_get):
    response_status, response_data = api_get(HOST_URL)
    assert response_status == 200
    graphql_query_with_response.assert_not_called()


def test_system_profile_sap_system_endpoint(
    mocker, query_source_xjoin, graphql_system_profile_sap_system_query_empty_response, api_get
):
    url = build_system_profile_sap_system_url()

    response_status, response_data = api_get(url)

    assert response_status == 200
    graphql_system_profile_sap_system_query_empty_response.assert_called_once_with(
        SAP_SYSTEM_QUERY, {"hostFilter": {"OR": mocker.ANY}, "limit": 50, "offset": 0}, mocker.ANY
    )


@pytest.mark.parametrize(
    "tags,query_param",
    (
        (({"namespace": {"eq": "a"}, "key": {"eq": "b"}, "value": {"eq": "c"}},), "a/b=c"),
        (({"namespace": {"eq": "a"}, "key": {"eq": "b"}, "value": {"eq": None}},), "a/b"),
        (
            (
                {"namespace": {"eq": "a"}, "key": {"eq": "b"}, "value": {"eq": "c"}},
                {"namespace": {"eq": "d"}, "key": {"eq": "e"}, "value": {"eq": "f"}},
            ),
            "a/b=c,d/e=f",
        ),
        (
            ({"namespace": {"eq": "a/a=a"}, "key": {"eq": "b/b=b"}, "value": {"eq": "c/c=c"}},),
            quote("a/a=a") + "/" + quote("b/b=b") + "=" + quote("c/c=c"),
        ),
        (({"namespace": {"eq": "ɑ"}, "key": {"eq": "β"}, "value": {"eq": "ɣ"}},), "ɑ/β=ɣ"),
    ),
)
def test_system_profile_sap_system_endpoint_tags(
    tags, query_param, mocker, query_source_xjoin, graphql_system_profile_sap_system_query_empty_response, api_get
):
    url = build_system_profile_sap_system_url(query=f"?tags={quote(query_param)}")

    response_status, response_data = api_get(url)

    tag_filters = tuple({"tag": item} for item in tags)
    assert response_status == 200
    graphql_system_profile_sap_system_query_empty_response.assert_called_once_with(
        SAP_SYSTEM_QUERY, {"hostFilter": {"OR": mocker.ANY, "AND": tag_filters}, "limit": 50, "offset": 0}, mocker.ANY
    )


def test_system_profile_sap_system_endpoint_registered_with_insights(
    mocker, query_source_xjoin, graphql_system_profile_sap_system_query_empty_response, api_get
):
    url = build_system_profile_sap_system_url(query="?registered_with=insights")

    response_status, response_data = api_get(url)

    assert response_status == 200
    graphql_system_profile_sap_system_query_empty_response.assert_called_once_with(
        SAP_SYSTEM_QUERY,
        {"hostFilter": {"OR": mocker.ANY, "NOT": {"insights_id": {"eq": None}}}, "limit": 50, "offset": 0},
        mocker.ANY,
    )


def test_system_profile_sap_system_endpoint_pagination(
    mocker, query_source_xjoin, graphql_system_profile_sap_system_query_empty_response, api_get
):
    page, per_page = 1, 20
    url = build_system_profile_sap_system_url(query=f"?page={page}&per_page={per_page}")
    response_status, response_data = api_get(url)

    assert response_status == 200
    graphql_system_profile_sap_system_query_empty_response.assert_called_once_with(
        SAP_SYSTEM_QUERY, {"hostFilter": {"OR": mocker.ANY}, "limit": per_page, "offset": page - 1}, mocker.ANY
    )


def test_system_profile_sap_sids_endpoint_pagination(
    mocker, query_source_xjoin, graphql_system_profile_sap_sids_query_empty_response, api_get
):
    page, per_page = 1, 85
    url = build_system_profile_sap_sids_url(query=f"?page={page}&per_page={per_page}")
    response_status, response_data = api_get(url)

    assert response_status == 200
    graphql_system_profile_sap_sids_query_empty_response.assert_called_once_with(
        SAP_SIDS_QUERY, {"hostFilter": {"OR": mocker.ANY}, "limit": per_page, "offset": page - 1}, mocker.ANY
    )


def test_system_profile_sap_sids_endpoint(
    mocker, query_source_xjoin, graphql_system_profile_sap_sids_query_empty_response, api_get
):
    url = build_system_profile_sap_sids_url()

    response_status, response_data = api_get(url)

    assert response_status == 200
    graphql_system_profile_sap_sids_query_empty_response.assert_called_once_with(
        SAP_SIDS_QUERY, {"hostFilter": {"OR": mocker.ANY}, "limit": 50, "offset": 0}, mocker.ANY
    )


@pytest.mark.parametrize(
    "tags,query_param",
    (
        (({"namespace": {"eq": "a"}, "key": {"eq": "b"}, "value": {"eq": "c"}},), "a/b=c"),
        (({"namespace": {"eq": "a"}, "key": {"eq": "b"}, "value": {"eq": None}},), "a/b"),
        (
            (
                {"namespace": {"eq": "a"}, "key": {"eq": "b"}, "value": {"eq": "c"}},
                {"namespace": {"eq": "d"}, "key": {"eq": "e"}, "value": {"eq": "f"}},
            ),
            "a/b=c,d/e=f",
        ),
        (
            ({"namespace": {"eq": "a/a=a"}, "key": {"eq": "b/b=b"}, "value": {"eq": "c/c=c"}},),
            quote("a/a=a") + "/" + quote("b/b=b") + "=" + quote("c/c=c"),
        ),
        (({"namespace": {"eq": "ɑ"}, "key": {"eq": "β"}, "value": {"eq": "ɣ"}},), "ɑ/β=ɣ"),
    ),
)
def test_system_profile_sap_sids_endpoint_tags(
    tags, query_param, mocker, query_source_xjoin, graphql_system_profile_sap_sids_query_empty_response, api_get
):
    url = build_system_profile_sap_sids_url(query=f"?tags={quote(query_param)}")

    response_status, response_data = api_get(url)

    tag_filters = tuple({"tag": item} for item in tags)
    assert response_status == 200
    graphql_system_profile_sap_sids_query_empty_response.assert_called_once_with(
        SAP_SIDS_QUERY, {"hostFilter": {"OR": mocker.ANY, "AND": tag_filters}, "limit": 50, "offset": 0}, mocker.ANY
    )


def test_system_profile_sap_sids_endpoint_registered_with_insights(
    mocker, query_source_xjoin, graphql_system_profile_sap_sids_query_empty_response, api_get
):
    url = build_system_profile_sap_sids_url(query="?registered_with=insights")

    response_status, response_data = api_get(url)

    assert response_status == 200
    graphql_system_profile_sap_sids_query_empty_response.assert_called_once_with(
        SAP_SIDS_QUERY,
        {"hostFilter": {"OR": mocker.ANY, "NOT": {"insights_id": {"eq": None}}}, "limit": 50, "offset": 0},
        mocker.ANY,
    )


def test_query_hosts_filter_spf_sap_system(
    mocker, subtests, query_source_xjoin, graphql_query_empty_response, patch_xjoin_post, api_get
):
    filter_paths = ("[system_profile][sap_system]", "[system_profile][sap_system][eq]")
    values = ("true", "false", "nil", "not_nil")
    queries = (
        {"spf_sap_system": {"is": True}},
        {"spf_sap_system": {"is": False}},
        {"spf_sap_system": {"is": None}},
        {"NOT": {"spf_sap_system": {"is": None}}},
    )

    for path in filter_paths:
        for value, query in zip(values, queries):
            with subtests.test(value=value, query=query, path=path):
                url = build_hosts_url(query=f"?filter{path}={value}")

                response_status, response_data = api_get(url)

                assert response_status == 200

                graphql_query_empty_response.assert_called_once_with(
                    HOST_QUERY,
                    {
                        "order_by": mocker.ANY,
                        "order_how": mocker.ANY,
                        "limit": mocker.ANY,
                        "offset": mocker.ANY,
                        "filter": ({"OR": mocker.ANY}, query),
                        "fields": mocker.ANY,
                    },
                    mocker.ANY,
                )
                graphql_query_empty_response.reset_mock()


def test_query_tags_filter_spf_sap_system(
    mocker, subtests, query_source_xjoin, graphql_tag_query_empty_response, patch_xjoin_post, api_get
):
    filter_paths = ("[system_profile][sap_system]", "[system_profile][sap_system][eq]")
    values = ("true", "false", "nil", "not_nil")
    queries = (
        ({"spf_sap_system": {"is": True}},),
        ({"spf_sap_system": {"is": False}},),
        ({"spf_sap_system": {"is": None}},),
        ({"NOT": {"spf_sap_system": {"is": None}}},),
    )

    for path in filter_paths:
        for value, query in zip(values, queries):
            with subtests.test(value=value, query=query, path=path):
                graphql_tag_query_empty_response.reset_mock()
                url = build_tags_url(query=f"?filter{path}={value}")

                response_status, response_data = api_get(url)

                assert response_status == 200

                graphql_tag_query_empty_response.assert_called_once_with(
                    TAGS_QUERY,
                    {
                        "order_by": mocker.ANY,
                        "order_how": mocker.ANY,
                        "limit": mocker.ANY,
                        "offset": mocker.ANY,
                        "hostFilter": {"OR": mocker.ANY, "AND": query},
                    },
                    mocker.ANY,
                )


def test_query_system_profile_sap_system_filter_spf_sap_sids(
    mocker, subtests, query_source_xjoin, graphql_system_profile_sap_system_query_empty_response, api_get
):
    filter_paths = ("[system_profile][sap_system]", "[system_profile][sap_system][eq]")
    values = ("true", "false", "nil", "not_nil")
    queries = (
        ({"spf_sap_system": {"is": True}},),
        ({"spf_sap_system": {"is": False}},),
        ({"spf_sap_system": {"is": None}},),
        ({"NOT": {"spf_sap_system": {"is": None}}},),
    )

    for path in filter_paths:
        for value, query in zip(values, queries):
            with subtests.test(value=value, query=query, path=path):
                graphql_system_profile_sap_system_query_empty_response.reset_mock()
                url = build_system_profile_sap_system_url(query=f"?filter{path}={value}")

                response_status, response_data = api_get(url)

                assert response_status == 200

                graphql_system_profile_sap_system_query_empty_response.assert_called_once_with(
                    SAP_SYSTEM_QUERY,
                    {"hostFilter": {"OR": mocker.ANY, "AND": query}, "limit": 50, "offset": 0},
                    mocker.ANY,
                )


def test_query_hosts_filter_spf_sap_sids(mocker, subtests, query_source_xjoin, graphql_query_empty_response, api_get):
    filter_paths = ("[system_profile][sap_sids][]", "[system_profile][sap_sids][contains][]")
    value_sets = (("XQC",), ("ABC", "A12"), ("M80", "BEN"))
    queries = (
        ({"spf_sap_sids": {"eq": "XQC"}},),
        ({"spf_sap_sids": {"eq": "ABC"}}, {"spf_sap_sids": {"eq": "A12"}}),
        ({"spf_sap_sids": {"eq": "M80"}}, {"spf_sap_sids": {"eq": "BEN"}}),
    )

    for path in filter_paths:
        for values, query in zip(value_sets, queries):
            with subtests.test(values=values, query=query, path=path):
                graphql_query_empty_response.reset_mock()
                url = build_hosts_url(query="?" + "".join([f"filter{path}={value}&" for value in values]))

                response_status, response_data = api_get(url)

                assert response_status == 200

                graphql_query_empty_response.assert_called_once_with(
                    HOST_QUERY,
                    {
                        "order_by": mocker.ANY,
                        "order_how": mocker.ANY,
                        "limit": mocker.ANY,
                        "offset": mocker.ANY,
                        "filter": ({"OR": mocker.ANY}, *query),
                        "fields": mocker.ANY,
                    },
                    mocker.ANY,
                )


def test_query_tags_filter_spf_sap_sids(
    mocker, subtests, query_source_xjoin, graphql_tag_query_empty_response, api_get
):
    filter_paths = ("[system_profile][sap_sids][]", "[system_profile][sap_sids][contains][]")
    value_sets = (("XQC",), ("ABC", "A12"), ("M80", "BEN"))
    queries = (
        ({"spf_sap_sids": {"eq": "XQC"}},),
        ({"spf_sap_sids": {"eq": "ABC"}}, {"spf_sap_sids": {"eq": "A12"}}),
        ({"spf_sap_sids": {"eq": "M80"}}, {"spf_sap_sids": {"eq": "BEN"}}),
    )

    for path in filter_paths:
        for values, query in zip(value_sets, queries):
            with subtests.test(values=values, query=query, path=path):
                url = build_tags_url(query="?" + "".join([f"filter{path}={value}&" for value in values]))

                response_status, response_data = api_get(url)

                assert response_status == 200

                graphql_tag_query_empty_response.assert_called_once_with(
                    TAGS_QUERY,
                    {
                        "order_by": mocker.ANY,
                        "order_how": mocker.ANY,
                        "limit": mocker.ANY,
                        "offset": mocker.ANY,
                        "hostFilter": {"OR": mocker.ANY, "AND": query},
                    },
                    mocker.ANY,
                )
                graphql_tag_query_empty_response.reset_mock()


def test_query_system_profile_sap_sids_filter_spf_sap_sids(
    mocker, subtests, query_source_xjoin, graphql_system_profile_sap_sids_query_empty_response, api_get
):
    filter_paths = ("[system_profile][sap_sids][]", "[system_profile][sap_sids][contains][]")
    value_sets = (("XQC",), ("ABC", "A12"), ("M80", "BEN"))
    queries = (
        ({"spf_sap_sids": {"eq": "XQC"}},),
        ({"spf_sap_sids": {"eq": "ABC"}}, {"spf_sap_sids": {"eq": "A12"}}),
        ({"spf_sap_sids": {"eq": "M80"}}, {"spf_sap_sids": {"eq": "BEN"}}),
    )

    for path in filter_paths:
        for values, query in zip(value_sets, queries):
            with subtests.test(values=values, query=query, path=path):
                graphql_system_profile_sap_sids_query_empty_response.reset_mock()

                url = build_system_profile_sap_sids_url(
                    query="?" + "".join([f"filter{path}={value}&" for value in values])
                )

                response_status, response_data = api_get(url)

                assert response_status == 200

                graphql_system_profile_sap_sids_query_empty_response.assert_called_once_with(
                    SAP_SIDS_QUERY,
                    {"hostFilter": {"OR": mocker.ANY, "AND": query}, "limit": 50, "offset": 0},
                    mocker.ANY,
                )


def test_query_system_profile_sap_sids_with_search(
    mocker, subtests, query_source_xjoin, graphql_system_profile_sap_sids_query_with_response, api_get
):
    url = build_system_profile_sap_sids_url(query="?search=C2")

    response_status, response_data = api_get(url)

    assert response_status == 200

    graphql_system_profile_sap_sids_query_with_response.assert_called_once_with(
        SAP_SIDS_QUERY,
        {"hostFilter": {"OR": mocker.ANY}, "filter": {"search": {"regex": ".*C2.*"}}, "limit": 50, "offset": 0},
        mocker.ANY,
    )


# system_profile is_marketplace tests
def test_query_hosts_filter_spf_is_marketplace(
    mocker, subtests, query_source_xjoin, graphql_query_empty_response, patch_xjoin_post, api_get
):
    filter_paths = ("[system_profile][is_marketplace]", "[system_profile][is_marketplace][eq]")
    values = ("true", "false", "nil", "not_nil")
    queries = (
        {"spf_is_marketplace": {"is": True}},
        {"spf_is_marketplace": {"is": False}},
        {"spf_is_marketplace": {"is": None}},
        {"NOT": {"spf_is_marketplace": {"is": None}}},
    )

    for path in filter_paths:
        for value, query in zip(values, queries):
            with subtests.test(value=value, query=query, path=path):
                url = build_hosts_url(query=f"?filter{path}={value}")

                response_status, response_data = api_get(url)

                assert response_status == 200

                graphql_query_empty_response.assert_called_once_with(
                    HOST_QUERY,
                    {
                        "order_by": mocker.ANY,
                        "order_how": mocker.ANY,
                        "limit": mocker.ANY,
                        "offset": mocker.ANY,
                        "filter": ({"OR": mocker.ANY}, query),
                        "fields": mocker.ANY,
                    },
                    mocker.ANY,
                )
                graphql_query_empty_response.reset_mock()


# system_profile rhc_client_id tests
def test_query_hosts_filter_spf_rhc_client_id(
    mocker, subtests, query_source_xjoin, graphql_query_empty_response, patch_xjoin_post, api_get
):
    filter_paths = ("[system_profile][rhc_client_id]", "[system_profile][rhc_client_id][eq]")
    values = ("8dd97934-8ce4-11eb-8dcd-0242ac130003", "nil", "not_nil")
    queries = (
        {"spf_rhc_client_id": {"eq": "8dd97934-8ce4-11eb-8dcd-0242ac130003"}},
        {"spf_rhc_client_id": {"eq": None}},
        {"NOT": {"spf_rhc_client_id": {"eq": None}}},
    )

    for path in filter_paths:
        for value, query in zip(values, queries):
            with subtests.test(value=value, query=query, path=path):
                url = build_hosts_url(query=f"?filter{path}={value}")

                response_status, response_data = api_get(url)

                assert response_status == 200

                graphql_query_empty_response.assert_called_once_with(
                    HOST_QUERY,
                    {
                        "order_by": mocker.ANY,
                        "order_how": mocker.ANY,
                        "limit": mocker.ANY,
                        "offset": mocker.ANY,
                        "filter": ({"OR": mocker.ANY}, query),
                        "fields": mocker.ANY,
                    },
                    mocker.ANY,
                )
                graphql_query_empty_response.reset_mock()


# system_profile insights_client_version tests
def test_query_hosts_filter_spf_insights_client_version(
    mocker, subtests, query_source_xjoin, graphql_query_empty_response, patch_xjoin_post, api_get
):
    filter_paths = ("[system_profile][insights_client_version]", "[system_profile][insights_client_version][eq]")
    values = ("3.0.6-2.el7_6", "3.*", "nil", "not_nil")
    queries = (
        {"spf_insights_client_version": {"matches": "3.0.6-2.el7_6"}},
        {"spf_insights_client_version": {"matches": "3.*"}},
        {"spf_insights_client_version": {"eq": None}},
        {"NOT": {"spf_insights_client_version": {"eq": None}}},
    )

    for path in filter_paths:
        for value, query in zip(values, queries):
            with subtests.test(value=value, query=query, path=path):
                url = build_hosts_url(query=f"?filter{path}={value}")

                response_status, response_data = api_get(url)

                assert response_status == 200

                graphql_query_empty_response.assert_called_once_with(
                    HOST_QUERY,
                    {
                        "order_by": mocker.ANY,
                        "order_how": mocker.ANY,
                        "limit": mocker.ANY,
                        "offset": mocker.ANY,
                        "filter": ({"OR": mocker.ANY}, query),
                        "fields": mocker.ANY,
                    },
                    mocker.ANY,
                )
                graphql_query_empty_response.reset_mock()


def test_query_hosts_system_identity(mocker, subtests, query_source_xjoin, graphql_query_empty_response, api_get):
    url = build_hosts_url()

    response_status, response_data = api_get(url, SYSTEM_IDENTITY)

    assert response_status == 200

    graphql_query_empty_response.assert_called_once_with(
        HOST_QUERY,
        {
            "order_by": mocker.ANY,
            "order_how": mocker.ANY,
            "limit": mocker.ANY,
            "offset": mocker.ANY,
            "filter": ({"OR": mocker.ANY}, {"spf_owner_id": {"eq": OWNER_ID}}),
            "fields": mocker.ANY,
        },
        mocker.ANY,
    )


def test_query_tags_system_identity(mocker, subtests, query_source_xjoin, graphql_tag_query_empty_response, api_get):
    url = build_tags_url()

    response_status, response_data = api_get(url, SYSTEM_IDENTITY)

    assert response_status == 200

    graphql_tag_query_empty_response.assert_called_once_with(
        TAGS_QUERY,
        {
            "order_by": mocker.ANY,
            "order_how": mocker.ANY,
            "limit": mocker.ANY,
            "offset": mocker.ANY,
            "hostFilter": {"OR": mocker.ANY, "AND": ({"spf_owner_id": {"eq": OWNER_ID}},)},
        },
        mocker.ANY,
    )


def test_query_system_profile_sap_sids_system_identity(
    mocker, subtests, query_source_xjoin, graphql_system_profile_sap_sids_query_with_response, api_get
):
    url = build_system_profile_sap_sids_url()

    response_status, response_data = api_get(url, SYSTEM_IDENTITY)

    assert response_status == 200

    graphql_system_profile_sap_sids_query_with_response.assert_called_once_with(
        SAP_SIDS_QUERY,
        {"hostFilter": {"OR": mocker.ANY, "AND": ({"spf_owner_id": {"eq": OWNER_ID}},)}, "limit": 50, "offset": 0},
        mocker.ANY,
    )


def test_query_system_profile_sap_system_system_identity(
    mocker, subtests, query_source_xjoin, graphql_system_profile_sap_system_query_with_response, api_get
):
    url = build_system_profile_sap_system_url()

    response_status, response_data = api_get(url, SYSTEM_IDENTITY)

    assert response_status == 200

    graphql_system_profile_sap_system_query_with_response.assert_called_once_with(
        SAP_SYSTEM_QUERY,
        {"hostFilter": {"OR": mocker.ANY, "AND": ({"spf_owner_id": {"eq": OWNER_ID}},)}, "limit": 50, "offset": 0},
        mocker.ANY,
    )


# TODO: Remove the tests related to insights classic workaround (the next 4 below)
# once we no longer need it
def test_query_hosts_insights_classic_system_identity(
    mocker, subtests, query_source_xjoin, graphql_query_empty_response, api_get
):
    url = build_hosts_url()

    response_status, response_data = api_get(url, INSIGHTS_CLASSIC_IDENTITY)

    assert response_status == 200

    graphql_query_empty_response.assert_called_once_with(
        HOST_QUERY,
        {
            "order_by": mocker.ANY,
            "order_how": mocker.ANY,
            "limit": mocker.ANY,
            "offset": mocker.ANY,
            "filter": ({"OR": mocker.ANY},),
            "fields": mocker.ANY,
        },
        mocker.ANY,
    )


def test_query_tags_insights_classic_system_identity(
    mocker, subtests, query_source_xjoin, graphql_tag_query_empty_response, api_get
):
    url = build_tags_url()

    response_status, response_data = api_get(url, INSIGHTS_CLASSIC_IDENTITY)

    assert response_status == 200

    graphql_tag_query_empty_response.assert_called_once_with(
        TAGS_QUERY,
        {
            "order_by": mocker.ANY,
            "order_how": mocker.ANY,
            "limit": mocker.ANY,
            "offset": mocker.ANY,
            "hostFilter": {"OR": mocker.ANY},
        },
        mocker.ANY,
    )


def test_query_system_profile_sap_sids_insights_classic_system_identity(
    mocker, subtests, query_source_xjoin, graphql_system_profile_sap_sids_query_with_response, api_get
):
    url = build_system_profile_sap_sids_url()

    response_status, response_data = api_get(url, INSIGHTS_CLASSIC_IDENTITY)

    assert response_status == 200

    graphql_system_profile_sap_sids_query_with_response.assert_called_once_with(
        SAP_SIDS_QUERY, {"hostFilter": {"OR": mocker.ANY}, "limit": 50, "offset": 0}, mocker.ANY
    )


def test_query_system_profile_sap_system_insights_classic_system_identity(
    mocker, subtests, query_source_xjoin, graphql_system_profile_sap_system_query_with_response, api_get
):
    url = build_system_profile_sap_system_url()

    response_status, response_data = api_get(url, INSIGHTS_CLASSIC_IDENTITY)

    assert response_status == 200

    graphql_system_profile_sap_system_query_with_response.assert_called_once_with(
        SAP_SYSTEM_QUERY, {"hostFilter": {"OR": mocker.ANY}, "limit": 50, "offset": 0}, mocker.ANY
    )


@pytest.mark.parametrize(
    "variables,query",
    (
        (
            {
                "fields": ["field_1", "field_2", "field_3"],
                "limit": 50,
                "offset": 0,
                "order_by": "modified_on",
                "order_how": "DESC",
            },
            "?fields[system_profile]=field_1,field_2,field_3",
        ),
        (
            {
                "fields": ["field_1", "field_2"],
                "limit": 2,
                "offset": 0,
                "order_by": "modified_on",
                "order_how": "DESC",
            },
            "?fields[system_profile]=field_1,field_2&per_page=2",
        ),
        (
            {
                "fields": ["field_1", "field_2"],
                "limit": 1,
                "offset": 1,
                "order_by": "modified_on",
                "order_how": "DESC",
            },
            "?fields[system_profile]=field_1,field_2&per_page=1&page=2",
        ),
        (
            {
                "fields": ["field_1", "field_2"],
                "limit": 50,
                "offset": 0,
                "order_by": "display_name",
                "order_how": "ASC",
            },
            "?fields[system_profile]=field_1,field_2&order_by=display_name&order_how=ASC",
        ),
        (
            {
                "fields": ["field_1", "field_2"],
                "limit": 1,
                "offset": 1,
                "order_by": "display_name",
                "order_how": "ASC",
            },
            "?fields[system_profile]=field_1,field_2&order_by=display_name&order_how=ASC&per_page=1&page=2",
        ),
        (
            {
                "fields": ["field_1", "field_2"],
                "limit": 1,
                "offset": 1,
                "order_by": "modified_on",
                "order_how": "DESC",
            },
            "?fields[system_profile]=field_1,field_2&order_by=updated&order_how=DESC&per_page=1&page=2",
        ),
        (
            {
                "fields": ["field_1", "field_2", "field_3", "field_4"],
                "limit": 1,
                "offset": 1,
                "order_by": "display_name",
                "order_how": "ASC",
            },
            "?fields[system_profile]=field_1,field_2&order_by=display_name&order_how=ASC&per_page=1\
                &fields[system_profile]=field_3,field_4&page=2",
        ),
    ),
)
def test_sp_sparse_xjoin_query_translation(
    variables, query, mocker, query_source_xjoin, graphql_sparse_system_profile_empty_response, api_get
):
    host_one_id, host_two_id = generate_uuid(), generate_uuid()

    hosts = [minimal_host(id=host_one_id), minimal_host(id=host_two_id)]

    variables["host_ids"] = [{"id": {"eq": host_one_id}}, {"id": {"eq": host_two_id}}]

    response_status, response_data = api_get(build_system_profile_url(hosts, query=query))

    assert response_status == 200
    graphql_sparse_system_profile_empty_response.assert_called_once_with(SYSTEM_PROFILE_QUERY, variables, mocker.ANY)


<<<<<<< HEAD
def test_query_hosts_filter_per_reporter_staleness(
    mocker, subtests, query_source_xjoin, graphql_query_empty_response, patch_xjoin_post, api_get
):
    queries_http = (
        "filter[per_reporter_staleness][yupana][exists]=true",
        "filter[per_reporter_staleness][yupana][exists]=true&filter[per_reporter_staleness][puptoo][exists]=true",
        "filter[per_reporter_staleness][yupana][stale_timestamp][gte]=2021-03-18T21%3A21%3A00.935093%2B00%3A00",
        "filter[per_reporter_staleness][yupana][last_check_in][lt]=2021-03-18T21%3A21%3A00.935093%2B00%3A00",
        "filter[per_reporter_staleness][yupana][check_in_succeeded]=true",
        "filter[per_reporter_staleness][yupana][check_in_succeeded]=false",
        (
            "filter[per_reporter_staleness][yupana][exists]=true"
            "&filter[per_reporter_staleness][yupana][stale_timestamp][gte]=2021-03-18T21%3A21%3A00.935093%2B00%3A00"
            "&filter[per_reporter_staleness][yupana][last_check_in][lt]=2021-03-18T21%3A21%3A00.935093%2B00%3A00"
            "&filter[per_reporter_staleness][yupana][check_in_succeeded]=true"
            "&filter[per_reporter_staleness][puptoo][exists]=true"
            "&filter[per_reporter_staleness][puptoo][stale_timestamp][gte]=2021-03-18T21%3A21%3A00.935093%2B00%3A00"
            "&filter[per_reporter_staleness][puptoo][last_check_in][lt]=2021-03-18T21%3A21%3A00.935093%2B00%3A00"
            "&filter[per_reporter_staleness][puptoo][check_in_succeeded]=true"
        ),
        "filter[per_reporter_staleness][yupana][exists]=false",
    )
    queries_graphql = (
        {"AND": [{"per_reporter_staleness": {"reporter": {"eq": "yupana"}}}]},
        {
            "AND": [
                {"per_reporter_staleness": {"reporter": {"eq": "puptoo"}}},
                {"per_reporter_staleness": {"reporter": {"eq": "yupana"}}},
            ]
        },
        {
            "AND": [
                {
                    "per_reporter_staleness": {
                        "reporter": {"eq": "yupana"},
                        "stale_timestamp": {"gte": "2021-03-18T21:21:00.935093+00:00"},
                    }
                }
            ]
        },
        {
            "AND": [
                {
                    "per_reporter_staleness": {
                        "reporter": {"eq": "yupana"},
                        "last_check_in": {"lt": "2021-03-18T21:21:00.935093+00:00"},
                    }
                }
            ]
        },
        {"AND": [{"per_reporter_staleness": {"reporter": {"eq": "yupana"}, "check_in_succeeded": {"is": True}}}]},
        {"AND": [{"per_reporter_staleness": {"reporter": {"eq": "yupana"}, "check_in_succeeded": {"is": False}}}]},
        {
            "AND": [
                {
                    "per_reporter_staleness": {
                        "reporter": {"eq": "puptoo"},
                        "last_check_in": {"lt": "2021-03-18T21:21:00.935093+00:00"},
                        "stale_timestamp": {"gte": "2021-03-18T21:21:00.935093+00:00"},
                        "check_in_succeeded": {"is": True},
                    }
                },
                {
                    "per_reporter_staleness": {
                        "reporter": {"eq": "yupana"},
                        "last_check_in": {"lt": "2021-03-18T21:21:00.935093+00:00"},
                        "stale_timestamp": {"gte": "2021-03-18T21:21:00.935093+00:00"},
                        "check_in_succeeded": {"is": True},
                    }
                },
            ]
        },
        {"AND": [{"NOT": {"per_reporter_staleness": {"reporter": {"eq": "yupana"}}}}]},
    )

    for http_query, graphql_query in zip(queries_http, queries_graphql):
        with subtests.test(http_query=http_query, graphql_query=graphql_query):
            url = build_hosts_url(query=f"?{http_query}")

            response_status, response_data = api_get(url)

            assert response_status == 200

            graphql_query_empty_response.assert_called_once_with(
                HOST_QUERY,
                {
                    "order_by": mocker.ANY,
                    "order_how": mocker.ANY,
                    "limit": mocker.ANY,
                    "offset": mocker.ANY,
                    "filter": ({"OR": mocker.ANY}, graphql_query),
                },
                mocker.ANY,
            )
            graphql_query_empty_response.reset_mock()
=======
@pytest.mark.parametrize(
    "query,fields",
    (
        ("?fields[system_profile]=sp_field1", ["sp_field1"]),
        ("?fields[system_profile]=sp_field1,sp_field2,sp_field3", ["sp_field1", "sp_field2", "sp_field3"]),
        (
            "?fields[system_profile]=sp_field1&fields[system_profile]=sp_field2,sp_field3",
            ["sp_field1", "sp_field2", "sp_field3"],
        ),
    ),
)
def test_query_variables_system_profile(
    query, fields, mocker, query_source_xjoin, graphql_query_empty_response, api_get
):
    url = build_hosts_url(query=query)
    response_status, response_data = api_get(url)

    assert response_status == 200

    graphql_query_empty_response.assert_called_once_with(
        HOST_QUERY,
        {
            "order_by": mocker.ANY,
            "order_how": mocker.ANY,
            "limit": mocker.ANY,
            "offset": mocker.ANY,
            "filter": mocker.ANY,
            "fields": fields,
        },
        mocker.ANY,
    )
>>>>>>> c3a8b626
<|MERGE_RESOLUTION|>--- conflicted
+++ resolved
@@ -1923,7 +1923,6 @@
     graphql_sparse_system_profile_empty_response.assert_called_once_with(SYSTEM_PROFILE_QUERY, variables, mocker.ANY)
 
 
-<<<<<<< HEAD
 def test_query_hosts_filter_per_reporter_staleness(
     mocker, subtests, query_source_xjoin, graphql_query_empty_response, patch_xjoin_post, api_get
 ):
@@ -2015,11 +2014,13 @@
                     "limit": mocker.ANY,
                     "offset": mocker.ANY,
                     "filter": ({"OR": mocker.ANY}, graphql_query),
+                    "fields": mocker.ANY,
                 },
                 mocker.ANY,
             )
             graphql_query_empty_response.reset_mock()
-=======
+
+
 @pytest.mark.parametrize(
     "query,fields",
     (
@@ -2050,5 +2051,4 @@
             "fields": fields,
         },
         mocker.ANY,
-    )
->>>>>>> c3a8b626
+    )