import pytest

from api import custom_escape
from api.host_query_xjoin import HOST_IDS_QUERY
from api.host_query_xjoin import QUERY as HOST_QUERY
from api.sparse_host_list_system_profile import SYSTEM_PROFILE_SPARSE_QUERY
from api.system_profile import SAP_SIDS_QUERY
from api.system_profile import SAP_SYSTEM_QUERY
from api.tag import TAGS_QUERY
from app import process_spec
from app.models import ProviderType
from tests.helpers.api_utils import build_hosts_url
from tests.helpers.api_utils import build_system_profile_sap_sids_url
from tests.helpers.api_utils import build_system_profile_sap_system_url
from tests.helpers.api_utils import build_system_profile_url
from tests.helpers.api_utils import build_tags_url
from tests.helpers.api_utils import create_mock_rbac_response
from tests.helpers.api_utils import HOST_URL
from tests.helpers.api_utils import quote
from tests.helpers.api_utils import quote_everything
from tests.helpers.api_utils import READ_ALLOWED_RBAC_RESPONSE_FILES
from tests.helpers.api_utils import READ_PROHIBITED_RBAC_RESPONSE_FILES
from tests.helpers.api_utils import TAGS_URL
from tests.helpers.graphql_utils import assert_called_with_headers
from tests.helpers.graphql_utils import assert_graph_query_single_call_with_staleness
from tests.helpers.graphql_utils import EMPTY_HOSTS_RESPONSE
from tests.helpers.graphql_utils import TAGS_EMPTY_RESPONSE
from tests.helpers.graphql_utils import xjoin_host_response
from tests.helpers.graphql_utils import XJOIN_HOSTS_RESPONSE_FOR_FILTERING
from tests.helpers.graphql_utils import XJOIN_TAGS_RESPONSE
from tests.helpers.system_profile_utils import system_profile_deep_object_spec
from tests.helpers.test_utils import generate_uuid
from tests.helpers.test_utils import minimal_host
from tests.helpers.test_utils import SATELLITE_IDENTITY
from tests.helpers.test_utils import SYSTEM_IDENTITY


OWNER_ID = SYSTEM_IDENTITY["system"]["cn"]


def test_headers_forwarded(mocker, patch_xjoin_post, api_get):
    post = patch_xjoin_post({"data": EMPTY_HOSTS_RESPONSE})

    request_id = generate_uuid()
    response_status, response_data = api_get(
        HOST_URL, extra_headers={"x-rh-insights-request-id": request_id, "foo": "bar"}
    )

    assert response_status == 200

    assert_called_with_headers(mocker, post, request_id)


def test_host_request_xjoin_status_403(patch_xjoin_post, api_get):
    patch_xjoin_post(response={"data": EMPTY_HOSTS_RESPONSE}, status=403)
    request_id = generate_uuid()

    response_status, response_data = api_get(
        HOST_URL, extra_headers={"x-rh-insights-request-id": request_id, "foo": "bar"}
    )

    assert response_status == 500


def test_host_request_xjoin_status_200(patch_xjoin_post, api_get):
    patch_xjoin_post(response={"data": EMPTY_HOSTS_RESPONSE}, status=200)
    request_id = generate_uuid()

    response_status, response_data = api_get(
        HOST_URL, extra_headers={"x-rh-insights-request-id": request_id, "foo": "bar"}
    )

    assert response_status == 200


def test_query_all_hosts(mocker, graphql_query_empty_response, api_get):
    url = build_hosts_url()
    response_status, response_data = api_get(url)

    assert response_status == 200

    graphql_query_empty_response.assert_called_once_with(
        HOST_QUERY,
        {
            "order_by": mocker.ANY,
            "order_how": mocker.ANY,
            "limit": mocker.ANY,
            "offset": mocker.ANY,
            "filter": ({"OR": ({"stale_timestamp": mocker.ANY}, {"stale_timestamp": mocker.ANY})},),
            "fields": mocker.ANY,
        },
        mocker.ANY,
    )


def test_query_variables_fqdn(mocker, graphql_query_empty_response, api_get):
    fqdn = "host.DOMAIN.com"

    url = build_hosts_url(query=f"?fqdn={quote(fqdn)}")
    response_status, response_data = api_get(url)

    assert response_status == 200

    graphql_query_empty_response.assert_called_once_with(
        HOST_QUERY,
        {
            "order_by": mocker.ANY,
            "order_how": mocker.ANY,
            "limit": mocker.ANY,
            "offset": mocker.ANY,
            "filter": ({"fqdn": {"eq": fqdn.casefold()}}, mocker.ANY),
            "fields": mocker.ANY,
        },
        mocker.ANY,
    )


def test_query_variables_display_name(mocker, graphql_query_empty_response, api_get):
    display_name = "my awesome host uwu"

    url = build_hosts_url(query=f"?display_name={quote(display_name)}")
    response_status, response_data = api_get(url)

    assert response_status == 200

    graphql_query_empty_response.assert_called_once_with(
        HOST_QUERY,
        {
            "order_by": mocker.ANY,
            "order_how": mocker.ANY,
            "limit": mocker.ANY,
            "offset": mocker.ANY,
            "filter": ({"display_name": {"matches_lc": f"*{display_name}*"}}, mocker.ANY),
            "fields": mocker.ANY,
        },
        mocker.ANY,
    )


def test_query_variables_hostname_or_id_non_uuid(mocker, graphql_query_empty_response, api_get):
    hostname_or_id = "host.domain.com"

    url = build_hosts_url(query=f"?hostname_or_id={quote(hostname_or_id)}")
    response_status, response_data = api_get(url)

    assert response_status == 200

    graphql_query_empty_response.assert_called_once_with(
        HOST_QUERY,
        {
            "order_by": mocker.ANY,
            "order_how": mocker.ANY,
            "limit": mocker.ANY,
            "offset": mocker.ANY,
            "filter": (
                {
                    "OR": (
                        {"display_name": {"matches_lc": f"*{hostname_or_id}*"}},
                        {"fqdn": {"matches_lc": f"*{hostname_or_id}*"}},
                    )
                },
                mocker.ANY,
            ),
            "fields": mocker.ANY,
        },
        mocker.ANY,
    )


def test_query_variables_hostname_or_id_uuid(mocker, graphql_query_empty_response, api_get):
    hostname_or_id = generate_uuid()

    url = build_hosts_url(query=f"?hostname_or_id={quote(hostname_or_id)}")
    response_status, response_data = api_get(url)

    assert response_status == 200

    graphql_query_empty_response.assert_called_once_with(
        HOST_QUERY,
        {
            "order_by": mocker.ANY,
            "order_how": mocker.ANY,
            "limit": mocker.ANY,
            "offset": mocker.ANY,
            "filter": (
                {
                    "OR": (
                        {"display_name": {"matches_lc": f"*{hostname_or_id}*"}},
                        {"fqdn": {"matches_lc": f"*{hostname_or_id}*"}},
                        {"id": {"eq": hostname_or_id}},
                    )
                },
                mocker.ANY,
            ),
            "fields": mocker.ANY,
        },
        mocker.ANY,
    )


def test_query_variables_insights_id(mocker, graphql_query_empty_response, api_get):
    insights_id = generate_uuid().upper()

    url = build_hosts_url(query=f"?insights_id={quote(insights_id)}")
    response_status, response_data = api_get(url)

    assert response_status == 200

    graphql_query_empty_response.assert_called_once_with(
        HOST_QUERY,
        {
            "order_by": mocker.ANY,
            "order_how": mocker.ANY,
            "limit": mocker.ANY,
            "offset": mocker.ANY,
            "filter": ({"insights_id": {"eq": insights_id.casefold()}}, mocker.ANY),
            "fields": mocker.ANY,
        },
        mocker.ANY,
    )


@pytest.mark.parametrize("provider_type", ("alibaba", "aws", "azure", "gcp", "ibm"))
def test_query_variables_provider_type(mocker, graphql_query_empty_response, api_get, provider_type):
    url = build_hosts_url(query=f"?provider_type={provider_type}")
    response_status, response_data = api_get(url)

    assert response_status == 200

    graphql_query_empty_response.assert_called_once_with(
        HOST_QUERY,
        {
            "order_by": mocker.ANY,
            "order_how": mocker.ANY,
            "limit": mocker.ANY,
            "offset": mocker.ANY,
            "filter": (mocker.ANY, {"provider_type": {"eq": provider_type}}),
            "fields": mocker.ANY,
        },
        mocker.ANY,
    )


def test_query_variables_provider_id(mocker, graphql_query_empty_response, api_get):
    provider_id = generate_uuid()

    url = build_hosts_url(query=f"?provider_id={quote(provider_id)}")
    response_status, response_data = api_get(url)

    assert response_status == 200

    graphql_query_empty_response.assert_called_once_with(
        HOST_QUERY,
        {
            "order_by": mocker.ANY,
            "order_how": mocker.ANY,
            "limit": mocker.ANY,
            "offset": mocker.ANY,
            "filter": (mocker.ANY, {"provider_id": {"eq": provider_id}}),
            "fields": mocker.ANY,
        },
        mocker.ANY,
    )


@pytest.mark.parametrize(
    "provider",
    (
        {"type": "alibaba", "id": generate_uuid()},
        {"type": "aws", "id": "i-05d2313e6b9a42b16"},
        {"type": "azure", "id": generate_uuid()},
        {"type": "gcp", "id": generate_uuid()},
        {"type": "ibm", "id": generate_uuid()},
    ),
)
def test_query_variables_provider_type_and_id(mocker, graphql_query_empty_response, api_get, provider):
    url = build_hosts_url(query=f'?provider_type={provider["type"]}&provider_id={provider["id"]}')
    response_status, response_data = api_get(url)

    assert response_status == 200

    graphql_query_empty_response.assert_called_once_with(
        HOST_QUERY,
        {
            "order_by": mocker.ANY,
            "order_how": mocker.ANY,
            "limit": mocker.ANY,
            "offset": mocker.ANY,
            "filter": (
                mocker.ANY,
                {"provider_type": {"eq": provider["type"]}},
                {"provider_id": {"eq": provider["id"]}},
            ),
            "fields": mocker.ANY,
        },
        mocker.ANY,
    )


@pytest.mark.parametrize("provider_type", ("invalid", " ", "\t"))
def test_query_using_invalid_provider_type(mocker, graphql_query_empty_response, api_get, provider_type):
    url = build_hosts_url(query=f"?provider_type={provider_type}")
    response_status, response_data = api_get(url)

    assert response_status == 400

    graphql_query_empty_response.assert_not_called()


def test_query_variables_none(mocker, graphql_query_empty_response, api_get):
    response_status, response_data = api_get(HOST_URL)

    assert response_status == 200

    graphql_query_empty_response.assert_called_once_with(
        HOST_QUERY,
        {
            "order_by": mocker.ANY,
            "order_how": mocker.ANY,
            "limit": mocker.ANY,
            "offset": mocker.ANY,
            "filter": (mocker.ANY,),
            "fields": mocker.ANY,
        },
        mocker.ANY,
    )


@pytest.mark.parametrize(
    "query",
    (
        (f"fqdn={quote(generate_uuid())}&display_name={quote(generate_uuid())}"),
        (f"fqdn={quote(generate_uuid())}&hostname_or_id={quote(generate_uuid())}"),
        (f"fqdn={quote(generate_uuid())}&insights_id={quote(generate_uuid())}"),
        (f"display_name={quote(generate_uuid())}&hostname_or_id={quote(generate_uuid())}"),
        (f"display_name={quote(generate_uuid())}&insights_id={quote(generate_uuid())}"),
        (f"hostname_or_id={quote(generate_uuid())}&insights_id={quote(generate_uuid())}"),
    ),
)
def test_query_variables_invalid(query, mocker, graphql_query_empty_response, api_get):
    url = build_hosts_url(query=f"?{query}")
    response_status, response_data = api_get(url)

    assert response_status == 400


@pytest.mark.parametrize(
    "tags,query_param",
    (
        (({"namespace": {"eq": "a"}, "key": {"eq": "b"}, "value": {"eq": "c"}},), "a/b=c"),
        (({"namespace": {"eq": "a"}, "key": {"eq": "b"}, "value": {"eq": None}},), "a/b"),
        (
            (
                {"namespace": {"eq": "a"}, "key": {"eq": "b"}, "value": {"eq": "c"}},
                {"namespace": {"eq": "d"}, "key": {"eq": "e"}, "value": {"eq": "f"}},
            ),
            "a/b=c,d/e=f",
        ),
        (
            ({"namespace": {"eq": "a/a=a"}, "key": {"eq": "b/b=b"}, "value": {"eq": "c/c=c"}},),
            quote("a/a=a") + "/" + quote("b/b=b") + "=" + quote("c/c=c"),
        ),
        (({"namespace": {"eq": "ɑ"}, "key": {"eq": "β"}, "value": {"eq": "ɣ"}},), "ɑ/β=ɣ"),
    ),
)
def test_query_variables_tags(tags, query_param, mocker, graphql_query_empty_response, api_get):
    url = build_hosts_url(query=f"?tags={quote(query_param)}")
    response_status, response_data = api_get(url)

    assert response_status == 200

    tag_filters = tuple({"tag": item} for item in tags)

    graphql_query_empty_response.assert_called_once_with(
        HOST_QUERY,
        {
            "order_by": mocker.ANY,
            "order_how": mocker.ANY,
            "limit": mocker.ANY,
            "offset": mocker.ANY,
            "filter": tag_filters + (mocker.ANY,),
            "fields": mocker.ANY,
        },
        mocker.ANY,
    )


@pytest.mark.parametrize("field", ("fqdn", "display_name", "hostname_or_id", "insights_id"))
def test_query_variables_tags_with_search(field, mocker, graphql_query_empty_response, api_get):
    value = quote(generate_uuid())

    url = build_hosts_url(query=f"?{field}={value}&tags=a/b=c")
    response_status, response_data = api_get(url)

    assert response_status == 200

    search_any = mocker.ANY
    tag_filter = {"tag": {"namespace": {"eq": "a"}, "key": {"eq": "b"}, "value": {"eq": "c"}}}

    graphql_query_empty_response.assert_called_once_with(
        HOST_QUERY,
        {
            "order_by": mocker.ANY,
            "order_how": mocker.ANY,
            "limit": mocker.ANY,
            "offset": mocker.ANY,
            "filter": (search_any, tag_filter, mocker.ANY),
            "fields": mocker.ANY,
        },
        mocker.ANY,
    )


def test_query_variables_registered_with_insights(mocker, graphql_query_empty_response, api_get):
    url = build_hosts_url(query="?registered_with=insights")
    response_status, response_data = api_get(url)

    assert response_status == 200

    graphql_query_empty_response.assert_called_once_with(
        HOST_QUERY,
        {
            "order_by": mocker.ANY,
            "order_how": mocker.ANY,
            "limit": mocker.ANY,
            "offset": mocker.ANY,
            "filter": (mocker.ANY, {"NOT": {"insights_id": {"eq": None}}}),
            "fields": mocker.ANY,
        },
        mocker.ANY,
    )


@pytest.mark.parametrize("direction", ("ASC", "DESC"))
def test_query_variables_ordering_dir(direction, mocker, graphql_query_empty_response, api_get):
    url = build_hosts_url(query=f"?order_by=updated&order_how={quote(direction)}")
    response_status, response_data = api_get(url)

    assert response_status == 200

    graphql_query_empty_response.assert_called_once_with(
        HOST_QUERY,
        {
            "limit": mocker.ANY,
            "offset": mocker.ANY,
            "order_by": mocker.ANY,
            "order_how": direction,
            "filter": mocker.ANY,
            "fields": mocker.ANY,
        },
        mocker.ANY,
    )


@pytest.mark.parametrize(
    "params_order_by,xjoin_order_by,default_xjoin_order_how",
    (
        ("updated", "modified_on", "DESC"),
        ("display_name", "display_name", "ASC"),
        ("operating_system", "operating_system", "DESC"),
    ),
)
def test_query_variables_ordering_by(
    params_order_by, xjoin_order_by, default_xjoin_order_how, mocker, graphql_query_empty_response, api_get
):
    url = build_hosts_url(query=f"?order_by={quote(params_order_by)}")
    response_status, response_data = api_get(url)

    assert response_status == 200

    graphql_query_empty_response.assert_called_once_with(
        HOST_QUERY,
        {
            "limit": mocker.ANY,
            "offset": mocker.ANY,
            "order_by": xjoin_order_by,
            "order_how": default_xjoin_order_how,
            "filter": mocker.ANY,
            "fields": mocker.ANY,
        },
        mocker.ANY,
    )


def test_query_variables_ordering_by_invalid(graphql_query_empty_response, api_get):
    url = build_hosts_url(query="?order_by=fqdn")
    response_status, response_data = api_get(url)

    assert response_status == 400

    graphql_query_empty_response.assert_not_called()


def test_query_variables_ordering_dir_invalid(graphql_query_empty_response, api_get):
    url = build_hosts_url(query="?order_by=updated&order_how=REVERSE")
    response_status, response_data = api_get(url)

    assert response_status == 400

    graphql_query_empty_response.assert_not_called()


def test_query_variables_ordering_dir_without_by(graphql_query_empty_response, api_get):
    url = build_hosts_url(query="?order_how=ASC")
    response_status, response_data = api_get(url)

    assert response_status == 400

    graphql_query_empty_response.assert_not_called()


@pytest.mark.parametrize("page,limit,offset", ((1, 2, 0), (2, 2, 2), (4, 50, 150)))
def test_response_pagination(page, limit, offset, mocker, graphql_query_empty_response, api_get):
    url = build_hosts_url(query=f"?per_page={quote(limit)}&page={quote(page)}")
    response_status, response_data = api_get(url)

    assert response_status == 200

    graphql_query_empty_response.assert_called_once_with(
        HOST_QUERY,
        {
            "order_by": mocker.ANY,
            "order_how": mocker.ANY,
            "limit": limit,
            "offset": offset,
            "filter": mocker.ANY,
            "fields": mocker.ANY,
        },
        mocker.ANY,
    )


@pytest.mark.parametrize("page,per_page", ((0, 10), (-1, 10), (1, 0), (1, -5), (1, 101)))
def test_response_invalid_pagination(page, per_page, graphql_query_empty_response, api_get):
    url = build_hosts_url(query=f"?per_page={quote(per_page)}&page={quote(page)}")
    response_status, response_data = api_get(url)

    assert response_status == 400

    graphql_query_empty_response.assert_not_called()


def test_query_variables_default_except_staleness(mocker, graphql_query_empty_response, api_get):
    response_status, response_data = api_get(HOST_URL)

    assert response_status == 200

    graphql_query_empty_response.assert_called_once_with(
        HOST_QUERY,
        {
            "order_by": "modified_on",
            "order_how": "DESC",
            "limit": 50,
            "offset": 0,
            "filter": mocker.ANY,
            "fields": mocker.ANY,
        },
        mocker.ANY,
    )


def test_query_variables_default_staleness(mocker, culling_datetime_mock, graphql_query_empty_response, api_get):
    response_status, response_data = api_get(HOST_URL)

    assert response_status == 200

    assert_graph_query_single_call_with_staleness(
        mocker,
        graphql_query_empty_response,
        (
            {"gt": "2019-12-16T10:10:06.754201+00:00"},  # fresh
            {"gt": "2019-12-09T10:10:06.754201+00:00", "lte": "2019-12-16T10:10:06.754201+00:00"},  # stale
        ),
    )


@pytest.mark.parametrize(
    "staleness,expected",
    (
        ("fresh", {"gt": "2019-12-16T10:10:06.754201+00:00"}),
        ("stale", {"gt": "2019-12-09T10:10:06.754201+00:00", "lte": "2019-12-16T10:10:06.754201+00:00"}),
        ("stale_warning", {"gt": "2019-12-02T10:10:06.754201+00:00", "lte": "2019-12-09T10:10:06.754201+00:00"}),
    ),
)
def test_query_variables_staleness(
    staleness, expected, mocker, culling_datetime_mock, graphql_query_empty_response, api_get
):
    url = build_hosts_url(query=f"?staleness={staleness}")
    response_status, response_data = api_get(url)

    assert response_status == 200

    assert_graph_query_single_call_with_staleness(mocker, graphql_query_empty_response, (expected,))


def test_query_multiple_staleness(mocker, culling_datetime_mock, graphql_query_empty_response, api_get):
    staleness = "fresh,stale_warning"

    url = build_hosts_url(query=f"?staleness={staleness}")
    response_status, response_data = api_get(url)

    assert response_status == 200

    assert_graph_query_single_call_with_staleness(
        mocker,
        graphql_query_empty_response,
        (
            {"gt": "2019-12-16T10:10:06.754201+00:00"},  # fresh
            {"gt": "2019-12-02T10:10:06.754201+00:00", "lte": "2019-12-09T10:10:06.754201+00:00"},  # stale warning
        ),
    )


@pytest.mark.parametrize(
    "field,value",
    (
        ("fqdn", generate_uuid()),
        ("display_name", "some display name"),
        ("hostname_or_id", "some hostname"),
        ("insights_id", generate_uuid()),
        ("tags", "some/tag"),
    ),
)
def test_query_variables_staleness_with_search(
    field, value, mocker, culling_datetime_mock, graphql_query_empty_response, api_get
):
    url = build_hosts_url(query=f"?{field}={quote(value)}")
    response_status, response_data = api_get(url)

    assert response_status == 200

    search_any = mocker.ANY
    staleness_any = mocker.ANY

    graphql_query_empty_response.assert_called_once_with(
        HOST_QUERY,
        {
            "order_by": mocker.ANY,
            "order_how": mocker.ANY,
            "limit": mocker.ANY,
            "offset": mocker.ANY,
            "filter": (search_any, staleness_any),
            "fields": mocker.ANY,
        },
        mocker.ANY,
    )


def test_response_processed_properly(graphql_query_with_response, api_get):
    response_status, response_data = api_get(HOST_URL)

    assert response_status == 200

    graphql_query_with_response.assert_called_once()

    assert response_data == {
        "total": 2,
        "count": 2,
        "page": 1,
        "per_page": 50,
        "results": [
            {
                "id": "6e7b6317-0a2d-4552-a2f2-b7da0aece49d",
                "account": "test",
                "display_name": "test01.rhel7.jharting.local",
                "ansible_host": "test01.rhel7.jharting.local",
                "created": "2019-02-10T08:07:03.354307+00:00",
                "updated": "2019-02-10T08:07:03.354312+00:00",
                "fqdn": "fqdn.test01.rhel7.jharting.local",
                "satellite_id": "ce87bfac-a6cb-43a0-80ce-95d9669db71f",
                "insights_id": "a58c53e0-8000-4384-b902-c70b69faacc5",
                "stale_timestamp": "2020-02-10T08:07:03.354307+00:00",
                "reporter": "puptoo",
                "per_reporter_staleness": {
                    "puptoo": {
                        "check_in_succeeded": True,
                        "last_check_in": "2020-02-10T08:07:03.354307+00:00",
                        "stale_timestamp": "2020-02-10T08:07:03.354307+00:00",
                    }
                },
                "subscription_manager_id": None,
                "bios_uuid": None,
                "ip_addresses": None,
                "mac_addresses": None,
                "provider_id": None,
                "provider_type": None,
                "stale_warning_timestamp": "2020-02-17T08:07:03.354307+00:00",
                "culled_timestamp": "2020-02-24T08:07:03.354307+00:00",
                "facts": [],
            },
            {
                "id": "22cd8e39-13bb-4d02-8316-84b850dc5136",
                "account": "test",
                "display_name": "test02.rhel7.jharting.local",
                "ansible_host": "test02.rhel7.jharting.local",
                "created": "2019-01-10T08:07:03.354307+00:00",
                "updated": "2019-01-10T08:07:03.354312+00:00",
                "fqdn": "fqdn.test02.rhel7.jharting.local",
                "satellite_id": "ce87bfac-a6cb-43a0-80ce-95d9669db71f",
                "insights_id": "17c52679-f0b9-4e9b-9bac-a3c7fae5070c",
                "stale_timestamp": "2020-01-10T08:07:03.354307+00:00",
                "reporter": "puptoo",
                "per_reporter_staleness": {
                    "puptoo": {
                        "check_in_succeeded": True,
                        "last_check_in": "2020-02-10T08:07:03.354307+00:00",
                        "stale_timestamp": "2020-02-10T08:07:03.354307+00:00",
                    }
                },
                "subscription_manager_id": None,
                "bios_uuid": None,
                "ip_addresses": None,
                "mac_addresses": None,
                "provider_id": None,
                "provider_type": None,
                "stale_warning_timestamp": "2020-01-17T08:07:03.354307+00:00",
                "culled_timestamp": "2020-01-24T08:07:03.354307+00:00",
                "facts": [
                    {"namespace": "os", "facts": {"os.release": "Red Hat Enterprise Linux Server"}},
                    {
                        "namespace": "bios",
                        "facts": {
                            "bios.vendor": "SeaBIOS",
                            "bios.release_date": "2014-04-01",
                            "bios.version": "1.11.0-2.el7",
                        },
                    },
                ],
            },
        ],
    }


def test_response_pagination_index_error(graphql_query_with_response, api_get):
    url = build_hosts_url(query="?per_page=2&page=3")
    response_status, response_data = api_get(url)

    assert response_status == 404

    graphql_query_with_response.assert_called_once()


def test_valid_without_decimal_part(graphql_query, api_get):
    response = xjoin_host_response("2020-02-10T08:07:03Z")

    graphql_query(return_value=response)
    response_status, response_data = api_get(HOST_URL)

    assert response_status == 200
    assert response_data["results"][0]["stale_timestamp"] == "2020-02-10T08:07:03+00:00"


def test_valid_with_offset_timezone(graphql_query, api_get):
    response = xjoin_host_response("2020-02-10T08:07:03.354307+01:00")

    graphql_query(return_value=response)
    response_status, response_data = api_get(HOST_URL)

    assert response_status == 200
    assert response_data["results"][0]["stale_timestamp"] == "2020-02-10T07:07:03.354307+00:00"


def test_invalid_without_timezone(graphql_query, api_get):
    response = xjoin_host_response("2020-02-10T08:07:03.354307")

    graphql_query(return_value=response)
    response_status, response_data = api_get(HOST_URL)

    assert response_status == 500


def test_tags_headers_forwarded(mocker, patch_xjoin_post, api_get):
    post = patch_xjoin_post({"data": TAGS_EMPTY_RESPONSE})

    request_id = generate_uuid()
    response_status, response_data = api_get(
        TAGS_URL, extra_headers={"x-rh-insights-request-id": request_id, "foo": "bar"}
    )

    assert response_status == 200

    assert_called_with_headers(mocker, post, request_id)


def test_tags_query_variables_default_except_staleness(mocker, assert_tag_query_host_filter_single_call):
    assert_tag_query_host_filter_single_call(TAGS_URL, {"OR": mocker.ANY})


# Test basic query filters
@pytest.mark.parametrize(
    "field,matcher,value",
    (
        ("fqdn", "eq", "some fqdn"),
        ("fqdn", "eq", "some Capitalized FQDN"),
        ("display_name", "matches_lc", "*some display name*"),
        ("insights_id", "eq", generate_uuid()),
        ("insights_id", "eq", generate_uuid().upper()),
        ("provider_id", "eq", "some-provider-id"),
        ("provider_id", "eq", "ANOTHER-provider-id"),
        ("provider_type", "eq", ProviderType.AZURE.value),
    ),
)
def test_tags_query_host_filters(assert_tag_query_host_filter_for_field, field, matcher, value):
    assert_tag_query_host_filter_for_field(
        build_tags_url(query=f"?{field}={quote(value.replace('*',''))}"), field, matcher, value
    )


# Test query filters for only casefolded fields
@pytest.mark.parametrize(
    "field,matcher,value",
    (
        ("fqdn", "eq", "some Capitalized FQDN"),
        ("insights_id", "eq", generate_uuid().upper()),
        ("provider_id", "eq", "CAPITALIZED-provider-id"),
    ),
)
def test_tags_query_host_filters_casefolding(assert_tag_query_host_filter_for_field, field, matcher, value):
    assert_tag_query_host_filter_for_field(
        build_tags_url(query=f"?{field}={quote(value.replace('*',''))}"), field, matcher, value
    )


def test_tags_query_variables_default_staleness(
    mocker, culling_datetime_mock, graphql_tag_query_empty_response, api_get
):
    response_status, response_data = api_get(TAGS_URL)

    assert response_status == 200

    graphql_tag_query_empty_response.assert_called_once_with(
        TAGS_QUERY,
        {
            "order_by": mocker.ANY,
            "order_how": mocker.ANY,
            "limit": mocker.ANY,
            "offset": mocker.ANY,
            "hostFilter": {
                "OR": [
                    {"stale_timestamp": {"gt": "2019-12-16T10:10:06.754201+00:00"}},
                    {
                        "stale_timestamp": {
                            "gt": "2019-12-09T10:10:06.754201+00:00",
                            "lte": "2019-12-16T10:10:06.754201+00:00",
                        }
                    },
                ]
            },
        },
        mocker.ANY,
    )


@pytest.mark.parametrize(
    "staleness,expected",
    (
        ("fresh", {"gt": "2019-12-16T10:10:06.754201+00:00"}),
        ("stale", {"gt": "2019-12-09T10:10:06.754201+00:00", "lte": "2019-12-16T10:10:06.754201+00:00"}),
        ("stale_warning", {"gt": "2019-12-02T10:10:06.754201+00:00", "lte": "2019-12-09T10:10:06.754201+00:00"}),
    ),
)
def test_tags_query_variables_staleness(
    staleness, expected, culling_datetime_mock, assert_tag_query_host_filter_single_call
):
    assert_tag_query_host_filter_single_call(
        build_tags_url(query=f"?staleness={staleness}"), host_filter={"OR": [{"stale_timestamp": expected}]}
    )


def test_tags_multiple_query_variables_staleness(culling_datetime_mock, assert_tag_query_host_filter_single_call):
    staleness = "fresh,stale_warning"
    assert_tag_query_host_filter_single_call(
        build_tags_url(query=f"?staleness={staleness}"),
        host_filter={
            "OR": [
                {"stale_timestamp": {"gt": "2019-12-16T10:10:06.754201+00:00"}},
                {
                    "stale_timestamp": {
                        "gt": "2019-12-02T10:10:06.754201+00:00",
                        "lte": "2019-12-09T10:10:06.754201+00:00",
                    }
                },
            ]
        },
    )


def test_query_variables_tags_simple(mocker, assert_tag_query_host_filter_single_call):
    assert_tag_query_host_filter_single_call(
        build_tags_url(query="?tags=insights-client/os=fedora"),
        host_filter={
            "OR": mocker.ANY,
            "AND": (
                {"tag": {"namespace": {"eq": "insights-client"}, "key": {"eq": "os"}, "value": {"eq": "fedora"}}},
            ),
        },
    )


def test_query_variables_tags_with_special_characters_unescaped(mocker, assert_tag_query_host_filter_single_call):
    tags_query = quote(";?:@&+$/-_.!~*'()=#")
    assert_tag_query_host_filter_single_call(
        build_tags_url(query=f"?tags={tags_query}"),
        host_filter={
            "AND": ({"tag": {"namespace": {"eq": ";?:@&+$"}, "key": {"eq": "-_.!~*'()"}, "value": {"eq": "#"}}},),
            "OR": mocker.ANY,
        },
    )


def test_query_variables_tags_with_special_characters_escaped(mocker, assert_tag_query_host_filter_single_call):
    namespace = quote_everything(";,/?:@&=+$")
    key = quote_everything("-_.!~*'()")
    value = quote_everything("#")
    tags_query = quote(f"{namespace}/{key}={value}")

    assert_tag_query_host_filter_single_call(
        build_tags_url(query=f"?tags={tags_query}"),
        host_filter={
            "AND": ({"tag": {"namespace": {"eq": ";,/?:@&=+$"}, "key": {"eq": "-_.!~*'()"}, "value": {"eq": "#"}}},),
            "OR": mocker.ANY,
        },
    )


def test_query_variables_tags_collection_multi(mocker, assert_tag_query_host_filter_single_call):
    assert_tag_query_host_filter_single_call(
        build_tags_url(query="?tags=Sat/env=prod&tags=insights-client/os=fedora"),
        host_filter={
            "AND": (
                {"tag": {"namespace": {"eq": "Sat"}, "key": {"eq": "env"}, "value": {"eq": "prod"}}},
                {"tag": {"namespace": {"eq": "insights-client"}, "key": {"eq": "os"}, "value": {"eq": "fedora"}}},
            ),
            "OR": mocker.ANY,
        },
    )


def test_query_variables_tags_collection_csv(mocker, assert_tag_query_host_filter_single_call):
    assert_tag_query_host_filter_single_call(
        build_tags_url(query="?tags=Sat/env=prod,insights-client/os=fedora"),
        host_filter={
            "AND": (
                {"tag": {"namespace": {"eq": "Sat"}, "key": {"eq": "env"}, "value": {"eq": "prod"}}},
                {"tag": {"namespace": {"eq": "insights-client"}, "key": {"eq": "os"}, "value": {"eq": "fedora"}}},
            ),
            "OR": mocker.ANY,
        },
    )


def test_query_variables_tags_without_namespace(mocker, assert_tag_query_host_filter_single_call):
    assert_tag_query_host_filter_single_call(
        build_tags_url(query="?tags=env=prod"),
        host_filter={
            "AND": ({"tag": {"namespace": {"eq": None}, "key": {"eq": "env"}, "value": {"eq": "prod"}}},),
            "OR": mocker.ANY,
        },
    )


def test_query_variables_tags_without_value(mocker, assert_tag_query_host_filter_single_call):
    assert_tag_query_host_filter_single_call(
        build_tags_url(query="?tags=Sat/env"),
        host_filter={
            "AND": ({"tag": {"namespace": {"eq": "Sat"}, "key": {"eq": "env"}, "value": {"eq": None}}},),
            "OR": mocker.ANY,
        },
    )


def test_query_variables_tags_with_only_key(mocker, assert_tag_query_host_filter_single_call):
    assert_tag_query_host_filter_single_call(
        build_tags_url(query="?tags=env"),
        host_filter={
            "AND": ({"tag": {"namespace": {"eq": None}, "key": {"eq": "env"}, "value": {"eq": None}}},),
            "OR": mocker.ANY,
        },
    )


def test_tags_query_variables_search(mocker, assert_tag_query_host_filter_single_call):
    query = "Δwithčhar!/~|+ "
    assert_tag_query_host_filter_single_call(
        build_tags_url(query=f"?search={quote(query)}"),
        host_filter={"OR": mocker.ANY},
        filter={"search": {"regex": f".*{custom_escape(query)}.*"}},
    )


@pytest.mark.parametrize("direction", ["ASC", "DESC"])
def test_tags_query_variables_ordering_dir(direction, mocker, graphql_tag_query_empty_response, api_get):
    url = build_tags_url(query=f"?order_how={direction}")
    response_status, response_data = api_get(url)

    assert response_status == 200

    graphql_tag_query_empty_response.assert_called_once_with(
        TAGS_QUERY,
        {"order_by": "tag", "order_how": direction, "limit": 50, "offset": 0, "hostFilter": {"OR": mocker.ANY}},
        mocker.ANY,
    )


@pytest.mark.parametrize("ordering", ["tag", "count"])
def test_tags_query_variables_ordering_by(ordering, mocker, graphql_tag_query_empty_response, api_get):
    url = build_tags_url(query=f"?order_by={ordering}")
    response_status, response_data = api_get(url)

    assert response_status == 200

    graphql_tag_query_empty_response.assert_called_once_with(
        TAGS_QUERY,
        {"order_by": ordering, "order_how": "ASC", "limit": 50, "offset": 0, "hostFilter": {"OR": mocker.ANY}},
        mocker.ANY,
    )


@pytest.mark.parametrize("page,limit,offset", [(1, 2, 0), (2, 2, 2), (4, 50, 150)])
def test_tags_response_pagination(page, limit, offset, mocker, graphql_tag_query_empty_response, api_get):
    url = build_tags_url(query=f"?per_page={limit}&page={page}")
    response_status, response_data = api_get(url)

    assert response_status == 200

    graphql_tag_query_empty_response.assert_called_once_with(
        TAGS_QUERY,
        {"order_by": "tag", "order_how": "ASC", "limit": limit, "offset": offset, "hostFilter": {"OR": mocker.ANY}},
        mocker.ANY,
    )


@pytest.mark.parametrize("page,per_page", [(0, 10), (-1, 10), (1, 0), (1, -5), (1, 101)])
def test_tags_response_invalid_pagination(page, per_page, api_get):
    url = build_tags_url(query=f"?per_page={per_page}&page={page}")
    response_status, response_data = api_get(url)

    assert response_status == 400


def test_tags_query_variables_registered_with(mocker, assert_tag_query_host_filter_single_call):
    assert_tag_query_host_filter_single_call(
        build_tags_url(query="?registered_with=insights"),
        host_filter={"OR": mocker.ANY, "AND": ({"NOT": {"insights_id": {"eq": None}}},)},
    )


def test_tags_response_invalid_registered_with(api_get):
    url = build_tags_url(query="?registered_with=salad")
    response_status, response_data = api_get(url)

    assert response_status == 400


def test_tags_response_processed_properly(graphql_tag_query_with_response, api_get):
    expected = XJOIN_TAGS_RESPONSE["hostTags"]

    response_status, response_data = api_get(TAGS_URL)

    assert response_status == 200

    graphql_tag_query_with_response.assert_called_once()

    assert response_data == {
        "total": expected["meta"]["total"],
        "count": expected["meta"]["count"],
        "page": 1,
        "per_page": 50,
        "results": expected["data"],
    }


def test_tags_response_pagination_index_error(mocker, graphql_tag_query_with_response, api_get):
    url = build_tags_url(query="?per_page=2&page=3")
    response_status, response_data = api_get(url)

    assert response_status == 404

    graphql_tag_query_with_response.assert_called_once_with(
        TAGS_QUERY,
        {"order_by": "tag", "order_how": "ASC", "limit": 2, "offset": 4, "hostFilter": {"OR": mocker.ANY}},
        mocker.ANY,
    )


def test_tags_RBAC_allowed(
    subtests, mocker, graphql_tag_query_empty_response, enable_rbac, assert_tag_query_host_filter_single_call
):
    get_rbac_permissions_mock = mocker.patch("lib.middleware.get_rbac_permissions")

    for response_file in READ_ALLOWED_RBAC_RESPONSE_FILES:
        mock_rbac_response = create_mock_rbac_response(response_file)
        with subtests.test():
            get_rbac_permissions_mock.return_value = mock_rbac_response

            assert_tag_query_host_filter_single_call(
                build_tags_url(query="?registered_with=insights"),
                host_filter={"OR": mocker.ANY, "AND": ({"NOT": {"insights_id": {"eq": None}}},)},
            )
            graphql_tag_query_empty_response.reset_mock()


def test_tags_RBAC_denied(subtests, mocker, graphql_tag_query_empty_response, api_get, enable_rbac):
    get_rbac_permissions_mock = mocker.patch("lib.middleware.get_rbac_permissions")

    for response_file in READ_PROHIBITED_RBAC_RESPONSE_FILES:
        mock_rbac_response = create_mock_rbac_response(response_file)
        with subtests.test():
            get_rbac_permissions_mock.return_value = mock_rbac_response

            url = build_tags_url(query="?registered_with=insights")
            response_status, response_data = api_get(url)

            assert response_status == 403

            graphql_tag_query_empty_response.assert_not_called()


def test_system_profile_sap_system_endpoint(mocker, graphql_system_profile_sap_system_query_empty_response, api_get):
    url = build_system_profile_sap_system_url()

    response_status, response_data = api_get(url)

    assert response_status == 200
    graphql_system_profile_sap_system_query_empty_response.assert_called_once_with(
        SAP_SYSTEM_QUERY, {"hostFilter": {"OR": mocker.ANY}, "limit": 50, "offset": 0}, mocker.ANY
    )


@pytest.mark.parametrize(
    "tags,query_param",
    (
        (({"namespace": {"eq": "a"}, "key": {"eq": "b"}, "value": {"eq": "c"}},), "a/b=c"),
        (({"namespace": {"eq": "a"}, "key": {"eq": "b"}, "value": {"eq": None}},), "a/b"),
        (
            (
                {"namespace": {"eq": "a"}, "key": {"eq": "b"}, "value": {"eq": "c"}},
                {"namespace": {"eq": "d"}, "key": {"eq": "e"}, "value": {"eq": "f"}},
            ),
            "a/b=c,d/e=f",
        ),
        (
            ({"namespace": {"eq": "a/a=a"}, "key": {"eq": "b/b=b"}, "value": {"eq": "c/c=c"}},),
            quote("a/a=a") + "/" + quote("b/b=b") + "=" + quote("c/c=c"),
        ),
        (({"namespace": {"eq": "ɑ"}, "key": {"eq": "β"}, "value": {"eq": "ɣ"}},), "ɑ/β=ɣ"),
    ),
)
def test_system_profile_sap_system_endpoint_tags(
    tags, query_param, mocker, graphql_system_profile_sap_system_query_empty_response, api_get
):
    url = build_system_profile_sap_system_url(query=f"?tags={quote(query_param)}")

    response_status, response_data = api_get(url)

    tag_filters = tuple({"tag": item} for item in tags)
    assert response_status == 200
    graphql_system_profile_sap_system_query_empty_response.assert_called_once_with(
        SAP_SYSTEM_QUERY, {"hostFilter": {"OR": mocker.ANY, "AND": tag_filters}, "limit": 50, "offset": 0}, mocker.ANY
    )


def test_system_profile_sap_system_endpoint_registered_with_insights(
    mocker, graphql_system_profile_sap_system_query_empty_response, api_get
):
    url = build_system_profile_sap_system_url(query="?registered_with=insights")

    response_status, response_data = api_get(url)

    assert response_status == 200
    graphql_system_profile_sap_system_query_empty_response.assert_called_once_with(
        SAP_SYSTEM_QUERY,
        {"hostFilter": {"OR": mocker.ANY, "NOT": {"insights_id": {"eq": None}}}, "limit": 50, "offset": 0},
        mocker.ANY,
    )


def test_system_profile_sap_system_endpoint_pagination(
    mocker, graphql_system_profile_sap_system_query_empty_response, api_get
):
    page, per_page = 1, 20
    url = build_system_profile_sap_system_url(query=f"?page={page}&per_page={per_page}")
    response_status, response_data = api_get(url)

    assert response_status == 200
    graphql_system_profile_sap_system_query_empty_response.assert_called_once_with(
        SAP_SYSTEM_QUERY, {"hostFilter": {"OR": mocker.ANY}, "limit": per_page, "offset": page - 1}, mocker.ANY
    )


def test_system_profile_sap_sids_endpoint_pagination(
    mocker, graphql_system_profile_sap_sids_query_empty_response, api_get
):
    page, per_page = 1, 85
    url = build_system_profile_sap_sids_url(query=f"?page={page}&per_page={per_page}")
    response_status, response_data = api_get(url)

    assert response_status == 200
    graphql_system_profile_sap_sids_query_empty_response.assert_called_once_with(
        SAP_SIDS_QUERY, {"hostFilter": {"OR": mocker.ANY}, "limit": per_page, "offset": page - 1}, mocker.ANY
    )


def test_system_profile_sap_sids_endpoint(mocker, graphql_system_profile_sap_sids_query_empty_response, api_get):
    url = build_system_profile_sap_sids_url()

    response_status, response_data = api_get(url)

    assert response_status == 200
    graphql_system_profile_sap_sids_query_empty_response.assert_called_once_with(
        SAP_SIDS_QUERY, {"hostFilter": {"OR": mocker.ANY}, "limit": 50, "offset": 0}, mocker.ANY
    )


@pytest.mark.parametrize(
    "tags,query_param",
    (
        (({"namespace": {"eq": "a"}, "key": {"eq": "b"}, "value": {"eq": "c"}},), "a/b=c"),
        (({"namespace": {"eq": "a"}, "key": {"eq": "b"}, "value": {"eq": None}},), "a/b"),
        (
            (
                {"namespace": {"eq": "a"}, "key": {"eq": "b"}, "value": {"eq": "c"}},
                {"namespace": {"eq": "d"}, "key": {"eq": "e"}, "value": {"eq": "f"}},
            ),
            "a/b=c,d/e=f",
        ),
        (
            ({"namespace": {"eq": "a/a=a"}, "key": {"eq": "b/b=b"}, "value": {"eq": "c/c=c"}},),
            quote("a/a=a") + "/" + quote("b/b=b") + "=" + quote("c/c=c"),
        ),
        (({"namespace": {"eq": "ɑ"}, "key": {"eq": "β"}, "value": {"eq": "ɣ"}},), "ɑ/β=ɣ"),
    ),
)
def test_system_profile_sap_sids_endpoint_tags(
    tags, query_param, mocker, graphql_system_profile_sap_sids_query_empty_response, api_get
):
    url = build_system_profile_sap_sids_url(query=f"?tags={quote(query_param)}")

    response_status, response_data = api_get(url)

    tag_filters = tuple({"tag": item} for item in tags)
    assert response_status == 200
    graphql_system_profile_sap_sids_query_empty_response.assert_called_once_with(
        SAP_SIDS_QUERY, {"hostFilter": {"OR": mocker.ANY, "AND": tag_filters}, "limit": 50, "offset": 0}, mocker.ANY
    )


def test_system_profile_sap_sids_endpoint_registered_with_insights(
    mocker, graphql_system_profile_sap_sids_query_empty_response, api_get
):
    url = build_system_profile_sap_sids_url(query="?registered_with=insights")

    response_status, response_data = api_get(url)

    assert response_status == 200
    graphql_system_profile_sap_sids_query_empty_response.assert_called_once_with(
        SAP_SIDS_QUERY,
        {"hostFilter": {"OR": mocker.ANY, "NOT": {"insights_id": {"eq": None}}}, "limit": 50, "offset": 0},
        mocker.ANY,
    )


def test_query_hosts_filter_spf_sap_system(mocker, subtests, graphql_query_empty_response, patch_xjoin_post, api_get):
    filter_paths = ("[system_profile][sap_system]", "[system_profile][sap_system][eq]")
    values = ("true", "false", "nil", "not_nil")
    queries = (
        {"spf_sap_system": {"is": True}},
        {"spf_sap_system": {"is": False}},
        {"spf_sap_system": {"is": None}},
        {"NOT": {"spf_sap_system": {"is": None}}},
    )

    for path in filter_paths:
        for value, query in zip(values, queries):
            with subtests.test(value=value, query=query, path=path):
                url = build_hosts_url(query=f"?filter{path}={value}")

                response_status, response_data = api_get(url)

                assert response_status == 200

                graphql_query_empty_response.assert_called_once_with(
                    HOST_QUERY,
                    {
                        "order_by": mocker.ANY,
                        "order_how": mocker.ANY,
                        "limit": mocker.ANY,
                        "offset": mocker.ANY,
                        "filter": ({"OR": mocker.ANY}, query),
                        "fields": mocker.ANY,
                    },
                    mocker.ANY,
                )
                graphql_query_empty_response.reset_mock()


def test_query_tags_filter_spf_sap_system(
    mocker, subtests, graphql_tag_query_empty_response, assert_tag_query_host_filter_single_call
):
    filter_paths = ("[system_profile][sap_system]", "[system_profile][sap_system][eq]")
    values = ("true", "false", "nil", "not_nil")
    queries = (
        ({"spf_sap_system": {"is": True}},),
        ({"spf_sap_system": {"is": False}},),
        ({"spf_sap_system": {"is": None}},),
        ({"NOT": {"spf_sap_system": {"is": None}}},),
    )

    for path in filter_paths:
        for value, query in zip(values, queries):
            with subtests.test(value=value, query=query, path=path):
                assert_tag_query_host_filter_single_call(
                    build_tags_url(query=f"?filter{path}={value}"), host_filter={"OR": mocker.ANY, "AND": query}
                )
                graphql_tag_query_empty_response.reset_mock()


def test_query_system_profile_sap_system_filter_spf_sap_sids(
    mocker, subtests, graphql_system_profile_sap_system_query_empty_response, api_get
):
    filter_paths = ("[system_profile][sap_system]", "[system_profile][sap_system][eq]")
    values = ("true", "false", "nil", "not_nil")
    queries = (
        ({"spf_sap_system": {"is": True}},),
        ({"spf_sap_system": {"is": False}},),
        ({"spf_sap_system": {"is": None}},),
        ({"NOT": {"spf_sap_system": {"is": None}}},),
    )

    for path in filter_paths:
        for value, query in zip(values, queries):
            with subtests.test(value=value, query=query, path=path):
                graphql_system_profile_sap_system_query_empty_response.reset_mock()
                url = build_system_profile_sap_system_url(query=f"?filter{path}={value}")

                response_status, response_data = api_get(url)

                assert response_status == 200

                graphql_system_profile_sap_system_query_empty_response.assert_called_once_with(
                    SAP_SYSTEM_QUERY,
                    {"hostFilter": {"OR": mocker.ANY, "AND": query}, "limit": 50, "offset": 0},
                    mocker.ANY,
                )


def test_query_hosts_filter_spf_sap_sids(mocker, subtests, graphql_query_empty_response, api_get):
    filter_paths = ("[system_profile][sap_sids][]", "[system_profile][sap_sids][contains][]")
    value_sets = (("XQC",), ("ABC", "A12"), ("M80", "BEN"))
    queries = (
        ({"AND": [{"spf_sap_sids": {"eq": "XQC"}}]},),
        ({"AND": [{"spf_sap_sids": {"eq": "ABC"}}, {"spf_sap_sids": {"eq": "A12"}}]},),
        ({"AND": [{"spf_sap_sids": {"eq": "M80"}}, {"spf_sap_sids": {"eq": "BEN"}}]},),
    )

    for path in filter_paths:
        for values, query in zip(value_sets, queries):
            with subtests.test(values=values, query=query, path=path):
                graphql_query_empty_response.reset_mock()
                url = build_hosts_url(query="?" + "".join([f"filter{path}={value}&" for value in values]))

                response_status, response_data = api_get(url)

                assert response_status == 200

                graphql_query_empty_response.assert_called_once_with(
                    HOST_QUERY,
                    {
                        "order_by": mocker.ANY,
                        "order_how": mocker.ANY,
                        "limit": mocker.ANY,
                        "offset": mocker.ANY,
                        "filter": ({"OR": mocker.ANY}, *query),
                        "fields": mocker.ANY,
                    },
                    mocker.ANY,
                )


def test_query_tags_filter_spf_sap_sids(
    mocker, subtests, graphql_tag_query_empty_response, assert_tag_query_host_filter_single_call
):
    filter_paths = ("[system_profile][sap_sids][]", "[system_profile][sap_sids][contains][]")
    value_sets = (("XQC",), ("ABC", "A12"), ("M80", "BEN"))
    queries = (
        ({"AND": [{"spf_sap_sids": {"eq": "XQC"}}]},),
        ({"AND": [{"spf_sap_sids": {"eq": "ABC"}}, {"spf_sap_sids": {"eq": "A12"}}]},),
        ({"AND": [{"spf_sap_sids": {"eq": "M80"}}, {"spf_sap_sids": {"eq": "BEN"}}]},),
    )

    for path in filter_paths:
        for values, query in zip(value_sets, queries):
            with subtests.test(values=values, query=query, path=path):
                assert_tag_query_host_filter_single_call(
                    build_tags_url(query="?" + "".join([f"filter{path}={value}&" for value in values])),
                    host_filter={"OR": mocker.ANY, "AND": query},
                )
                graphql_tag_query_empty_response.reset_mock()


def test_query_system_profile_sap_sids_filter_spf_sap_sids(
    mocker, subtests, graphql_system_profile_sap_sids_query_empty_response, api_get
):
    filter_paths = ("[system_profile][sap_sids][]", "[system_profile][sap_sids][contains][]")
    value_sets = (("XQC",), ("ABC", "A12"), ("M80", "BEN"))
    queries = (
        ({"AND": [{"spf_sap_sids": {"eq": "XQC"}}]},),
        ({"AND": [{"spf_sap_sids": {"eq": "ABC"}}, {"spf_sap_sids": {"eq": "A12"}}]},),
        ({"AND": [{"spf_sap_sids": {"eq": "M80"}}, {"spf_sap_sids": {"eq": "BEN"}}]},),
    )

    for path in filter_paths:
        for values, query in zip(value_sets, queries):
            with subtests.test(values=values, query=query, path=path):
                graphql_system_profile_sap_sids_query_empty_response.reset_mock()

                url = build_system_profile_sap_sids_url(
                    query="?" + "".join([f"filter{path}={value}&" for value in values])
                )

                response_status, response_data = api_get(url)

                assert response_status == 200

                graphql_system_profile_sap_sids_query_empty_response.assert_called_once_with(
                    SAP_SIDS_QUERY,
                    {"hostFilter": {"OR": mocker.ANY, "AND": query}, "limit": 50, "offset": 0},
                    mocker.ANY,
                )


def test_query_system_profile_sap_sids_with_search(
    mocker, subtests, graphql_system_profile_sap_sids_query_with_response, api_get
):
    url = build_system_profile_sap_sids_url(query="?search=C2")

    response_status, response_data = api_get(url)

    assert response_status == 200

    graphql_system_profile_sap_sids_query_with_response.assert_called_once_with(
        SAP_SIDS_QUERY,
        {"hostFilter": {"OR": mocker.ANY}, "filter": {"search": {"regex": ".*C2.*"}}, "limit": 50, "offset": 0},
        mocker.ANY,
    )


# system_profile is_marketplace tests
def test_query_hosts_filter_spf_is_marketplace(
    mocker, subtests, graphql_query_empty_response, patch_xjoin_post, api_get
):
    filter_paths = ("[system_profile][is_marketplace]", "[system_profile][is_marketplace][eq]")
    values = ("true", "false", "nil", "not_nil")
    queries = (
        {"spf_is_marketplace": {"is": True}},
        {"spf_is_marketplace": {"is": False}},
        {"spf_is_marketplace": {"is": None}},
        {"NOT": {"spf_is_marketplace": {"is": None}}},
    )

    for path in filter_paths:
        for value, query in zip(values, queries):
            with subtests.test(value=value, query=query, path=path):
                url = build_hosts_url(query=f"?filter{path}={value}")

                response_status, response_data = api_get(url)

                assert response_status == 200

                graphql_query_empty_response.assert_called_once_with(
                    HOST_QUERY,
                    {
                        "order_by": mocker.ANY,
                        "order_how": mocker.ANY,
                        "limit": mocker.ANY,
                        "offset": mocker.ANY,
                        "filter": ({"OR": mocker.ANY}, query),
                        "fields": mocker.ANY,
                    },
                    mocker.ANY,
                )
                graphql_query_empty_response.reset_mock()


# system_profile rhc_client_id tests
def test_query_hosts_filter_spf_rhc_client_id(
    mocker, subtests, graphql_query_empty_response, patch_xjoin_post, api_get
):
    filter_paths = ("[system_profile][rhc_client_id]", "[system_profile][rhc_client_id][eq]")
    values = ("8dd97934-8ce4-11eb-8dcd-0242ac130003", "nil", "not_nil")
    queries = (
        {"spf_rhc_client_id": {"eq": "8dd97934-8ce4-11eb-8dcd-0242ac130003"}},
        {"spf_rhc_client_id": {"eq": None}},
        {"NOT": {"spf_rhc_client_id": {"eq": None}}},
    )

    for path in filter_paths:
        for value, query in zip(values, queries):
            with subtests.test(value=value, query=query, path=path):
                url = build_hosts_url(query=f"?filter{path}={value}")

                response_status, response_data = api_get(url)

                assert response_status == 200

                graphql_query_empty_response.assert_called_once_with(
                    HOST_QUERY,
                    {
                        "order_by": mocker.ANY,
                        "order_how": mocker.ANY,
                        "limit": mocker.ANY,
                        "offset": mocker.ANY,
                        "filter": ({"OR": mocker.ANY}, query),
                        "fields": mocker.ANY,
                    },
                    mocker.ANY,
                )
                graphql_query_empty_response.reset_mock()


def test_query_hosts_filter_spf_rhc_client_id_multiple(
    mocker, subtests, graphql_query_empty_response, patch_xjoin_post, api_get
):
    query_params = (
        "?filter[system_profile][rhc_client_id][eq][]=8dd97934-8ce4-11eb-8dcd-0242ac130003",
        "?filter[system_profile][rhc_client_id][eq][]=8dd97934-8ce4-11eb-8dcd-0242ac130003"
        "&filter[system_profile][rhc_client_id][eq][]=6e2c3332-936c-4167-b9be-c219f4303c85",
    )
    queries = (
        {"OR": [{"spf_rhc_client_id": {"eq": "8dd97934-8ce4-11eb-8dcd-0242ac130003"}}]},
        {
            "OR": [
                {"spf_rhc_client_id": {"eq": "8dd97934-8ce4-11eb-8dcd-0242ac130003"}},
                {"spf_rhc_client_id": {"eq": "6e2c3332-936c-4167-b9be-c219f4303c85"}},
            ]
        },
    )

    for param, query in zip(query_params, queries):
        with subtests.test(param=param, query=query):
            url = build_hosts_url(query=param)

            response_status, response_data = api_get(url)

            assert response_status == 200

            graphql_query_empty_response.assert_called_once_with(
                HOST_QUERY,
                {
                    "order_by": mocker.ANY,
                    "order_how": mocker.ANY,
                    "limit": mocker.ANY,
                    "offset": mocker.ANY,
                    "filter": ({"OR": mocker.ANY}, query),
                    "fields": mocker.ANY,
                },
                mocker.ANY,
            )
            graphql_query_empty_response.reset_mock()


@pytest.mark.parametrize(
    "field,value", (("insights_id", "a58c53e0-8000-4384-b902-c70b69faacc5"), ("fqdn", "test.server.redhat.com"))
)
def test_xjoin_search_query_using_hostfilter(
    mocker, field, value, graphql_query_empty_response, patch_xjoin_post, api_delete_filtered_hosts
):
    response = {"data": XJOIN_HOSTS_RESPONSE_FOR_FILTERING}

    # Make the new hosts available in xjoin-search to make them available
    # for querying for deletion using filters
    patch_xjoin_post(response, status=200)

    api_delete_filtered_hosts({field: value})

    graphql_query_empty_response.assert_called_once_with(
        HOST_IDS_QUERY, {"filter": ({field: {"eq": value}},), "limit": mocker.ANY}, mocker.ANY
    )


def test_xjoin_search_query_using_hostfilter_display_name(
    mocker, graphql_query_empty_response, api_delete_filtered_hosts
):
    query_params = {"display_name": "my awesome host uwu"}

    api_delete_filtered_hosts(query_params)

    graphql_query_empty_response.assert_called_once_with(
        HOST_IDS_QUERY,
        {"filter": ({"display_name": {"matches_lc": f"*{query_params['display_name']}*"}},), "limit": mocker.ANY},
        mocker.ANY,
    )


@pytest.mark.parametrize(
    "tags,query_param",
    (
        (({"namespace": {"eq": "a"}, "key": {"eq": "b"}, "value": {"eq": "c"}},), "a/b=c"),
        (({"namespace": {"eq": "a"}, "key": {"eq": "b"}, "value": {"eq": None}},), "a/b"),
        (
            (
                {"namespace": {"eq": "a"}, "key": {"eq": "b"}, "value": {"eq": "c"}},
                {"namespace": {"eq": "d"}, "key": {"eq": "e"}, "value": {"eq": "f"}},
            ),
            "a/b=c,d/e=f",
        ),
        (
            ({"namespace": {"eq": "a/a=a"}, "key": {"eq": "b/b=b"}, "value": {"eq": "c/c=c"}},),
            quote("a/a=a") + "/" + quote("b/b=b") + "=" + quote("c/c=c"),
        ),
        (({"namespace": {"eq": "ɑ"}, "key": {"eq": "β"}, "value": {"eq": "ɣ"}},), "ɑ/β=ɣ"),
    ),
)
def test_xjoin_search_using_hostfilters_tags(
    tags, query_param, mocker, graphql_query_empty_response, api_delete_filtered_hosts
):
    query_params = {"tags": query_param}
    api_delete_filtered_hosts(query_params)

    tag_filters = tuple({"tag": item} for item in tags)

    graphql_query_empty_response.assert_called_once_with(
        HOST_IDS_QUERY, {"filter": tag_filters, "limit": mocker.ANY}, mocker.ANY
    )


@pytest.mark.parametrize(
    "provider",
    (
        {"type": "alibaba", "id": generate_uuid()},
        {"type": "aws", "id": "i-05d2313e6b9a42b16"},
        {"type": "azure", "id": generate_uuid()},
        {"type": "gcp", "id": generate_uuid()},
        {"type": "ibm", "id": generate_uuid()},
    ),
)
def test_xjoin_search_query_using_hostfilter_provider(
    mocker, graphql_query_empty_response, provider, api_delete_filtered_hosts
):
    query_params = {"provider_type": provider["type"], "provider_id": provider["id"]}
    api_delete_filtered_hosts(query_params)

    graphql_query_empty_response.assert_called_once_with(
        HOST_IDS_QUERY,
        {
            "filter": ({"provider_type": {"eq": provider["type"]}}, {"provider_id": {"eq": provider["id"]}}),
            "limit": mocker.ANY,
        },
        mocker.ANY,
    )


def test_spf_rhc_client_invalid_field_value(subtests, graphql_query_empty_response, patch_xjoin_post, api_get):
    query_params = (
        "?filter[system_profile][rhc_client_id][foo]=basicid",
        "?filter[system_profile][rhc_client_id][bar][]=basicid",
        "?filter[system_profile][rhc_client_id][eq][foo]=basicid",
        "?filter[system_profile][rhc_client_id][foo][]=basicid&filter[system_profile][rhc_client_id][bar][]=random",
    )
    for param in query_params:
        with subtests.test(param=param):
            url = build_hosts_url(query=param)
            response_status, response_data = api_get(url)
            assert response_status == 400
            assert response_data["title"] == "Validation Error"


# system_profile owner_id tests
def test_query_hosts_filter_spf_owner_id(mocker, subtests, graphql_query_empty_response, patch_xjoin_post, api_get):
    filter_paths = ("[system_profile][owner_id]", "[system_profile][owner_id][eq]")
    values = ("8dd97934-8ce4-11eb-8dcd-0242ac130003", "nil", "not_nil")
    queries = (
        {"spf_owner_id": {"eq": "8dd97934-8ce4-11eb-8dcd-0242ac130003"}},
        {"spf_owner_id": {"eq": None}},
        {"NOT": {"spf_owner_id": {"eq": None}}},
    )

    for path in filter_paths:
        for value, query in zip(values, queries):
            with subtests.test(value=value, query=query, path=path):
                url = build_hosts_url(query=f"?filter{path}={value}")

                response_status, response_data = api_get(url)

                assert response_status == 200

                graphql_query_empty_response.assert_called_once_with(
                    HOST_QUERY,
                    {
                        "order_by": mocker.ANY,
                        "order_how": mocker.ANY,
                        "limit": mocker.ANY,
                        "offset": mocker.ANY,
                        "filter": ({"OR": mocker.ANY}, query),
                        "fields": mocker.ANY,
                    },
                    mocker.ANY,
                )
                graphql_query_empty_response.reset_mock()


def test_query_hosts_filter_spf_owner_id_multiple(
    mocker, subtests, graphql_query_empty_response, patch_xjoin_post, api_get
):
    query_params = (
        "?filter[system_profile][owner_id][eq][]=8dd97934-8ce4-11eb-8dcd-0242ac130003",
        "?filter[system_profile][owner_id][eq][]=8dd97934-8ce4-11eb-8dcd-0242ac130003"
        "&filter[system_profile][owner_id][eq][]=6e2c3332-936c-4167-b9be-c219f4303c85",
    )
    queries = (
        {"OR": [{"spf_owner_id": {"eq": "8dd97934-8ce4-11eb-8dcd-0242ac130003"}}]},
        {
            "OR": [
                {"spf_owner_id": {"eq": "8dd97934-8ce4-11eb-8dcd-0242ac130003"}},
                {"spf_owner_id": {"eq": "6e2c3332-936c-4167-b9be-c219f4303c85"}},
            ]
        },
    )

    for param, query in zip(query_params, queries):
        with subtests.test(param=param, query=query):
            url = build_hosts_url(query=param)

            response_status, response_data = api_get(url)

            assert response_status == 200

            graphql_query_empty_response.assert_called_once_with(
                HOST_QUERY,
                {
                    "order_by": mocker.ANY,
                    "order_how": mocker.ANY,
                    "limit": mocker.ANY,
                    "offset": mocker.ANY,
                    "filter": ({"OR": mocker.ANY}, query),
                    "fields": mocker.ANY,
                },
                mocker.ANY,
            )
            graphql_query_empty_response.reset_mock()


def test_spf_owner_id_invalid_field_value(subtests, graphql_query_empty_response, patch_xjoin_post, api_get):
    query_params = (
        "?filter[system_profile][owner_id][foo]=issasecret",
        "?filter[system_profile][owner_id][bar][]=issasecret",
        "?filter[system_profile][owner_id][eq][foo]=issasecret",
        "?filter[system_profile][owner_id][foo][]=issasecret&filter[system_profile][owner_id][bar][]=nothersecrect",
    )
    for param in query_params:
        with subtests.test(param=param):
            url = build_hosts_url(query=param)
            response_status, response_data = api_get(url)
            assert response_status == 400
            assert response_data["title"] == "Validation Error"


# system_profile host_type tests
def test_query_hosts_filter_spf_host_type(mocker, subtests, graphql_query_empty_response, patch_xjoin_post, api_get):
    filter_paths = ("[system_profile][host_type]", "[system_profile][host_type][eq]")
    values = ("edge", "nil", "not_nil")
    queries = (
        {"spf_host_type": {"eq": "edge"}},
        {"spf_host_type": {"eq": None}},
        {"NOT": {"spf_host_type": {"eq": None}}},
    )

    for path in filter_paths:
        for value, query in zip(values, queries):
            with subtests.test(value=value, query=query, path=path):
                url = build_hosts_url(query=f"?filter{path}={value}")

                response_status, response_data = api_get(url)

                assert response_status == 200

                graphql_query_empty_response.assert_called_once_with(
                    HOST_QUERY,
                    {
                        "order_by": mocker.ANY,
                        "order_how": mocker.ANY,
                        "limit": mocker.ANY,
                        "offset": mocker.ANY,
                        "filter": ({"OR": mocker.ANY}, query),
                        "fields": mocker.ANY,
                    },
                    mocker.ANY,
                )
                graphql_query_empty_response.reset_mock()


def test_query_hosts_filter_spf_host_type_multiple(
    mocker, subtests, graphql_query_empty_response, patch_xjoin_post, api_get
):
    query_params = (
        "?filter[system_profile][host_type][eq][]=random-type",
        "?filter[system_profile][host_type][eq][]=edge" "&filter[system_profile][host_type][eq][]=random-type",
    )
    queries = (
        {"OR": [{"spf_host_type": {"eq": "random-type"}}]},
        {"OR": [{"spf_host_type": {"eq": "edge"}}, {"spf_host_type": {"eq": "random-type"}}]},
    )

    for param, query in zip(query_params, queries):
        with subtests.test(param=param, query=query):
            url = build_hosts_url(query=param)

            response_status, response_data = api_get(url)

            assert response_status == 200

            graphql_query_empty_response.assert_called_once_with(
                HOST_QUERY,
                {
                    "order_by": mocker.ANY,
                    "order_how": mocker.ANY,
                    "limit": mocker.ANY,
                    "offset": mocker.ANY,
                    "filter": ({"OR": mocker.ANY}, query),
                    "fields": mocker.ANY,
                },
                mocker.ANY,
            )
            graphql_query_empty_response.reset_mock()


def test_spf_host_type_invalid_field_value(subtests, graphql_query_empty_response, patch_xjoin_post, api_get):
    query_params = (
        "?filter[system_profile][host_type][foo]=what",
        "?filter[system_profile][host_type][bar][]=barbar",
        "?filter[system_profile][host_type][eq][foo]=foofoo",
        "?filter[system_profile][host_type][foo][]=foofoo&filter[system_profile][host_type][bar][]=barbar",
    )
    for param in query_params:
        with subtests.test(param=param):
            url = build_hosts_url(query=param)
            response_status, response_data = api_get(url)
            assert response_status == 400
            assert response_data["title"] == "Validation Error"


# system_profile insights_client_version tests
def test_query_hosts_filter_spf_insights_client_version(
    mocker, subtests, graphql_query_empty_response, patch_xjoin_post, api_get
):
    filter_paths = ("[system_profile][insights_client_version]", "[system_profile][insights_client_version][eq]")
    values = ("3.0.6-2.el7_6", "3.*", "nil", "not_nil")
    queries = (
        {"spf_insights_client_version": {"eq": "3.0.6-2.el7_6"}},
        {"spf_insights_client_version": {"matches": "3.*"}},
        {"spf_insights_client_version": {"eq": None}},
        {"NOT": {"spf_insights_client_version": {"eq": None}}},
    )

    for path in filter_paths:
        for value, query in zip(values, queries):
            with subtests.test(value=value, query=query, path=path):
                url = build_hosts_url(query=f"?filter{path}={value}")

                response_status, response_data = api_get(url)

                assert response_status == 200

                graphql_query_empty_response.assert_called_once_with(
                    HOST_QUERY,
                    {
                        "order_by": mocker.ANY,
                        "order_how": mocker.ANY,
                        "limit": mocker.ANY,
                        "offset": mocker.ANY,
                        "filter": ({"OR": mocker.ANY}, query),
                        "fields": mocker.ANY,
                    },
                    mocker.ANY,
                )
                graphql_query_empty_response.reset_mock()


# system_profile operating_system tests
def test_query_hosts_filter_spf_operating_system(
    mocker, subtests, graphql_query_empty_response, patch_xjoin_post, api_get
):
    http_queries = (
        "filter[system_profile][operating_system][RHEL][version][gte]=7.1",
        "filter[system_profile][operating_system][RHEL][version][gt]=7&"
        "filter[system_profile][operating_system][RHEL][version][lt]=9.2",
        "filter[system_profile][operating_system][RHEL][version][eq]=12.6&"
        "filter[system_profile][operating_system][CENT][version][gte]=7.1",
        "filter[system_profile][operating_system][RHEL][version][eq][]=8.0&"
        "filter[system_profile][operating_system][RHEL][version][eq][]=9.0",
    )

    graphql_queries = (
        {
            "OR": [
                {
                    "AND": [
                        {
                            "OR": [
                                {
                                    "spf_operating_system": {
                                        "major": {"eq": 7},
                                        "minor": {"gte": 1},
                                        "name": {"eq": "RHEL"},
                                    }
                                },
                                {"spf_operating_system": {"major": {"gt": 7}, "name": {"eq": "RHEL"}}},
                            ]
                        }
                    ]
                }
            ]
        },
        {
            "OR": [
                {
                    "AND": [
                        {
                            "OR": [
                                {
                                    "spf_operating_system": {
                                        "major": {"eq": 9},
                                        "minor": {"lt": 2},
                                        "name": {"eq": "RHEL"},
                                    }
                                },
                                {"spf_operating_system": {"major": {"lt": 9}, "name": {"eq": "RHEL"}}},
                            ]
                        },
                        {"spf_operating_system": {"major": {"gt": 7}, "name": {"eq": "RHEL"}}},
                    ]
                }
            ]
        },
        {
            "OR": [
                {
                    "AND": [
                        {
                            "OR": [
                                {
                                    "spf_operating_system": {
                                        "major": {"eq": 7},
                                        "minor": {"gte": 1},
                                        "name": {"eq": "CENT"},
                                    }
                                },
                                {"spf_operating_system": {"major": {"gt": 7}, "name": {"eq": "CENT"}}},
                            ]
                        }
                    ]
                },
                {"AND": [{"spf_operating_system": {"major": {"eq": 12}, "minor": {"eq": 6}, "name": {"eq": "RHEL"}}}]},
            ]
        },
        {
            "OR": [
                {
                    "AND": [
                        {
                            "OR": [
                                {
                                    "spf_operating_system": {
                                        "major": {"eq": 8},
                                        "minor": {"eq": 0},
                                        "name": {"eq": "RHEL"},
                                    }
                                },
                                {
                                    "spf_operating_system": {
                                        "major": {"eq": 9},
                                        "minor": {"eq": 0},
                                        "name": {"eq": "RHEL"},
                                    }
                                },
                            ]
                        }
                    ]
                }
            ]
        },
    )

    for http_query, graphql_query in zip(http_queries, graphql_queries):
        with subtests.test(http_query=http_query, graphql_query=graphql_query):
            url = build_hosts_url(query=f"?{http_query}")

            response_status = api_get(url)[0]

            assert response_status == 200

            graphql_query_empty_response.assert_called_once_with(
                HOST_QUERY,
                {
                    "order_by": mocker.ANY,
                    "order_how": mocker.ANY,
                    "limit": mocker.ANY,
                    "offset": mocker.ANY,
                    "filter": ({"OR": mocker.ANY}, graphql_query),
                    "fields": mocker.ANY,
                },
                mocker.ANY,
            )
            graphql_query_empty_response.reset_mock()


# system_profile operating_system tests
def test_query_hosts_filter_spf_operating_system_exception_handling(
    mocker, subtests, graphql_query_empty_response, patch_xjoin_post, api_get
):
    http_queries = (
        "filter[system_profile][operating_system][RHEL][version][fake_op]=7.1",
        "filter[system_profile][operating_system][RHEL]=7.1",
        "filter[system_profile][operating_system][CENT]=",
        "filter[system_profile][operating_system][CENT]=something",
        "filter[system_profile][operating_system][RHEL][version][eq][]=9.0.1",
    )

    for http_query in http_queries:
        with subtests.test(http_query=http_query):
            url = build_hosts_url(query=f"?{http_query}")

            response_status, response_data = api_get(url)

            assert response_status == 400
            assert response_data["title"] == "Validation Error"


# system_profile ansible filtering tests
def test_query_hosts_filter_spf_ansible(mocker, subtests, graphql_query_empty_response, api_get):
    http_queries = (
        "filter[system_profile][ansible][controller_version]=7.1",
        "filter[system_profile][ansible][hub_version]=8.0.*",
        "filter[system_profile][ansible][catalog_worker_version]=nil",
        "filter[system_profile][ansible][sso_version]=0.44.963",
        "filter[system_profile][ansible][controller_version]=7.1&filter[system_profile][ansible][hub_version]=not_nil",
        "filter[system_profile][ansible][catalog_worker_version][]=8.0"
        "&filter[system_profile][ansible][catalog_worker_version][]=9.0",
        "filter[system_profile][ansible][hub_version]=not_nil&filter[system_profile][ansible][catalog_worker_version]"
        "[]=8.0&filter[system_profile][ansible][catalog_worker_version][]=9.0",
    )

    graphql_queries = (
        {"AND": [{"spf_ansible": {"controller_version": {"eq": "7.1"}}}]},
        {"AND": [{"spf_ansible": {"hub_version": {"matches": "8.0.*"}}}]},
        {"AND": [{"spf_ansible": {"catalog_worker_version": {"eq": None}}}]},
        {"AND": [{"spf_ansible": {"sso_version": {"eq": "0.44.963"}}}]},
        {
            "AND": [
                {"NOT": {"spf_ansible": {"hub_version": {"eq": None}}}},
                {"spf_ansible": {"controller_version": {"eq": "7.1"}}},
            ]
        },
        {
            "AND": [
                {
                    "OR": [
                        {"spf_ansible": {"catalog_worker_version": {"eq": "8.0"}}},
                        {"spf_ansible": {"catalog_worker_version": {"eq": "9.0"}}},
                    ]
                }
            ]
        },
        {
            "AND": [
                {
                    "OR": [
                        {"spf_ansible": {"catalog_worker_version": {"eq": "8.0"}}},
                        {"spf_ansible": {"catalog_worker_version": {"eq": "9.0"}}},
                    ]
                },
                {"NOT": {"spf_ansible": {"hub_version": {"eq": None}}}},
            ]
        },
    )

    for http_query, graphql_query in zip(http_queries, graphql_queries):
        with subtests.test(http_query=http_query, graphql_query=graphql_query):
            url = build_hosts_url(query=f"?{http_query}")

            response_status = api_get(url)[0]

            assert response_status == 200

            graphql_query_empty_response.assert_called_once_with(
                HOST_QUERY,
                {
                    "order_by": mocker.ANY,
                    "order_how": mocker.ANY,
                    "limit": mocker.ANY,
                    "offset": mocker.ANY,
                    "filter": ({"OR": mocker.ANY}, graphql_query),
                    "fields": mocker.ANY,
                },
                mocker.ANY,
            )
            graphql_query_empty_response.reset_mock()


# system_profile deep object filtering
def test_query_hosts_filter_deep_objects(mocker, subtests, flask_app, graphql_query_empty_response, api_get):
    http_queries = (
        "filter[system_profile][ansible][d0n1][d1n2][name]=foo",
        "filter[system_profile][ansible][d0n1][d1n1][d2n1][name]=bar",
        "filter[system_profile][ansible][d0n1][d1n1][d2n2][name]=nil",
    )

    graphql_queries = (
        {"AND": [{"spf_ansible": {"d0n1": {"d1n2": {"name": {"eq": "foo"}}}}}]},
        {"AND": [{"spf_ansible": {"d0n1": {"d1n1": {"d2n1": {"name": {"eq": "bar"}}}}}}]},
        {"AND": [{"spf_ansible": {"d0n1": {"d1n1": {"d2n2": {"name": {"eq": None}}}}}}]},
    )

    with flask_app.app_context():
        mocker.patch(
            "api.filtering.filtering.system_profile_spec",
            return_value=process_spec(system_profile_deep_object_spec()["$defs"]["SystemProfile"]["properties"]),
        )

        for http_query, graphql_query in zip(http_queries, graphql_queries):
            with subtests.test(http_query=http_query, graphql_query=graphql_query):
                url = build_hosts_url(query=f"?{http_query}")

                response_status = api_get(url)[0]

                assert response_status == 200

                graphql_query_empty_response.assert_called_once_with(
                    HOST_QUERY,
                    {
                        "order_by": mocker.ANY,
                        "order_how": mocker.ANY,
                        "limit": mocker.ANY,
                        "offset": mocker.ANY,
                        "filter": ({"OR": mocker.ANY}, graphql_query),
                        "fields": mocker.ANY,
                    },
                    mocker.ANY,
                )
                graphql_query_empty_response.reset_mock()


# system_profile ansible failstate tests
def test_query_hosts_filter_spf_ansible_exception_handling(subtests, api_get):
    http_queries = (
        "filter[system_profile][ansible][controller_version][fake_op]=7.1",
        "filter[system_profile][ansible]=7.1",
        "filter[system_profile][ansible]=something",
    )

    for http_query in http_queries:
        with subtests.test(http_query=http_query):
            url = build_hosts_url(query=f"?{http_query}")

            response_status, response_data = api_get(url)

            assert response_status == 400
            assert response_data["title"] == "Validation Error"


def test_query_hosts_system_identity(mocker, subtests, graphql_query_empty_response, api_get):
    url = build_hosts_url()

    response_status, response_data = api_get(url, SYSTEM_IDENTITY)

    assert response_status == 200

    graphql_query_empty_response.assert_called_once_with(
        HOST_QUERY,
        {
            "order_by": mocker.ANY,
            "order_how": mocker.ANY,
            "limit": mocker.ANY,
            "offset": mocker.ANY,
            "filter": ({"OR": mocker.ANY}, {"spf_owner_id": {"eq": OWNER_ID}}),
            "fields": mocker.ANY,
        },
        mocker.ANY,
    )


def test_query_tags_system_identity(mocker, subtests, graphql_tag_query_empty_response, api_get):
    url = build_tags_url()

    response_status, response_data = api_get(url, SYSTEM_IDENTITY)

    assert response_status == 200

    graphql_tag_query_empty_response.assert_called_once_with(
        TAGS_QUERY,
        {
            "order_by": mocker.ANY,
            "order_how": mocker.ANY,
            "limit": mocker.ANY,
            "offset": mocker.ANY,
            "hostFilter": {"OR": mocker.ANY, "AND": ({"spf_owner_id": {"eq": OWNER_ID}},)},
        },
        mocker.ANY,
    )


def test_query_system_profile_sap_sids_system_identity(
    mocker, subtests, graphql_system_profile_sap_sids_query_with_response, api_get
):
    url = build_system_profile_sap_sids_url()

    response_status, response_data = api_get(url, SYSTEM_IDENTITY)

    assert response_status == 200

    graphql_system_profile_sap_sids_query_with_response.assert_called_once_with(
        SAP_SIDS_QUERY,
        {"hostFilter": {"OR": mocker.ANY, "AND": ({"spf_owner_id": {"eq": OWNER_ID}},)}, "limit": 50, "offset": 0},
        mocker.ANY,
    )


def test_query_system_profile_sap_system_system_identity(
    mocker, subtests, graphql_system_profile_sap_system_query_with_response, api_get
):
    url = build_system_profile_sap_system_url()

    response_status, response_data = api_get(url, SYSTEM_IDENTITY)

    assert response_status == 200

    graphql_system_profile_sap_system_query_with_response.assert_called_once_with(
        SAP_SYSTEM_QUERY,
        {"hostFilter": {"OR": mocker.ANY, "AND": ({"spf_owner_id": {"eq": OWNER_ID}},)}, "limit": 50, "offset": 0},
        mocker.ANY,
    )


<<<<<<< HEAD
# TODO: Remove the tests related to insights classic workaround (the next 4 below)
# once we no longer need it
def test_query_hosts_insights_classic_system_identity(mocker, subtests, graphql_query_empty_response, api_get):
    url = build_hosts_url()

    response_status, response_data = api_get(url, INSIGHTS_CLASSIC_IDENTITY)

    assert response_status == 200

    graphql_query_empty_response.assert_called_once_with(
        HOST_QUERY,
        {
            "order_by": mocker.ANY,
            "order_how": mocker.ANY,
            "limit": mocker.ANY,
            "offset": mocker.ANY,
            "filter": ({"OR": mocker.ANY},),
            "fields": mocker.ANY,
        },
        mocker.ANY,
    )


def test_query_tags_insights_classic_system_identity(mocker, subtests, graphql_tag_query_empty_response, api_get):
    url = build_tags_url()

    response_status, response_data = api_get(url, INSIGHTS_CLASSIC_IDENTITY)

    assert response_status == 200

    graphql_tag_query_empty_response.assert_called_once_with(
        TAGS_QUERY,
        {
            "order_by": mocker.ANY,
            "order_how": mocker.ANY,
            "limit": mocker.ANY,
            "offset": mocker.ANY,
            "hostFilter": {"OR": mocker.ANY},
        },
        mocker.ANY,
    )


def test_query_system_profile_sap_sids_insights_classic_system_identity(
    mocker, subtests, graphql_system_profile_sap_sids_query_with_response, api_get
):
    url = build_system_profile_sap_sids_url()

    response_status, response_data = api_get(url, INSIGHTS_CLASSIC_IDENTITY)

    assert response_status == 200

    graphql_system_profile_sap_sids_query_with_response.assert_called_once_with(
        SAP_SIDS_QUERY, {"hostFilter": {"OR": mocker.ANY}, "limit": 50, "offset": 0}, mocker.ANY
    )


def test_query_system_profile_sap_system_insights_classic_system_identity(
    mocker, subtests, graphql_system_profile_sap_system_query_with_response, api_get
):
    url = build_system_profile_sap_system_url()

    response_status, response_data = api_get(url, INSIGHTS_CLASSIC_IDENTITY)

    assert response_status == 200

    graphql_system_profile_sap_system_query_with_response.assert_called_once_with(
        SAP_SYSTEM_QUERY, {"hostFilter": {"OR": mocker.ANY}, "limit": 50, "offset": 0}, mocker.ANY
    )


def test_query_with_owner_id_satellite_identity(mocker, subtests, graphql_query_empty_response, api_get):
=======
def test_query_with_owner_id_satellite_identity(
    mocker, subtests, query_source_xjoin, graphql_query_empty_response, api_get
):
>>>>>>> 2f3dff24
    url = build_hosts_url()

    response_status, response_data = api_get(url, SATELLITE_IDENTITY)

    assert response_status == 200

    graphql_query_empty_response.assert_called_once_with(
        HOST_QUERY,
        {
            "order_by": mocker.ANY,
            "order_how": mocker.ANY,
            "limit": mocker.ANY,
            "offset": mocker.ANY,
            "filter": ({"OR": mocker.ANY}, {"spf_owner_id": {"eq": SATELLITE_IDENTITY["system"]["cn"]}}),
            "fields": mocker.ANY,
        },
        mocker.ANY,
    )


@pytest.mark.parametrize(
    "variables,query",
    (
        (
            {
                "fields": ["field_1", "field_2", "field_3"],
                "limit": 50,
                "offset": 0,
                "order_by": "modified_on",
                "order_how": "DESC",
            },
            "?fields[system_profile]=field_1,field_2,field_3",
        ),
        (
            {
                "fields": ["field_1", "field_2"],
                "limit": 2,
                "offset": 0,
                "order_by": "modified_on",
                "order_how": "DESC",
            },
            "?fields[system_profile]=field_1,field_2&per_page=2",
        ),
        (
            {
                "fields": ["field_1", "field_2"],
                "limit": 1,
                "offset": 1,
                "order_by": "modified_on",
                "order_how": "DESC",
            },
            "?fields[system_profile]=field_1,field_2&per_page=1&page=2",
        ),
        (
            {
                "fields": ["field_1", "field_2"],
                "limit": 50,
                "offset": 0,
                "order_by": "display_name",
                "order_how": "ASC",
            },
            "?fields[system_profile]=field_1,field_2&order_by=display_name&order_how=ASC",
        ),
        (
            {
                "fields": ["field_1", "field_2"],
                "limit": 1,
                "offset": 1,
                "order_by": "display_name",
                "order_how": "ASC",
            },
            "?fields[system_profile]=field_1,field_2&order_by=display_name&order_how=ASC&per_page=1&page=2",
        ),
        (
            {
                "fields": ["field_1", "field_2"],
                "limit": 1,
                "offset": 1,
                "order_by": "modified_on",
                "order_how": "DESC",
            },
            "?fields[system_profile]=field_1,field_2&order_by=updated&order_how=DESC&per_page=1&page=2",
        ),
        (
            {
                "fields": ["field_1", "field_2", "field_3", "field_4"],
                "limit": 1,
                "offset": 1,
                "order_by": "display_name",
                "order_how": "ASC",
            },
            "?fields[system_profile]=field_1,field_2&order_by=display_name&order_how=ASC&per_page=1\
                &fields[system_profile]=field_3,field_4&page=2",
        ),
        (
            {
                "fields": ["field_1", "field_2"],
                "limit": 50,
                "offset": 0,
                "order_by": "operating_system",
                "order_how": "DESC",
            },
            "?fields[system_profile]=field_1,field_2&order_by=operating_system&order_how=DESC&per_page=50&page=1",
        ),
    ),
)
def test_sp_sparse_xjoin_query_translation(
    variables, query, mocker, graphql_sparse_system_profile_empty_response, api_get
):
    host_one_id, host_two_id = generate_uuid(), generate_uuid()

    hosts = [minimal_host(id=host_one_id), minimal_host(id=host_two_id)]

    variables["host_ids"] = [{"id": {"eq": host_one_id}}, {"id": {"eq": host_two_id}}]

    response_status, response_data = api_get(build_system_profile_url(hosts, query=query))

    assert response_status == 200
    graphql_sparse_system_profile_empty_response.assert_called_once_with(
        SYSTEM_PROFILE_SPARSE_QUERY, variables, mocker.ANY
    )


@pytest.mark.parametrize(
    "query,fields",
    (
        ("?fields[system_profile]=sp_field1", ["sp_field1"]),
        ("?fields[system_profile]=sp_field1,sp_field2,sp_field3", ["sp_field1", "sp_field2", "sp_field3"]),
        (
            "?fields[system_profile]=sp_field1&fields[system_profile]=sp_field2,sp_field3",
            ["sp_field1", "sp_field2", "sp_field3"],
        ),
    ),
)
def test_query_variables_system_profile(query, fields, mocker, graphql_query_empty_response, api_get):
    url = build_hosts_url(query=query)
    response_status, response_data = api_get(url)

    assert response_status == 200

    graphql_query_empty_response.assert_called_once_with(
        HOST_QUERY,
        {
            "order_by": mocker.ANY,
            "order_how": mocker.ANY,
            "limit": mocker.ANY,
            "offset": mocker.ANY,
            "filter": mocker.ANY,
            "fields": fields,
        },
        mocker.ANY,
    )


@pytest.mark.parametrize(
    "query,fields",
    (
        ("?fields[system_profile]=sp_field1", ["sp_field1"]),
        ("?fields[system_profile]=sp_field1,sp_field2,sp_field3", ["sp_field1", "sp_field2", "sp_field3"]),
        (
            "?fields[system_profile]=sp_field1&fields[system_profile]=sp_field2,sp_field3",
            ["sp_field1", "sp_field2", "sp_field3"],
        ),
    ),
)
def test_get_hosts_by_ids_fields_param(query, fields, mocker, graphql_query_empty_response, api_get):
    hosts = [minimal_host(id=generate_uuid()), minimal_host(id=generate_uuid())]
    url = build_hosts_url(host_list_or_id=hosts, query=query)
    response_status, _ = api_get(url)

    assert response_status == 200

    graphql_query_empty_response.assert_called_once_with(
        HOST_QUERY,
        {
            "order_by": mocker.ANY,
            "order_how": mocker.ANY,
            "limit": mocker.ANY,
            "offset": mocker.ANY,
            "filter": mocker.ANY,
            "fields": fields,
        },
        mocker.ANY,
    )


# Generic filtering tests
def _verify_hosts_query(mocker, graphql_query_empty_response, query):
    graphql_query_empty_response.assert_called_once_with(
        HOST_QUERY,
        {
            "order_by": mocker.ANY,
            "order_how": mocker.ANY,
            "limit": mocker.ANY,
            "offset": mocker.ANY,
            "filter": ({"OR": mocker.ANY}, query),
            "fields": mocker.ANY,
        },
        mocker.ANY,
    )


def _verify_tags_query(mocker, graphql_tag_query_empty_response, query):
    graphql_tag_query_empty_response.assert_called_once_with(
        TAGS_QUERY,
        {
            "order_by": mocker.ANY,
            "order_how": mocker.ANY,
            "limit": mocker.ANY,
            "offset": mocker.ANY,
            "hostFilter": {"OR": mocker.ANY, "AND": (query,)},
        },
        mocker.ANY,
    )


def _verify_sap_system_query(mocker, graphql_system_profile_sap_system_query_empty_response, query):
    graphql_system_profile_sap_system_query_empty_response.assert_called_once_with(
        SAP_SYSTEM_QUERY,
        {"hostFilter": {"OR": mocker.ANY, "AND": (query,)}, "limit": mocker.ANY, "offset": mocker.ANY},
        mocker.ANY,
    )


def _verify_sap_sids_query(mocker, graphql_system_profile_sap_sids_query_empty_response, query):
    graphql_system_profile_sap_sids_query_empty_response.assert_called_once_with(
        SAP_SIDS_QUERY,
        {"hostFilter": {"OR": mocker.ANY, "AND": (query,)}, "limit": mocker.ANY, "offset": mocker.ANY},
        mocker.ANY,
    )


# Test generic filtering for string fields
def test_generic_filtering_string(
    mocker,
    subtests,
    graphql_query_empty_response,
    graphql_tag_query_empty_response,
    graphql_system_profile_sap_system_query_empty_response,
    patch_xjoin_post,
    api_get,
):
    filter_paths = (
        "[system_profile][rhc_client_id]",
        "[system_profile][rhc_config_state]",
        "[system_profile][bios_vendor]",
    )
    operations = ("", "[eq]")
    values = ("8dd97934-8ce4-11eb-8dcd-0242ac130003", "foo", "nil", "not_nil")
    rhc_client_id_queries = (
        {"spf_rhc_client_id": {"eq": "8dd97934-8ce4-11eb-8dcd-0242ac130003"}},
        {"spf_rhc_client_id": {"eq": "foo"}},
        {"spf_rhc_client_id": {"eq": None}},
        {"NOT": {"spf_rhc_client_id": {"eq": None}}},
    )
    rhc_config_state_queries = (
        {"spf_rhc_config_state": {"eq": "8dd97934-8ce4-11eb-8dcd-0242ac130003"}},
        {"spf_rhc_config_state": {"eq": "foo"}},
        {"spf_rhc_config_state": {"eq": None}},
        {"NOT": {"spf_rhc_config_state": {"eq": None}}},
    )
    bios_vendor = (
        {"spf_bios_vendor": {"eq": "8dd97934-8ce4-11eb-8dcd-0242ac130003"}},
        {"spf_bios_vendor": {"eq": "foo"}},
        {"spf_bios_vendor": {"eq": None}},
        {"NOT": {"spf_bios_vendor": {"eq": None}}},
    )
    query_dicts = (rhc_client_id_queries, rhc_config_state_queries, bios_vendor)

    endpoints = ("hosts", "tags", "sap_system")
    endpoint_query_verifiers = (_verify_hosts_query, _verify_tags_query, _verify_sap_system_query)
    endpoint_query_mocks = (
        graphql_query_empty_response,
        graphql_tag_query_empty_response,
        graphql_system_profile_sap_system_query_empty_response,
    )
    endpoint_url_builders = (
        build_hosts_url,
        build_tags_url,
        build_system_profile_sap_system_url,
        # build_system_profile_sap_sids_url
    )
    for query_verifier, query_mock, endpoint, url_builder in zip(
        endpoint_query_verifiers, endpoint_query_mocks, endpoints, endpoint_url_builders
    ):
        for path, queries in zip(filter_paths, query_dicts):
            for op in operations:
                for value, query in zip(values, queries):
                    with subtests.test(value=value, query=query, path=path, endpoint=endpoint):
                        url = url_builder(query=f"?filter{path}{op}={value}")

                        response_status, _ = api_get(url)

                        assert response_status == 200

                        query_verifier(mocker, query_mock, query)
                        query_mock.reset_mock()


# having both system_profile endpoints creates a mocking issue right now.
# Just going to split one off until I can refactor the whole test suite
def test_generic_filtering_string_sap_sids(
    mocker, subtests, graphql_system_profile_sap_sids_query_empty_response, patch_xjoin_post, api_get
):
    filter_paths = (
        "[system_profile][rhc_client_id]",
        "[system_profile][rhc_config_state]",
        "[system_profile][bios_vendor]",
    )
    operations = ("", "[eq]")
    values = ("8dd97934-8ce4-11eb-8dcd-0242ac130003", "foo", "nil", "not_nil")
    rhc_client_id_queries = (
        {"spf_rhc_client_id": {"eq": "8dd97934-8ce4-11eb-8dcd-0242ac130003"}},
        {"spf_rhc_client_id": {"eq": "foo"}},
        {"spf_rhc_client_id": {"eq": None}},
        {"NOT": {"spf_rhc_client_id": {"eq": None}}},
    )
    rhc_config_state_queries = (
        {"spf_rhc_config_state": {"eq": "8dd97934-8ce4-11eb-8dcd-0242ac130003"}},
        {"spf_rhc_config_state": {"eq": "foo"}},
        {"spf_rhc_config_state": {"eq": None}},
        {"NOT": {"spf_rhc_config_state": {"eq": None}}},
    )
    bios_vendor = (
        {"spf_bios_vendor": {"eq": "8dd97934-8ce4-11eb-8dcd-0242ac130003"}},
        {"spf_bios_vendor": {"eq": "foo"}},
        {"spf_bios_vendor": {"eq": None}},
        {"NOT": {"spf_bios_vendor": {"eq": None}}},
    )
    query_dicts = (rhc_client_id_queries, rhc_config_state_queries, bios_vendor)

    for path, queries in zip(filter_paths, query_dicts):
        for op in operations:
            for value, query in zip(values, queries):
                with subtests.test(value=value, query=query, path=path, endpoint="sap_sids"):
                    url = build_system_profile_sap_sids_url(query=f"?filter{path}{op}={value}")

                    response_status, _ = api_get(url)

                    assert response_status == 200

                    _verify_sap_sids_query(mocker, graphql_system_profile_sap_sids_query_empty_response, query)
                    graphql_system_profile_sap_sids_query_empty_response.reset_mock()


def test_generic_filtering_string_invalid_values(subtests, patch_xjoin_post, api_get):
    prefixes = (
        "?filter[system_profile][rhc_client_id]",
        "?filter[system_profile][rhc_config_state]",
        "?filter[system_profile][bios_vendor]",
    )
    suffixes = (
        "[foo]=bar",
        "[bar][]=bar",
        "[eq][foo]=bar",
        "[is]=bar",
        "[matches]=bar",
        "[lt]=bar",
        "[gt]=bar",
        "[lte]=bar",
        "[gte]=bar",
    )
    endpoint_url_builders = (
        build_hosts_url,
        build_tags_url,
        build_system_profile_sap_system_url,
        build_system_profile_sap_sids_url,
    )
    for url_builder in endpoint_url_builders:
        for prefix in prefixes:
            for suffix in suffixes:
                with subtests.test(prefix=prefix, suffix=suffix):
                    url = url_builder(query=prefix + suffix)
                    response_status, response_data = api_get(url)
                    assert response_status == 400
                    assert response_data["title"] == "Validation Error"


def test_generic_filtering_boolean(
    mocker,
    subtests,
    graphql_query_empty_response,
    graphql_tag_query_empty_response,
    graphql_system_profile_sap_system_query_empty_response,
    patch_xjoin_post,
    api_get,
):
    filter_paths = (
        "[system_profile][sap_system]",
        "[system_profile][satellite_managed]",
        "[system_profile][katello_agent_running]",
    )
    operations = ("", "[eq]")
    values = ("true", "false", "nil", "not_nil")
    sap_system_queries = (
        {"spf_sap_system": {"is": True}},
        {"spf_sap_system": {"is": False}},
        {"spf_sap_system": {"is": None}},
        {"NOT": {"spf_sap_system": {"is": None}}},
    )
    satellite_managed_queries = (
        {"spf_satellite_managed": {"is": True}},
        {"spf_satellite_managed": {"is": False}},
        {"spf_satellite_managed": {"is": None}},
        {"NOT": {"spf_satellite_managed": {"is": None}}},
    )
    katello_agent_running_queries = (
        {"spf_katello_agent_running": {"is": True}},
        {"spf_katello_agent_running": {"is": False}},
        {"spf_katello_agent_running": {"is": None}},
        {"NOT": {"spf_katello_agent_running": {"is": None}}},
    )
    query_dicts = (sap_system_queries, satellite_managed_queries, katello_agent_running_queries)

    endpoints = ("hosts", "tags", "sap_system")
    endpoint_query_verifiers = (_verify_hosts_query, _verify_tags_query, _verify_sap_system_query)
    endpoint_query_mocks = (
        graphql_query_empty_response,
        graphql_tag_query_empty_response,
        graphql_system_profile_sap_system_query_empty_response,
    )
    endpoint_url_builders = (build_hosts_url, build_tags_url, build_system_profile_sap_system_url)
    for query_verifier, query_mock, endpoint, url_builder in zip(
        endpoint_query_verifiers, endpoint_query_mocks, endpoints, endpoint_url_builders
    ):
        for path, queries in zip(filter_paths, query_dicts):
            for op in operations:
                for value, query in zip(values, queries):
                    with subtests.test(value=value, query=query, path=path, endpoint=endpoint):
                        url = url_builder(query=f"?filter{path}{op}={value}")

                        response_status, _ = api_get(url)
                        assert response_status == 200

                        query_verifier(mocker, query_mock, query)
                        query_mock.reset_mock()


# having both system_profile endpoints creates a moching issue right now.
# Just going to split one off until I can refactor the whole test suite
def test_generic_filtering_boolean_sap_sids(
    mocker, subtests, graphql_system_profile_sap_sids_query_empty_response, patch_xjoin_post, api_get
):
    filter_paths = (
        "[system_profile][sap_system]",
        "[system_profile][satellite_managed]",
        "[system_profile][katello_agent_running]",
    )
    operations = ("", "[eq]")
    values = ("true", "false", "nil", "not_nil")
    sap_system_queries = (
        {"spf_sap_system": {"is": True}},
        {"spf_sap_system": {"is": False}},
        {"spf_sap_system": {"is": None}},
        {"NOT": {"spf_sap_system": {"is": None}}},
    )
    satellite_managed_queries = (
        {"spf_satellite_managed": {"is": True}},
        {"spf_satellite_managed": {"is": False}},
        {"spf_satellite_managed": {"is": None}},
        {"NOT": {"spf_satellite_managed": {"is": None}}},
    )
    katello_agent_running_queries = (
        {"spf_katello_agent_running": {"is": True}},
        {"spf_katello_agent_running": {"is": False}},
        {"spf_katello_agent_running": {"is": None}},
        {"NOT": {"spf_katello_agent_running": {"is": None}}},
    )
    query_dicts = (sap_system_queries, satellite_managed_queries, katello_agent_running_queries)

    for path, queries in zip(filter_paths, query_dicts):
        for op in operations:
            for value, query in zip(values, queries):
                with subtests.test(value=value, query=query, path=path, endpoint="sap_sids"):
                    url = build_system_profile_sap_sids_url(query=f"?filter{path}{op}={value}")

                    response_status, _ = api_get(url)

                    assert response_status == 200

                    _verify_sap_sids_query(mocker, graphql_system_profile_sap_sids_query_empty_response, query)
                    graphql_system_profile_sap_sids_query_empty_response.reset_mock()


def test_generic_filtering_booleans_invalid_values(subtests, patch_xjoin_post, api_get):
    prefixes = (
        "?filter[system_profile][sap_system]",
        "?filter[system_profile][satellite_managed]",
        "?filter[system_profile][katello_agent_running]",
    )
    suffixes = (
        # bad operation
        "[foo]=true",
        "[bar][]=true",
        "[eq][foo]=true",
        "[is]=true",
        "[lt]=true",
        "[gt]=true",
        "[lte]=true",
        "[gte]=true",
        "[matches]=true",
        "[contains]=true"
        # bad value
        "[eq]=foo",
    )
    endpoint_url_builders = (
        build_hosts_url,
        build_tags_url,
        build_system_profile_sap_system_url,
        build_system_profile_sap_sids_url,
    )
    for url_builder in endpoint_url_builders:
        for prefix in prefixes:
            for suffix in suffixes:
                with subtests.test(prefix=prefix, suffix=suffix):
                    url = url_builder(query=prefix + suffix)
                    response_status, response_data = api_get(url)
                    assert response_status == 400
                    assert response_data["title"] == "Validation Error"


def test_generic_filtering_integer_equality(
    mocker,
    subtests,
    graphql_query_empty_response,
    graphql_tag_query_empty_response,
    graphql_system_profile_sap_system_query_empty_response,
    patch_xjoin_post,
    api_get,
):
    filter_paths = (
        "[system_profile][number_of_cpus]",
        "[system_profile][number_of_sockets]",
        "[system_profile][system_memory_bytes]",
    )
    operations = ("", "[eq]")
    values = ("1", "18446744073709551615", "nil", "not_nil")
    number_of_cpus_queries = (
        {"spf_number_of_cpus": {"eq": 1}},
        {"spf_number_of_cpus": {"eq": 18446744073709551615}},
        {"spf_number_of_cpus": {"eq": None}},
        {"NOT": {"spf_number_of_cpus": {"eq": None}}},
    )
    number_of_sockets_queries = (
        {"spf_number_of_sockets": {"eq": 1}},
        {"spf_number_of_sockets": {"eq": 18446744073709551615}},
        {"spf_number_of_sockets": {"eq": None}},
        {"NOT": {"spf_number_of_sockets": {"eq": None}}},
    )
    system_memory_bytes_queries = (
        {"spf_system_memory_bytes": {"eq": 1}},
        {"spf_system_memory_bytes": {"eq": 18446744073709551615}},
        {"spf_system_memory_bytes": {"eq": None}},
        {"NOT": {"spf_system_memory_bytes": {"eq": None}}},
    )
    query_dicts = (number_of_cpus_queries, number_of_sockets_queries, system_memory_bytes_queries)

    endpoints = ("hosts", "tags", "sap_system")
    endpoint_query_verifiers = (_verify_hosts_query, _verify_tags_query, _verify_sap_system_query)
    endpoint_query_mocks = (
        graphql_query_empty_response,
        graphql_tag_query_empty_response,
        graphql_system_profile_sap_system_query_empty_response,
    )
    endpoint_url_builders = (build_hosts_url, build_tags_url, build_system_profile_sap_system_url)
    for query_verifier, query_mock, endpoint, url_builder in zip(
        endpoint_query_verifiers, endpoint_query_mocks, endpoints, endpoint_url_builders
    ):
        for path, queries in zip(filter_paths, query_dicts):
            for op in operations:
                for value, query in zip(values, queries):
                    with subtests.test(value=value, query=query, path=path, endpoint=endpoint):
                        url = url_builder(query=f"?filter{path}{op}={value}")

                        response_status, _ = api_get(url)
                        assert response_status == 200

                        query_verifier(mocker, query_mock, query)
                        query_mock.reset_mock()


def test_generic_filtering_integer_range(
    mocker,
    subtests,
    graphql_query_empty_response,
    graphql_tag_query_empty_response,
    graphql_system_profile_sap_system_query_empty_response,
    patch_xjoin_post,
    api_get,
):
    filter_paths = (
        "[system_profile][number_of_cpus]",
        "[system_profile][number_of_sockets]",
        "[system_profile][system_memory_bytes]",
    )
    graphql_filters = ("spf_number_of_cpus", "spf_number_of_sockets", "spf_system_memory_bytes")
    api_operations = ("[lt]", "[lte]", "[gt]", "[gte]")
    graphql_operations = ("lt", "lte", "gt", "gte")
    values = ("1", "18446744073709551615")

    endpoints = ("hosts", "tags", "sap_system")
    endpoint_query_verifiers = (_verify_hosts_query, _verify_tags_query, _verify_sap_system_query)
    endpoint_query_mocks = (
        graphql_query_empty_response,
        graphql_tag_query_empty_response,
        graphql_system_profile_sap_system_query_empty_response,
    )
    endpoint_url_builders = (build_hosts_url, build_tags_url, build_system_profile_sap_system_url)
    for query_verifier, query_mock, endpoint, url_builder in zip(
        endpoint_query_verifiers, endpoint_query_mocks, endpoints, endpoint_url_builders
    ):
        for path, graphql_filter in zip(filter_paths, graphql_filters):
            for api_operation, graphql_operation in zip(api_operations, graphql_operations):
                for value in values:
                    query = {graphql_filter: {graphql_operation: int(value)}}
                    with subtests.test(value=value, query=query, path=path, endpoint=endpoint):
                        url = url_builder(query=f"?filter{path}{api_operation}={value}")

                        response_status, _ = api_get(url)
                        assert response_status == 200

                        query_verifier(mocker, query_mock, query)
                        query_mock.reset_mock()


def test_generic_filtering_timestamp_equality(
    mocker,
    subtests,
    graphql_query_empty_response,
    graphql_tag_query_empty_response,
    graphql_system_profile_sap_system_query_empty_response,
    patch_xjoin_post,
    api_get,
):
    path = "[system_profile][last_boot_time]"

    operations = ("", "[eq]")
    values = ("2021-01-10T15:10:10.000Z", "nil", "not_nil")
    queries = (
        {"spf_last_boot_time": {"eq": "2021-01-10T15:10:10.000Z"}},
        {"spf_last_boot_time": {"eq": None}},
        {"NOT": {"spf_last_boot_time": {"eq": None}}},
    )

    endpoints = ("hosts", "tags", "sap_system")
    endpoint_query_verifiers = (_verify_hosts_query, _verify_tags_query, _verify_sap_system_query)
    endpoint_query_mocks = (
        graphql_query_empty_response,
        graphql_tag_query_empty_response,
        graphql_system_profile_sap_system_query_empty_response,
    )
    endpoint_url_builders = (build_hosts_url, build_tags_url, build_system_profile_sap_system_url)
    for query_verifier, query_mock, endpoint, url_builder in zip(
        endpoint_query_verifiers, endpoint_query_mocks, endpoints, endpoint_url_builders
    ):
        for op in operations:
            for value, query in zip(values, queries):
                with subtests.test(value=value, query=query, path=path, endpoint=endpoint):
                    url = url_builder(query=f"?filter{path}{op}={value}")

                    response_status, _ = api_get(url)
                    assert response_status == 200

                    query_verifier(mocker, query_mock, query)
                    query_mock.reset_mock()


def test_generic_filtering_timestamp_range(
    mocker,
    subtests,
    graphql_query_empty_response,
    graphql_tag_query_empty_response,
    graphql_system_profile_sap_system_query_empty_response,
    patch_xjoin_post,
    api_get,
):
    path = "[system_profile][last_boot_time]"
    graphql_filter = "spf_last_boot_time"
    api_operations = ("[lt]", "[lte]", "[gt]", "[gte]")
    graphql_operations = ("lt", "lte", "gt", "gte")
    value = "2021-01-10T15:10:10.000Z"

    endpoints = ("hosts", "tags", "sap_system")
    endpoint_query_verifiers = (_verify_hosts_query, _verify_tags_query, _verify_sap_system_query)
    endpoint_query_mocks = (
        graphql_query_empty_response,
        graphql_tag_query_empty_response,
        graphql_system_profile_sap_system_query_empty_response,
    )
    endpoint_url_builders = (build_hosts_url, build_tags_url, build_system_profile_sap_system_url)
    for query_verifier, query_mock, endpoint, url_builder in zip(
        endpoint_query_verifiers, endpoint_query_mocks, endpoints, endpoint_url_builders
    ):
        for api_operation, graphql_operation in zip(api_operations, graphql_operations):
            query = {graphql_filter: {graphql_operation: value}}
            with subtests.test(value=value, query=query, path=path, endpoint=endpoint):
                url = url_builder(query=f"?filter{path}{api_operation}={value}")

                response_status, _ = api_get(url)
                assert response_status == 200

                query_verifier(mocker, query_mock, query)
                query_mock.reset_mock()


# having both system_profile endpoints creates a mocking issue right now.
# Just going to split one off until I can refactor the whole test suite
def test_generic_filtering_integer_sap_sids(
    mocker, subtests, graphql_system_profile_sap_sids_query_empty_response, patch_xjoin_post, api_get
):
    filter_paths = (
        "[system_profile][number_of_cpus]",
        "[system_profile][number_of_sockets]",
        "[system_profile][system_memory_bytes]",
    )
    operations = ("", "[eq]")
    values = ("1", "18446744073709551615", "nil", "not_nil")
    number_of_cpus_queries = (
        {"spf_number_of_cpus": {"eq": 1}},
        {"spf_number_of_cpus": {"eq": 18446744073709551615}},
        {"spf_number_of_cpus": {"eq": None}},
        {"NOT": {"spf_number_of_cpus": {"eq": None}}},
    )
    number_of_sockets_queries = (
        {"spf_number_of_sockets": {"eq": 1}},
        {"spf_number_of_sockets": {"eq": 18446744073709551615}},
        {"spf_number_of_sockets": {"eq": None}},
        {"NOT": {"spf_number_of_sockets": {"eq": None}}},
    )
    system_memory_bytes_queries = (
        {"spf_system_memory_bytes": {"eq": 1}},
        {"spf_system_memory_bytes": {"eq": 18446744073709551615}},
        {"spf_system_memory_bytes": {"eq": None}},
        {"NOT": {"spf_system_memory_bytes": {"eq": None}}},
    )
    query_dicts = (number_of_cpus_queries, number_of_sockets_queries, system_memory_bytes_queries)

    for path, queries in zip(filter_paths, query_dicts):
        for op in operations:
            for value, query in zip(values, queries):
                with subtests.test(value=value, query=query, path=path, endpoint="sap_sids"):
                    url = build_system_profile_sap_sids_url(query=f"?filter{path}{op}={value}")

                    response_status, _ = api_get(url)

                    assert response_status == 200

                    _verify_sap_sids_query(mocker, graphql_system_profile_sap_sids_query_empty_response, query)
                    graphql_system_profile_sap_sids_query_empty_response.reset_mock()


def test_generic_filtering_integer_invalid_values(subtests, patch_xjoin_post, api_get):
    prefixes = (
        "?filter[system_profile][number_of_cpus]",
        "?filter[system_profile][number_of_sockets]",
        "?filter[system_profile][system_memory_bytes]",
    )
    suffixes = (
        # bad operation
        "[foo]=123",
        "[bar][]=123",
        "[eq][foo]=123",
        "[is]=123",
        "[matches]=123",
        "[contains]=123"
        # bad value
        "[eq]=foo",
        "[eq]=true",
    )
    endpoint_url_builders = (
        build_hosts_url,
        build_tags_url,
        build_system_profile_sap_system_url,
        build_system_profile_sap_sids_url,
    )
    for url_builder in endpoint_url_builders:
        for prefix in prefixes:
            for suffix in suffixes:
                with subtests.test(prefix=prefix, suffix=suffix):
                    url = url_builder(query=prefix + suffix)
                    response_status, response_data = api_get(url)
                    assert response_status == 400
                    assert response_data["title"] == "Validation Error"


def test_generic_filtering_timestamp_invalid_values(subtests, patch_xjoin_post, api_get):
    prefix = "?filter[system_profile][last_boot_time]"
    suffixes = (
        # bad operation
        "[foo]=123",
        "[bar][]=123",
        "[eq][foo]=123",
        "[is]=123",
        "[matches]=123",
        "[contains]=123"
        # bad value
        "[eq]=foo",
        "[eq]=true",
        "[eq]=123",
    )
    endpoint_url_builders = (
        build_hosts_url,
        build_tags_url,
        build_system_profile_sap_system_url,
        build_system_profile_sap_sids_url,
    )
    for url_builder in endpoint_url_builders:
        for suffix in suffixes:
            with subtests.test(prefix=prefix, suffix=suffix):
                url = url_builder(query=prefix + suffix)
                response_status, response_data = api_get(url)
                assert response_status == 400
                assert response_data["title"] == "Validation Error"


def test_generic_filtering_wildcard(
    mocker,
    subtests,
    graphql_query_empty_response,
    graphql_tag_query_empty_response,
    graphql_system_profile_sap_system_query_empty_response,
    patch_xjoin_post,
    api_get,
):
    filter_paths = ("[system_profile][insights_client_version]",)
    operations = ("", "[eq]")
    values = ("8.*", "7.3", "nil", "not_nil")
    insights_client_version_queries = (
        {"spf_insights_client_version": {"matches": "8.*"}},
        {"spf_insights_client_version": {"eq": "7.3"}},
        {"spf_insights_client_version": {"eq": None}},
        {"NOT": {"spf_insights_client_version": {"eq": None}}},
    )

    endpoints = ("hosts", "tags", "sap_system")
    endpoint_query_verifiers = (_verify_hosts_query, _verify_tags_query, _verify_sap_system_query)
    endpoint_query_mocks = (
        graphql_query_empty_response,
        graphql_tag_query_empty_response,
        graphql_system_profile_sap_system_query_empty_response,
    )
    endpoint_url_builders = (build_hosts_url, build_tags_url, build_system_profile_sap_system_url)
    for query_verifier, query_mock, endpoint, url_builder in zip(
        endpoint_query_verifiers, endpoint_query_mocks, endpoints, endpoint_url_builders
    ):
        for path in filter_paths:
            for op in operations:
                for value, query in zip(values, insights_client_version_queries):
                    with subtests.test(value=value, query=query, path=path, endpoint=endpoint):
                        url = url_builder(query=f"?filter{path}{op}={value}")

                        response_status, _ = api_get(url)

                        assert response_status == 200

                        query_verifier(mocker, query_mock, query)
                        query_mock.reset_mock()


# having both system_profile endpoints creates a moching issue right now.
# Just going to split one off until I can refactor the whole test suite
def test_generic_filtering_wildcard_sap_sids(
    mocker, subtests, graphql_system_profile_sap_sids_query_empty_response, patch_xjoin_post, api_get
):
    filter_paths = ("[system_profile][insights_client_version]",)
    operations = ("", "[eq]")
    values = ("8.*", "7.3", "nil", "not_nil")
    insights_client_version_queries = (
        {"spf_insights_client_version": {"matches": "8.*"}},
        {"spf_insights_client_version": {"eq": "7.3"}},
        {"spf_insights_client_version": {"eq": None}},
        {"NOT": {"spf_insights_client_version": {"eq": None}}},
    )

    for path in filter_paths:
        for op in operations:
            for value, query in zip(values, insights_client_version_queries):
                with subtests.test(value=value, query=query, path=path, endpoint="sap_sids"):
                    url = build_system_profile_sap_sids_url(query=f"?filter{path}{op}={value}")

                    response_status, _ = api_get(url)

                    assert response_status == 200

                    _verify_sap_sids_query(mocker, graphql_system_profile_sap_sids_query_empty_response, query)
                    graphql_system_profile_sap_sids_query_empty_response.reset_mock()


def test_generic_filtering_wildcard_invalid_values(subtests, patch_xjoin_post, api_get):
    prefixes = ("?filter[system_profile][insights_client_version]",)
    suffixes = (
        # bad operation
        "[foo]=bar",
        "[bar][]=bar",
        "[eq][foo]=bar",
        "[is]=bar",
        "[lt]=bar",
        "[gt]=bar",
        "[lte]=bar",
        "[gte]=bar",
    )
    endpoint_url_builders = (
        build_hosts_url,
        build_tags_url,
        build_system_profile_sap_system_url,
        build_system_profile_sap_sids_url,
    )
    for url_builder in endpoint_url_builders:
        for prefix in prefixes:
            for suffix in suffixes:
                with subtests.test(prefix=prefix, suffix=suffix):
                    url = url_builder(query=prefix + suffix)
                    response_status, response_data = api_get(url)

                    assert response_status == 400
                    assert response_data["title"] == "Validation Error"


# Test generic filtering for object fields (the object itself, not its properties)
def test_generic_filtering_objects(
    mocker,
    subtests,
    graphql_query_empty_response,
    graphql_tag_query_empty_response,
    graphql_system_profile_sap_system_query_empty_response,
    patch_xjoin_post,
    api_get,
):
    filter_paths = ("[system_profile][ansible]", "[system_profile][mssql]")
    operations = ("", "[eq]")
    values = ("nil", "not_nil")
    ansible_queries = (
        {
            "spf_ansible": {
                "sso_version": {"eq": None},
                "hub_version": {"eq": None},
                "controller_version": {"eq": None},
                "catalog_worker_version": {"eq": None},
            }
        },
        {
            "NOT": {
                "spf_ansible": {
                    "sso_version": {"eq": None},
                    "hub_version": {"eq": None},
                    "controller_version": {"eq": None},
                    "catalog_worker_version": {"eq": None},
                }
            }
        },
    )
    mssql_queries = ({"spf_mssql": {"version": {"eq": None}}}, {"NOT": {"spf_mssql": {"version": {"eq": None}}}})
    query_dicts = (ansible_queries, mssql_queries)

    endpoints = ("hosts", "tags", "sap_system")
    endpoint_query_verifiers = (_verify_hosts_query, _verify_tags_query, _verify_sap_system_query)
    endpoint_query_mocks = (
        graphql_query_empty_response,
        graphql_tag_query_empty_response,
        graphql_system_profile_sap_system_query_empty_response,
    )
    endpoint_url_builders = (build_hosts_url, build_tags_url, build_system_profile_sap_system_url)
    for query_verifier, query_mock, endpoint, url_builder in zip(
        endpoint_query_verifiers, endpoint_query_mocks, endpoints, endpoint_url_builders
    ):
        for path, queries in zip(filter_paths, query_dicts):
            for op in operations:
                for value, query in zip(values, queries):
                    with subtests.test(value=value, query=query, path=path, endpoint=endpoint):
                        url = url_builder(query=f"?filter{path}{op}={value}")

                        response_status, _ = api_get(url)

                        assert response_status == 200

                        query_verifier(mocker, query_mock, query)
                        query_mock.reset_mock()


def test_generic_filtering_objects_sap_sids(
    mocker, subtests, graphql_system_profile_sap_sids_query_empty_response, patch_xjoin_post, api_get
):
    filter_paths = ("[system_profile][ansible]", "[system_profile][mssql]")
    operations = ("", "[eq]")
    values = ("nil", "not_nil")
    ansible_queries = (
        {
            "spf_ansible": {
                "sso_version": {"eq": None},
                "hub_version": {"eq": None},
                "controller_version": {"eq": None},
                "catalog_worker_version": {"eq": None},
            }
        },
        {
            "NOT": {
                "spf_ansible": {
                    "sso_version": {"eq": None},
                    "hub_version": {"eq": None},
                    "controller_version": {"eq": None},
                    "catalog_worker_version": {"eq": None},
                }
            }
        },
    )
    mssql_queries = ({"spf_mssql": {"version": {"eq": None}}}, {"NOT": {"spf_mssql": {"version": {"eq": None}}}})
    query_dicts = (ansible_queries, mssql_queries)

    for path, queries in zip(filter_paths, query_dicts):
        for op in operations:
            for value, query in zip(values, queries):
                with subtests.test(value=value, query=query, path=path, endpoint="sap_sids"):
                    url = build_system_profile_sap_sids_url(query=f"?filter{path}{op}={value}")

                    response_status, _ = api_get(url)

                    assert response_status == 200

                    _verify_sap_sids_query(mocker, graphql_system_profile_sap_sids_query_empty_response, query)
                    graphql_system_profile_sap_sids_query_empty_response.reset_mock()


def test_generic_filtering_objects_invalid_values(subtests, patch_xjoin_post, api_get):
    prefixes = ("?filter[system_profile][ansible]",)
    suffixes = (
        # bad operation
        "[foo]=bar",
        "[bar][]=bar",
        "[eq][foo]=bar",
        "[is]=bar",
        "[lt]=bar",
        "[gt]=bar",
        "[lte]=bar",
        "[gte]=bar",
        # bad value
        "=foo",
    )
    endpoint_url_builders = (
        build_hosts_url,
        build_tags_url,
        build_system_profile_sap_system_url,
        build_system_profile_sap_sids_url,
    )
    for url_builder in endpoint_url_builders:
        for prefix in prefixes:
            for suffix in suffixes:
                with subtests.test(prefix=prefix, suffix=suffix):
                    url = url_builder(query=prefix + suffix)
                    response_status, response_data = api_get(url)

                    assert response_status == 400
                    assert response_data["title"] == "Validation Error"<|MERGE_RESOLUTION|>--- conflicted
+++ resolved
@@ -2231,84 +2231,9 @@
     )
 
 
-<<<<<<< HEAD
-# TODO: Remove the tests related to insights classic workaround (the next 4 below)
-# once we no longer need it
-def test_query_hosts_insights_classic_system_identity(mocker, subtests, graphql_query_empty_response, api_get):
-    url = build_hosts_url()
-
-    response_status, response_data = api_get(url, INSIGHTS_CLASSIC_IDENTITY)
-
-    assert response_status == 200
-
-    graphql_query_empty_response.assert_called_once_with(
-        HOST_QUERY,
-        {
-            "order_by": mocker.ANY,
-            "order_how": mocker.ANY,
-            "limit": mocker.ANY,
-            "offset": mocker.ANY,
-            "filter": ({"OR": mocker.ANY},),
-            "fields": mocker.ANY,
-        },
-        mocker.ANY,
-    )
-
-
-def test_query_tags_insights_classic_system_identity(mocker, subtests, graphql_tag_query_empty_response, api_get):
-    url = build_tags_url()
-
-    response_status, response_data = api_get(url, INSIGHTS_CLASSIC_IDENTITY)
-
-    assert response_status == 200
-
-    graphql_tag_query_empty_response.assert_called_once_with(
-        TAGS_QUERY,
-        {
-            "order_by": mocker.ANY,
-            "order_how": mocker.ANY,
-            "limit": mocker.ANY,
-            "offset": mocker.ANY,
-            "hostFilter": {"OR": mocker.ANY},
-        },
-        mocker.ANY,
-    )
-
-
-def test_query_system_profile_sap_sids_insights_classic_system_identity(
-    mocker, subtests, graphql_system_profile_sap_sids_query_with_response, api_get
-):
-    url = build_system_profile_sap_sids_url()
-
-    response_status, response_data = api_get(url, INSIGHTS_CLASSIC_IDENTITY)
-
-    assert response_status == 200
-
-    graphql_system_profile_sap_sids_query_with_response.assert_called_once_with(
-        SAP_SIDS_QUERY, {"hostFilter": {"OR": mocker.ANY}, "limit": 50, "offset": 0}, mocker.ANY
-    )
-
-
-def test_query_system_profile_sap_system_insights_classic_system_identity(
-    mocker, subtests, graphql_system_profile_sap_system_query_with_response, api_get
-):
-    url = build_system_profile_sap_system_url()
-
-    response_status, response_data = api_get(url, INSIGHTS_CLASSIC_IDENTITY)
-
-    assert response_status == 200
-
-    graphql_system_profile_sap_system_query_with_response.assert_called_once_with(
-        SAP_SYSTEM_QUERY, {"hostFilter": {"OR": mocker.ANY}, "limit": 50, "offset": 0}, mocker.ANY
-    )
-
-
-def test_query_with_owner_id_satellite_identity(mocker, subtests, graphql_query_empty_response, api_get):
-=======
 def test_query_with_owner_id_satellite_identity(
     mocker, subtests, query_source_xjoin, graphql_query_empty_response, api_get
 ):
->>>>>>> 2f3dff24
     url = build_hosts_url()
 
     response_status, response_data = api_get(url, SATELLITE_IDENTITY)
