--- conflicted
+++ resolved
@@ -1498,8 +1498,7 @@
     assert response_status == 200
 
     graphql_system_profile_sap_sids_query_with_response.assert_called_once_with(
-<<<<<<< HEAD
-        SAP_SIDS_QUERY, {"hostFilter": {"OR": mocker.ANY}, "filter": {"search": {"regex": ".*C2.*"}}}
+        SAP_SIDS_QUERY, {"hostFilter": {"OR": mocker.ANY}, "filter": {"search": {"regex": ".*C2.*"}}}, mocker.ANY
     )
 
 def test_query_hosts_system_identity(
@@ -1569,7 +1568,4 @@
 
     graphql_system_profile_sap_system_query_with_response.assert_called_once_with(
         SAP_SYSTEM_QUERY, {"hostFilter": {"OR": mocker.ANY, "AND": ({"spf_owner_id": {"eq": "plxi13y1-99ut-3rdf-bc10-84opf904lfad"}},)}}
-=======
-        SAP_SIDS_QUERY, {"hostFilter": {"OR": mocker.ANY}, "filter": {"search": {"regex": ".*C2.*"}}}, mocker.ANY
->>>>>>> d2999a27
     )