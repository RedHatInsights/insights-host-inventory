--- conflicted
+++ resolved
@@ -7,10 +7,7 @@
 from unittest.mock import patch
 from urllib.parse import quote_plus as url_quote
 
-<<<<<<< HEAD
-=======
 from .test_api_utils import ACCOUNT
->>>>>>> c474552b
 from .test_api_utils import DBAPITestCase
 from .test_api_utils import PaginationBaseTestCase
 from .test_api_utils import PreCreatedHostsBaseTestCase
@@ -23,11 +20,7 @@
 from app import db
 from app.culling import Timestamps
 from app.models import Host
-<<<<<<< HEAD
-from app.queue.ingress import handle_message
-=======
 from app.queue.queue import handle_message
->>>>>>> c474552b
 from app.serialization import serialize_host
 from app.utils import HostWrapper
 from lib.host_repository import canonical_fact_host_query
