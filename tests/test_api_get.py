#!/usr/bin/env python
import copy
import json
import uuid
from itertools import chain
from unittest import main
from unittest.mock import patch
from urllib.parse import quote_plus as url_quote

<<<<<<< HEAD
=======
from app.queue.ingress import handle_message
from tests.test_utils import MockEventProducer
from .test_api_utils import ACCOUNT
>>>>>>> d389dc90
from .test_api_utils import DBAPITestCase
from .test_api_utils import PaginationBaseTestCase
from .test_api_utils import PreCreatedHostsBaseTestCase
from .test_utils import ACCOUNT
from .test_utils import generate_uuid
from .test_utils import HOST_URL
from .test_utils import inject_qs
from .test_utils import now
from .test_utils import quote_everything
from app import db
from app.culling import Timestamps
from app.models import Host
from app.serialization import serialize_host
from app.utils import HostWrapper
from lib.host_repository import canonical_fact_host_query


class QueryTestCase(PreCreatedHostsBaseTestCase):
    def _expected_host_list(self):
        # Remove fields that are not returned by the REST endpoint
        return [
            {key: value for key, value in host.data().items() if key not in ("tags", "system_profile")}
            for host in self.added_hosts[::-1]
        ]

    def test_query_all(self):
        response = self.get(HOST_URL, 200)

        host_list = self.added_hosts.copy()
        host_list.reverse()

        expected_host_list = self._expected_host_list()
        self.assertEqual(response["results"], expected_host_list)

        self._base_paging_test(HOST_URL, len(self.added_hosts))
        self._invalid_paging_parameters_test(HOST_URL)

    def test_query_using_display_name(self):
        host_list = self.added_hosts

        response = self.get(HOST_URL + "?display_name=" + host_list[0].display_name)

        self.assertEqual(len(response["results"]), 1)
        self.assertEqual(response["results"][0]["fqdn"], host_list[0].fqdn)
        self.assertEqual(response["results"][0]["insights_id"], host_list[0].insights_id)
        self.assertEqual(response["results"][0]["display_name"], host_list[0].display_name)

    def test_query_using_fqdn_two_results(self):
        expected_host_list = [self.added_hosts[0], self.added_hosts[1]]

        response = self.get(HOST_URL + "?fqdn=" + expected_host_list[0].fqdn)

        self.assertEqual(len(response["results"]), 2)
        for result in response["results"]:
            self.assertEqual(result["fqdn"], expected_host_list[0].fqdn)
            assert any(result["insights_id"] == host.insights_id for host in expected_host_list)
            assert any(result["display_name"] == host.display_name for host in expected_host_list)

    def test_query_using_fqdn_one_result(self):
        expected_host_list = [self.added_hosts[2]]

        response = self.get(HOST_URL + "?fqdn=" + expected_host_list[0].fqdn)

        self.assertEqual(len(response["results"]), 1)
        for result in response["results"]:
            self.assertEqual(result["fqdn"], expected_host_list[0].fqdn)
            assert any(result["insights_id"] == host.insights_id for host in expected_host_list)
            assert any(result["display_name"] == host.display_name for host in expected_host_list)

    def test_query_using_non_existant_fqdn(self):
        response = self.get(HOST_URL + "?fqdn=ROFLSAUCE.com")

        self.assertEqual(len(response["results"]), 0)

    def test_query_using_display_name_substring(self):
        host_list = self.added_hosts.copy()
        host_list.reverse()

        host_name_substr = host_list[0].display_name[:-2]

        test_url = HOST_URL + "?display_name=" + host_name_substr

        response = self.get(test_url)

        expected_host_list = self._expected_host_list()
        self.assertEqual(response["results"], expected_host_list)

        self._base_paging_test(test_url, len(self.added_hosts))
        self._invalid_paging_parameters_test(test_url)


class QueryByHostIdTestCase(PreCreatedHostsBaseTestCase, PaginationBaseTestCase):
    def _expected_host_list(self, hosts):
        # Remove fields that are not returned by the REST endpoint
        return [
            {key: value for key, value in host.data().items() if key not in ("tags", "system_profile")}
            for host in hosts[::-1]
        ]

    def _base_query_test(self, host_id_list, expected_host_list):
        url = f"{HOST_URL}/{host_id_list}"
        response = self.get(url)

        self.assertEqual(response["count"], len(expected_host_list))
        self.assertEqual(len(response["results"]), len(expected_host_list))

        host_data = self._expected_host_list(expected_host_list)
        self.assertCountEqual(host_data, response["results"])

        self._base_paging_test(url, len(expected_host_list))
        self._invalid_paging_parameters_test(url)

    def test_query_existent_hosts(self):
        host_lists = [self.added_hosts[0:1], self.added_hosts[1:3], self.added_hosts]
        for host_list in host_lists:
            with self.subTest(host_list=host_list):
                host_id_list = self._build_host_id_list_for_url(host_list)
                self._base_query_test(host_id_list, host_list)

    def test_query_single_non_existent_host(self):
        self._base_query_test(generate_uuid(), [])

    def test_query_multiple_hosts_with_some_non_existent(self):
        host_list = self.added_hosts[0:1]
        existent_host_id_list = self._build_host_id_list_for_url(host_list)
        non_existent_host_id = generate_uuid()
        host_id_list = f"{non_existent_host_id},{existent_host_id_list}"
        self._base_query_test(host_id_list, host_list)

    def test_query_invalid_host_id(self):
        bad_id_list = ["notauuid", "1234blahblahinvalid"]
        only_bad_id = bad_id_list.copy()

        # Can’t have empty string as an only ID, that results in 404 Not Found.
        more_bad_id_list = bad_id_list + [""]
        valid_id = self.added_hosts[0].id
        with_bad_id = [f"{valid_id},{bad_id}" for bad_id in more_bad_id_list]

        for host_id_list in chain(only_bad_id, with_bad_id):
            with self.subTest(host_id_list=host_id_list):
                self.get(f"{HOST_URL}/{host_id_list}", 400)

    def test_query_host_id_without_hyphens(self):
        host_lists = [self.added_hosts[0:1], self.added_hosts]
        for original_host_list in host_lists:
            with self.subTest(host_list=original_host_list):
                # deepcopy host.__data to insulate original_host_list from changes.
                host_data = (host.data() for host in original_host_list)
                host_data = (copy.deepcopy(host) for host in host_data)
                query_host_list = [HostWrapper(host) for host in host_data]

                # Remove the hyphens from one of the valid hosts.
                query_host_list[0].id = uuid.UUID(query_host_list[0].id, version=4).hex

                host_id_list = self._build_host_id_list_for_url(query_host_list)
                self._base_query_test(host_id_list, original_host_list)

    def test_query_with_branch_id_parameter(self):
        url_host_id_list = self._build_host_id_list_for_url(self.added_hosts)
        # branch_id parameter is accepted, but doesn’t affect results.
        self._base_query_test(f"{url_host_id_list}?branch_id=123", self.added_hosts)

    def test_query_invalid_paging_parameters(self):
        url_host_id_list = self._build_host_id_list_for_url(self.added_hosts)
        base_url = f"{HOST_URL}/{url_host_id_list}"

        paging_parameters = ["per_page", "page"]
        invalid_values = ["-1", "0", "notanumber"]
        for paging_parameter in paging_parameters:
            for invalid_value in invalid_values:
                with self.subTest(paging_parameter=paging_parameter, invalid_value=invalid_value):
                    self.get(f"{base_url}?{paging_parameter}={invalid_value}", 400)


class QueryByHostnameOrIdTestCase(PreCreatedHostsBaseTestCase):
    def _base_query_test(self, query_value, expected_number_of_hosts):
        test_url = HOST_URL + "?hostname_or_id=" + query_value

        response = self.get(test_url)

        self.assertEqual(len(response["results"]), expected_number_of_hosts)

        self._base_paging_test(test_url, expected_number_of_hosts)
        self._invalid_paging_parameters_test(test_url)

    def test_query_using_display_name_as_hostname(self):
        host_list = self.added_hosts

        self._base_query_test(host_list[0].display_name, 2)

    def test_query_using_fqdn_as_hostname(self):
        host_list = self.added_hosts

        self._base_query_test(host_list[2].fqdn, 1)

    def test_query_using_id(self):
        host_list = self.added_hosts

        self._base_query_test(host_list[0].id, 1)

    def test_query_using_non_existent_hostname(self):
        self._base_query_test("NotGonnaFindMe", 0)

    def test_query_using_non_existent_id(self):
        self._base_query_test(generate_uuid(), 0)


class QueryByInsightsIdTestCase(PreCreatedHostsBaseTestCase):
    def _test_url(self, query_value):
        return HOST_URL + "?insights_id=" + query_value

    def _base_query_test(self, query_value, expected_number_of_hosts):
        test_url = self._test_url(query_value)

        response = self.get(test_url)

        self.assertEqual(len(response["results"]), expected_number_of_hosts)

        self._base_paging_test(test_url, expected_number_of_hosts)
        self._invalid_paging_parameters_test(test_url)

    def test_query_with_matching_insights_id(self):
        host_list = self.added_hosts

        self._base_query_test(host_list[0].insights_id, 1)

    def test_query_with_no_matching_insights_id(self):
        uuid_that_does_not_exist_in_db = generate_uuid()
        self._base_query_test(uuid_that_does_not_exist_in_db, 0)

    def test_query_with_invalid_insights_id(self):
        test_url = self._test_url("notauuid")
        self.get(test_url, 400)

    def test_query_with_maching_insights_id_and_branch_id(self):
        valid_insights_id = self.added_hosts[0].insights_id

        test_url = HOST_URL + "?insights_id=" + valid_insights_id + "&branch_id=123"

        self.get(test_url, 200)


@patch("api.host_query_db.canonical_fact_host_query", wraps=canonical_fact_host_query)
class QueryByCanonicalFactPerformanceTestCase(DBAPITestCase):
    def test_query_using_fqdn_not_subset_match(self, canonical_fact_host_query):
        fqdn = "some fqdn"
        self.get(f"{HOST_URL}?fqdn={fqdn}")
        canonical_fact_host_query.assert_called_once_with(ACCOUNT, "fqdn", fqdn)

    def test_query_using_insights_id_not_subset_match(self, canonical_fact_host_query):
        insights_id = "ff13a346-19cb-42ae-9631-44c42927fb92"
        self.get(f"{HOST_URL}?insights_id={insights_id}")
        canonical_fact_host_query.assert_called_once_with(ACCOUNT, "insights_id", insights_id)


class QueryByTagTestCase(PreCreatedHostsBaseTestCase, PaginationBaseTestCase):
    def _compare_responses(self, expected_response_list, response_list, test_url):
        self.assertEqual(len(expected_response_list), len(response_list["results"]))
        for host, result in zip(expected_response_list, response_list["results"]):
            self.assertEqual(host.id, result["id"])
        self._base_paging_test(test_url, len(expected_response_list))

    def test_get_host_by_tag(self):
        """
        Get only the one host with the special tag to find on it.
        """
        host_list = self.added_hosts.copy()

        expected_response_list = [host_list[0]]  # host with tag SPECIAL/tag=ToFind

        test_url = f"{HOST_URL}?tags=SPECIAL/tag=ToFind"
        response_list = self.get(test_url, 200)

        self._compare_responses(expected_response_list, response_list, test_url)

    def test_get_multiple_hosts_by_tag(self):
        """
        Get only the one host with the special tag to find on it.
        """
        host_list = self.added_hosts.copy()

        expected_response_list = [host_list[0], host_list[1]]  # hosts with tag "NS1/key1=val1"

        test_url = f"{HOST_URL}?tags=NS1/key1=val1&order_by=updated&order_how=ASC"
        response_list = self.get(test_url, 200)

        self._compare_responses(expected_response_list, response_list, test_url)

    def test_get_host_by_multiple_tags(self):
        """
        Get only the host with all three tags on it and not the other host
        which both have some, but not all of the tags we query for.
        """
        host_list = self.added_hosts.copy()

        expected_response_list = [host_list[1]]
        # host with tags ["NS1/key1=val1", "NS2/key2=val2", "NS3/key3=val3"]

        test_url = f"{HOST_URL}?tags=NS1/key1=val1,NS2/key2=val2,NS3/key3=val3"
        response_list = self.get(test_url, 200)

        self._compare_responses(expected_response_list, response_list, test_url)

    def test_get_host_by_subset_of_tags(self):
        """
        Get a host using a subset of it's tags
        """
        host_list = self.added_hosts.copy()

        expected_response_list = [host_list[1]]
        # host with tags ["NS1/key1=val1", "NS2/key2=val2", "NS3/key3=val3"]

        test_url = f"{HOST_URL}?tags=NS1/key1=val1,NS3/key3=val3"
        response_list = self.get(test_url, 200)

        self._compare_responses(expected_response_list, response_list, test_url)

    def test_get_host_with_different_tags_same_namespace(self):
        """
        get a host with two tags in the same namespace with diffent key and same value
        """
        host_list = self.added_hosts.copy()

        expected_response_list = [host_list[0]]  # host with tags ["NS1/key1=val1", "NS1/key2=val1"]

        test_url = f"{HOST_URL}?tags=NS1/key1=val1,NS1/key2=val1"
        response_list = self.get(test_url, 200)

        self._compare_responses(expected_response_list, response_list, test_url)

    def test_get_no_host_with_different_tags_same_namespace(self):
        """
        Don’t get a host with two tags in the same namespace, from which only one match. This is a
        regression test.
        """
        test_url = f"{HOST_URL}?tags=NS1/key1=val2,NS1/key2=val1"
        response_list = self.get(test_url, 200)

        # self.added_hosts[0] would have been matched by NS1/key2=val1, this must not happen.
        self.assertEqual(0, len(response_list["results"]))

    def test_get_host_with_same_tags_different_namespaces(self):
        """
        get a host with two tags in the same namespace with diffent key and same value
        """
        host_list = self.added_hosts.copy()

        expected_response_list = [host_list[2]]  # host with tags ["NS3/key3=val3", "NS1/key3=val3"]

        test_url = f"{HOST_URL}?tags=NS3/key3=val3,NS1/key3=val3"
        response_list = self.get(test_url, 200)

        self._compare_responses(expected_response_list, response_list, test_url)

    def test_get_host_with_tag_no_value_at_all(self):
        """
        Attempt to find host with a tag with no stored value
        """
        host_list = self.added_hosts.copy()

        expected_response_list = [host_list[0]]  # host with tag "no/key"

        test_url = f"{HOST_URL}?tags=no/key"
        response_list = self.get(test_url, 200)

        self._compare_responses(expected_response_list, response_list, test_url)

    def test_get_host_with_tag_no_value_in_query(self):
        """
        Attempt to find host with a tag with a stored value by a value-less query
        """
        host_list = self.added_hosts.copy()

        expected_response_list = [host_list[0]]  # host with tag "no/key"

        test_url = f"{HOST_URL}?tags=NS1/key2"
        response_list = self.get(test_url, 200)

        self._compare_responses(expected_response_list, response_list, test_url)

    def test_get_host_with_tag_no_namespace(self):
        """
        Attempt to find host with a tag with no namespace.
        """
        host_list = self.added_hosts.copy()

        expected_response_list = [host_list[2]]  # host with tag "key4=val4"
        test_url = f"{HOST_URL}?tags=key4=val4"
        response_list = self.get(test_url, 200)

        self._compare_responses(expected_response_list, response_list, test_url)

    def test_get_host_with_tag_only_key(self):
        """
        Attempt to find host with a tag with no namespace.
        """
        host_list = self.added_hosts.copy()

        expected_response_list = [host_list[2]]  # host with tag "key5"
        test_url = f"{HOST_URL}?tags=key5"
        response_list = self.get(test_url, 200)

        self._compare_responses(expected_response_list, response_list, test_url)

    def test_get_host_with_invalid_tag_no_key(self):
        """
        Attempt to find host with an incomplete tag (no key).
        Expects 400 response.
        """
        test_url = f"{HOST_URL}?tags=namespace/=Value"
        self.get(test_url, 400)

    def test_get_host_by_display_name_and_tag(self):
        """
        Attempt to get only the host with the specified key and
        the specified display name
        """

        host_list = self.added_hosts.copy()

        expected_response_list = [host_list[0]]
        # host with tag NS1/key1=val1 and host_name "host1"

        test_url = f"{HOST_URL}?tags=NS1/key1=val1&display_name=host1"
        response_list = self.get(test_url, 200)

        self._compare_responses(expected_response_list, response_list, test_url)

    def test_get_host_by_display_name_and_tag_backwards(self):
        """
        Attempt to get only the host with the specified key and
        the specified display name, but the parameters are backwards
        """

        host_list = self.added_hosts.copy()

        expected_response_list = [host_list[0]]
        # host with tag NS1/key1=val1 and host_name "host1"

        test_url = f"{HOST_URL}?display_name=host1&tags=NS1/key1=val1"
        response_list = self.get(test_url, 200)

        self._compare_responses(expected_response_list, response_list, test_url)

    def test_get_host_tag_part_too_long(self):
        """
        send a request to find hosts with a string tag where the length
        of the namespace excedes the 255 character limit
        """
        too_long = "a" * 256

        for tags_query, part_name in (
            (f"{too_long}/key=val", "namespace"),
            (f"namespace/{too_long}=val", "key"),
            (f"namespace/key={too_long}", "value"),
        ):
            with self.subTest(part=part_name):
                response = self.get(f"{HOST_URL}?tags={tags_query}", 400)
                assert part_name in str(response)

    def test_get_host_with_unescaped_special_characters(self):
        host_wrapper = HostWrapper(
            {
                "account": ACCOUNT,
                "insights_id": generate_uuid(),
                "stale_timestamp": now().isoformat(),
                "reporter": "test",
                "tags": [
                    {"namespace": ";?:@&+$", "key": "-_.!~*'()'", "value": "#"},
                    {"namespace": " \t\n\r\f\v", "key": " \t\n\r\f\v", "value": " \t\n\r\f\v"},
                ],
            }
        )
        message = {"operation": "add_host", "data": host_wrapper.data()}

        with self.app.app_context():
            mock_event_producer = MockEventProducer()
            handle_message(json.dumps(message), mock_event_producer)
            response_data = json.loads(mock_event_producer.event)
            created_host = response_data["host"]

        for tags_query in (";?:@&+$/-_.!~*'()'=#", " \t\n\r\f\v/ \t\n\r\f\v= \t\n\r\f\v"):
            with self.subTest(tags_query=tags_query):
                get_response = self.get(f"{HOST_URL}?tags={url_quote(tags_query)}", 200)

                self.assertEqual(get_response["count"], 1)
                self.assertEqual(get_response["results"][0]["id"], created_host["id"])

    def test_get_host_with_escaped_special_characters(self):
        host_wrapper = HostWrapper(
            {
                "account": ACCOUNT,
                "insights_id": generate_uuid(),
                "stale_timestamp": now().isoformat(),
                "reporter": "test",
                "tags": [
                    {"namespace": ";,/?:@&=+$", "key": "-_.!~*'()", "value": "#"},
                    {"namespace": " \t\n\r\f\v", "key": " \t\n\r\f\v", "value": " \t\n\r\f\v"},
                ],
            }
        )
        message = {"operation": "add_host", "data": host_wrapper.data()}

        with self.app.app_context():
            mock_event_producer = MockEventProducer()
            handle_message(json.dumps(message), mock_event_producer)
            response_data = json.loads(mock_event_producer.event)
            created_host = response_data["host"]

        for namespace, key, value in ((";,/?:@&=+$", "-_.!~*'()", "#"), (" \t\n\r\f\v", " \t\n\r\f\v", " \t\n\r\f\v")):
            with self.subTest(namespace=namespace, key=key, value=value):
                tags_query = url_quote(
                    f"{quote_everything(namespace)}/{quote_everything(key)}={quote_everything(value)}"
                )
                get_response = self.get(f"{HOST_URL}?tags={tags_query}", 200)

                self.assertEqual(get_response["count"], 1)
                self.assertEqual(get_response["results"][0]["id"], created_host["id"])


class QueryOrderBaseTestCase(PreCreatedHostsBaseTestCase):
    def _queries_subtests_with_added_hosts(self):
        host_id_list = [host.id for host in self.added_hosts]
        url_host_id_list = ",".join(host_id_list)
        urls = (HOST_URL, f"{HOST_URL}/{url_host_id_list}", f"{HOST_URL}/{url_host_id_list}/system_profile")
        for url in urls:
            with self.subTest(url=url):
                yield url

    def _get(self, base_url, order_by=None, order_how=None, status=200):
        kwargs = {}
        if order_by:
            kwargs["order_by"] = order_by
        if order_how:
            kwargs["order_how"] = order_how

        full_url = inject_qs(base_url, **kwargs)
        return self.get(full_url, status)


class QueryOrderWithAdditionalHostsBaseTestCase(QueryOrderBaseTestCase):
    def setUp(self):
        super().setUp()
        host_wrapper = HostWrapper()
        host_wrapper.account = ACCOUNT
        host_wrapper.display_name = "host1"  # Same as self.added_hosts[0]
        host_wrapper.insights_id = generate_uuid()
        host_wrapper.stale_timestamp = now().isoformat()
        host_wrapper.reporter = "test"
        response_data = self.post(HOST_URL, [host_wrapper.data()], 207)
        self.added_hosts.append(HostWrapper(response_data["data"][0]["host"]))

    def _assert_host_ids_in_response(self, response, expected_hosts):
        response_ids = [host["id"] for host in response["results"]]
        expected_ids = [host.id for host in expected_hosts]
        self.assertEqual(response_ids, expected_ids)


class QueryOrderTestCase(QueryOrderWithAdditionalHostsBaseTestCase):
    def _added_hosts_by_updated_desc(self):
        expected_hosts = self.added_hosts.copy()
        expected_hosts.reverse()
        return expected_hosts

    def _added_hosts_by_updated_asc(self):
        return self.added_hosts

    def _added_hosts_by_display_name_asc(self):
        return (
            # Hosts with same display_name are ordered by updated descending
            self.added_hosts[3],
            self.added_hosts[0],
            self.added_hosts[1],
            self.added_hosts[2],
        )

    def _added_hosts_by_display_name_desc(self):
        return (
            self.added_hosts[2],
            self.added_hosts[1],
            # Hosts with same display_name are ordered by updated descending
            self.added_hosts[3],
            self.added_hosts[0],
        )

    def tests_hosts_are_ordered_by_updated_desc_by_default(self):
        for url in self._queries_subtests_with_added_hosts():
            with self.subTest(url=url):
                response = self._get(url)
                expected_hosts = self._added_hosts_by_updated_desc()
                self._assert_host_ids_in_response(response, expected_hosts)

    def tests_hosts_ordered_by_updated_are_descending_by_default(self):
        for url in self._queries_subtests_with_added_hosts():
            with self.subTest(url=url):
                response = self._get(url, order_by="updated")
                expected_hosts = self._added_hosts_by_updated_desc()
                self._assert_host_ids_in_response(response, expected_hosts)

    def tests_hosts_are_ordered_by_updated_descending(self):
        for url in self._queries_subtests_with_added_hosts():
            with self.subTest(url=url):
                response = self._get(url, order_by="updated", order_how="DESC")
                expected_hosts = self._added_hosts_by_updated_desc()
                self._assert_host_ids_in_response(response, expected_hosts)

    def tests_hosts_are_ordered_by_updated_ascending(self):
        for url in self._queries_subtests_with_added_hosts():
            with self.subTest(url=url):
                response = self._get(url, order_by="updated", order_how="ASC")
                expected_hosts = self._added_hosts_by_updated_asc()
                self._assert_host_ids_in_response(response, expected_hosts)

    def tests_hosts_ordered_by_display_name_are_ascending_by_default(self):
        for url in self._queries_subtests_with_added_hosts():
            with self.subTest(url=url):
                response = self._get(url, order_by="display_name")
                expected_hosts = self._added_hosts_by_display_name_asc()
                self._assert_host_ids_in_response(response, expected_hosts)

    def tests_hosts_are_ordered_by_display_name_ascending(self):
        for url in self._queries_subtests_with_added_hosts():
            with self.subTest(url=url):
                response = self._get(url, order_by="display_name", order_how="ASC")
                expected_hosts = self._added_hosts_by_display_name_asc()
                self._assert_host_ids_in_response(response, expected_hosts)

    def tests_hosts_are_ordered_by_display_name_descending(self):
        for url in self._queries_subtests_with_added_hosts():
            with self.subTest(url=url):
                response = self._get(url, order_by="display_name", order_how="DESC")
                expected_hosts = self._added_hosts_by_display_name_desc()
                self._assert_host_ids_in_response(response, expected_hosts)


class QueryOrderWithSameModifiedOnTestsCase(QueryOrderWithAdditionalHostsBaseTestCase):
    UUID_1 = "00000000-0000-0000-0000-000000000001"
    UUID_2 = "00000000-0000-0000-0000-000000000002"
    UUID_3 = "00000000-0000-0000-0000-000000000003"

    def setUp(self):
        super().setUp()

    def _update_host(self, added_host_index, new_id, new_modified_on):
        old_id = self.added_hosts[added_host_index].id

        old_host = db.session.query(Host).get(old_id)
        old_host.id = new_id
        old_host.modified_on = new_modified_on
        db.session.add(old_host)

        staleness_offset = Timestamps.from_config(self.app.config["INVENTORY_CONFIG"])
        serialized_old_host = serialize_host(old_host, staleness_offset)
        self.added_hosts[added_host_index] = HostWrapper(serialized_old_host)

    def _update_hosts(self, id_updates):
        # New modified_on value must be set explicitly so it’s saved the same to all
        # records. Otherwise SQLAlchemy would consider it unchanged and update it
        # automatically to its own "now" only for records whose ID changed.
        new_modified_on = now()

        with self.app.app_context():
            for added_host_index, new_id in id_updates:
                self._update_host(added_host_index, new_id, new_modified_on)
            db.session.commit()

    def _added_hosts_by_indexes(self, indexes):
        return tuple(self.added_hosts[added_host_index] for added_host_index in indexes)

    def _test_order_by_id_desc(self, specifications, order_by, order_how):
        """
        Specification format is: Update these hosts (specification[*][0]) with these IDs
        (specification[*][1]). The updated hosts also get the same current timestamp.
        Then expect the query to return hosts in this order (specification[1]). Integers
        at specification[*][0] and specification[1][*] are self.added_hosts indices.
        """
        for updates, expected_added_hosts in specifications:
            # Update hosts to they have a same modified_on timestamp, but different IDs.
            self._update_hosts(updates)

            # Check the order in the response against the expected order. Only indexes
            # are passed, because self.added_hosts values were replaced during the
            # update.
            expected_hosts = self._added_hosts_by_indexes(expected_added_hosts)
            for url in self._queries_subtests_with_added_hosts():
                with self.subTest(url=url, updates=updates):
                    response = self._get(url, order_by=order_by, order_how=order_how)
                    self._assert_host_ids_in_response(response, expected_hosts)

    def test_hosts_ordered_by_updated_are_also_ordered_by_id_desc(self):
        # The first two hosts (0 and 1) with different display_names will have the same
        # modified_on timestamp, but different IDs.
        specifications = (
            (((0, self.UUID_1), (1, self.UUID_2)), (1, 0, 3, 2)),
            (((1, self.UUID_2), (0, self.UUID_3)), (0, 1, 3, 2)),
            # UPDATE order may influence actual result order.
            (((1, self.UUID_2), (0, self.UUID_1)), (1, 0, 3, 2)),
            (((0, self.UUID_3), (1, self.UUID_2)), (0, 1, 3, 2)),
        )
        self._test_order_by_id_desc(specifications, "updated", "DESC")

    def test_hosts_ordered_by_display_name_are_also_ordered_by_id_desc(self):
        # The two hosts with the same display_name (1 and 2) will have the same
        # modified_on timestamp, but different IDs.
        specifications = (
            (((0, self.UUID_1), (3, self.UUID_2)), (3, 0, 1, 2)),
            (((3, self.UUID_2), (0, self.UUID_3)), (0, 3, 1, 2)),
            # UPDATE order may influence actual result order.
            (((3, self.UUID_2), (0, self.UUID_1)), (3, 0, 1, 2)),
            (((0, self.UUID_3), (3, self.UUID_2)), (0, 3, 1, 2)),
        )
        self._test_order_by_id_desc(specifications, "display_name", "ASC")


class QueryOrderBadRequestsTestCase(QueryOrderBaseTestCase):
    def test_invalid_order_by(self):
        for url in self._queries_subtests_with_added_hosts():
            with self.subTest(url=url):
                self._get(url, "fqdn", "ASC", 400)

    def test_invalid_order_how(self):
        for url in self._queries_subtests_with_added_hosts():
            with self.subTest(url=url):
                self._get(url, "display_name", "asc", 400)

    def test_only_order_how(self):
        for url in self._queries_subtests_with_added_hosts():
            with self.subTest(url=url):
                self._get(url, None, "ASC", 400)


class InsightsFilterTestCase(PreCreatedHostsBaseTestCase):
    # remove the insights ID from some hosts in setUp
    def setUp(self):
        super().setUp()
        # add a host with no insights id
        host_wrapper = HostWrapper()
        host_wrapper.account = ACCOUNT
        host_wrapper.id = generate_uuid()
        host_wrapper.satellite_id = generate_uuid()
        host_wrapper.stale_timestamp = now().isoformat()
        host_wrapper.reporter = "test"
        self.post(HOST_URL, [host_wrapper.data()], 207)

    # get host list, check only ones with insight-id is returned
    def test_get_hosts_only_insights(self):
        result = self.get(HOST_URL + "?registered_with=insights")
        result_ids = [host["id"] for host in result["results"]]
        self.assertEqual(len(result_ids), 3)
        expected_ids = [self.added_hosts[2].id, self.added_hosts[1].id, self.added_hosts[0].id]
        self.assertEqual(result_ids, expected_ids)


if __name__ == "__main__":
    main()<|MERGE_RESOLUTION|>--- conflicted
+++ resolved
@@ -7,12 +7,10 @@
 from unittest.mock import patch
 from urllib.parse import quote_plus as url_quote
 
-<<<<<<< HEAD
-=======
+
 from app.queue.ingress import handle_message
 from tests.test_utils import MockEventProducer
-from .test_api_utils import ACCOUNT
->>>>>>> d389dc90
+
 from .test_api_utils import DBAPITestCase
 from .test_api_utils import PaginationBaseTestCase
 from .test_api_utils import PreCreatedHostsBaseTestCase
