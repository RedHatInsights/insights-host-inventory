--- conflicted
+++ resolved
@@ -1,9 +1,6 @@
-<<<<<<< HEAD
+import time
 from datetime import timedelta
-=======
-import time
 from threading import Thread
->>>>>>> 5948b5e3
 
 import pytest
 
