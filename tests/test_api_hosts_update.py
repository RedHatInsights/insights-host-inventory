import pytest

from tests.helpers.api_utils import assert_error_response
from tests.helpers.api_utils import assert_response_status
from tests.helpers.api_utils import build_facts_url
from tests.helpers.api_utils import build_host_id_list_for_url
from tests.helpers.api_utils import build_hosts_url
from tests.helpers.api_utils import get_id_list_from_hosts
from tests.helpers.db_utils import DB_FACTS
from tests.helpers.db_utils import DB_FACTS_NAMESPACE
from tests.helpers.db_utils import db_host
from tests.helpers.db_utils import DB_NEW_FACTS
from tests.helpers.db_utils import get_expected_facts_after_update
from tests.helpers.mq_utils import assert_patch_event_is_valid
from tests.helpers.test_utils import generate_uuid
from tests.helpers.test_utils import get_staleness_timestamps


@pytest.mark.parametrize(
    "patch_doc",
    [
        {"ansible_host": "NEW_ansible_host"},
        {"ansible_host": ""},
        {"display_name": "fred_flintstone"},
        {"display_name": "fred_flintstone", "ansible_host": "barney_rubble"},
    ],
)
def test_update_fields(patch_doc, event_producer_mock, db_create_host, db_get_host, api_patch):
    host = db_create_host()

    url = build_hosts_url(host_list_or_id=host.id)
    response_status, response_data = api_patch(url, patch_doc)

    assert_response_status(response_status, expected_status=200)

    record = db_get_host(host.id)

    for key in patch_doc:
        assert getattr(record, key) == patch_doc[key]


<<<<<<< HEAD
def test_patch_with_branch_id_parameter(event_producer_mock, db_create_multiple_hosts, api_patch):
    patch_doc = {"display_name": "branch_id_test"}

    hosts = db_create_multiple_hosts(how_many=5)

    url = build_hosts_url(host_list_or_id=hosts, query="?branch_id=123")
    response_status, response_data = api_patch(url, patch_doc)

    assert_response_status(response_status, expected_status=200)


def test_update_fields_on_multiple_hosts(event_producer_mock, db_create_multiple_hosts, db_get_hosts, api_patch):
    patch_doc = {"display_name": "fred_flintstone", "ansible_host": "barney_rubble"}

    hosts = db_create_multiple_hosts(how_many=5)

    url = build_hosts_url(host_list_or_id=hosts)
    response_status, response_data = api_patch(url, patch_doc)

    assert_response_status(response_status, expected_status=200)

    host_id_list = [host.id for host in hosts]
    hosts = db_get_hosts(host_id_list)

    for host in hosts:
        for key in patch_doc:
            assert getattr(host, key) == patch_doc[key]


def test_patch_on_non_existent_host(api_patch):
    non_existent_id = generate_uuid()

    patch_doc = {"ansible_host": "NEW_ansible_host"}

    url = build_hosts_url(host_list_or_id=non_existent_id)
    response_status, response_data = api_patch(url, patch_doc)

    assert_response_status(response_status, expected_status=404)


def test_patch_on_multiple_hosts_with_some_non_existent(event_producer_mock, db_create_host, api_patch):
    non_existent_id = generate_uuid()
    host = db_create_host()

    patch_doc = {"ansible_host": "NEW_ansible_host"}

    url = build_hosts_url(host_list_or_id=f"{non_existent_id},{host.id}")
    response_status, response_data = api_patch(url, patch_doc)

    assert_response_status(response_status, expected_status=200)


@pytest.mark.parametrize(
    "invalid_data",
    [{"ansible_host": "a" * 256}, {"ansible_host": None}, {}, {"display_name": None}, {"display_name": ""}],
)
def test_invalid_data(invalid_data, db_create_host, api_patch):
    host = db_create_host()

    url = build_hosts_url(host_list_or_id=host.id)
    response_status, response_data = api_patch(url, invalid_data)

    assert_response_status(response_status, expected_status=400)


def test_invalid_host_id(db_create_host, api_patch, subtests):
    host = db_create_host()

    patch_doc = {"display_name": "branch_id_test"}
    host_id_lists = ["notauuid", f"{host.id},notauuid"]

    for host_id_list in host_id_lists:
        with subtests.test(host_id_list=host_id_list):
            url = build_hosts_url(host_list_or_id=host_id_list)
            response_status, response_data = api_patch(url, patch_doc)
            assert_response_status(response_status, expected_status=400)


def test_patch_produces_update_event_no_request_id(
    event_datetime_mock, event_producer_mock, db_create_host, db_get_host, api_patch
):
    host = db_host()
    created_host = db_create_host(host)

    patch_doc = {"display_name": "patch_event_test"}

    url = build_hosts_url(host_list_or_id=created_host.id)
    response_status, response_data = api_patch(url, patch_doc)
    assert_response_status(response_status, expected_status=200)

    assert_patch_event_is_valid(
        host=created_host,
        event_producer=event_producer_mock,
        expected_request_id="-1",
        expected_timestamp=event_datetime_mock,
    )


def test_patch_produces_update_event_with_request_id(
    event_datetime_mock, event_producer_mock, db_create_host, db_get_host, api_patch
):
    patch_doc = {"display_name": "patch_event_test"}
    request_id = generate_uuid()
    headers = {"x-rh-insights-request-id": request_id}

    host = db_host()
    created_host = db_create_host(host)

    url = build_hosts_url(host_list_or_id=created_host.id)
    response_status, response_data = api_patch(url, patch_doc, extra_headers=headers)
    assert_response_status(response_status, expected_status=200)

    assert_patch_event_is_valid(
        host=created_host,
        event_producer=event_producer_mock,
        expected_request_id=request_id,
        expected_timestamp=event_datetime_mock,
    )


def test_patch_produces_update_event_no_insights_id(
    event_datetime_mock, event_producer_mock, db_create_host, db_get_host, api_patch
):
    host = db_host()
    del host.canonical_facts["insights_id"]

    created_host = db_create_host(host)

    patch_doc = {"display_name": "patch_event_test"}

    url = build_hosts_url(host_list_or_id=created_host.id)
    response_status, response_data = api_patch(url, patch_doc)
    assert_response_status(response_status, expected_status=200)

    assert_patch_event_is_valid(
        host=created_host,
        event_producer=event_producer_mock,
        expected_request_id="-1",
        expected_timestamp=event_datetime_mock,
    )


def test_add_facts_without_fact_dict(api_patch, db_create_host):
    facts_url = build_facts_url(host_list_or_id=1, namespace=DB_FACTS_NAMESPACE)
    response_status, response_data = api_patch(facts_url, None)

    assert_error_response(response_data, expected_status=400, expected_detail="Request body is not valid JSON")


def test_add_facts_to_multiple_hosts(db_create_multiple_hosts, db_get_hosts, api_patch):
    created_hosts = db_create_multiple_hosts(how_many=2, extra_data={"facts": DB_FACTS})

    host_id_list = get_id_list_from_hosts(created_hosts)
    facts_url = build_facts_url(host_list_or_id=created_hosts, namespace=DB_FACTS_NAMESPACE)

    response_status, response_data = api_patch(facts_url, DB_NEW_FACTS)

    assert_response_status(response_status, expected_status=200)

    expected_facts = get_expected_facts_after_update("add", DB_FACTS_NAMESPACE, DB_FACTS, DB_NEW_FACTS)

    assert all(host.facts == expected_facts for host in db_get_hosts(host_id_list))


def test_add_facts_to_multiple_hosts_with_branch_id(db_create_multiple_hosts, db_get_hosts, api_patch):
    created_hosts = db_create_multiple_hosts(how_many=2, extra_data={"facts": DB_FACTS})

    host_id_list = get_id_list_from_hosts(created_hosts)
    facts_url = build_facts_url(host_list_or_id=created_hosts, namespace=DB_FACTS_NAMESPACE, query="?branch_id=1234")

    response_status, response_data = api_patch(facts_url, DB_NEW_FACTS)
    assert_response_status(response_status, expected_status=200)

    expected_facts = get_expected_facts_after_update("add", DB_FACTS_NAMESPACE, DB_FACTS, DB_NEW_FACTS)

    assert all(host.facts == expected_facts for host in db_get_hosts(host_id_list))


def test_add_facts_to_multiple_hosts_including_nonexistent_host(db_create_multiple_hosts, db_get_hosts, api_patch):
    created_hosts = db_create_multiple_hosts(how_many=2, extra_data={"facts": DB_FACTS})

    url_host_id_list = f"{build_host_id_list_for_url(created_hosts)},{generate_uuid()},{generate_uuid()}"
    facts_url = build_facts_url(host_list_or_id=url_host_id_list, namespace=DB_FACTS_NAMESPACE)

    response_status, response_data = api_patch(facts_url, DB_NEW_FACTS)
    assert_response_status(response_status, expected_status=400)


def test_add_facts_to_multiple_hosts_overwrite_empty_key_value_pair(db_create_multiple_hosts, db_get_hosts, api_patch):
    facts = {DB_FACTS_NAMESPACE: {}}

    created_hosts = db_create_multiple_hosts(how_many=2, extra_data={"facts": facts})

    host_id_list = get_id_list_from_hosts(created_hosts)
    facts_url = build_facts_url(host_list_or_id=created_hosts, namespace=DB_FACTS_NAMESPACE)

    response_status, response_data = api_patch(facts_url, DB_NEW_FACTS)
    assert_response_status(response_status, expected_status=200)

    expected_facts = get_expected_facts_after_update("add", DB_FACTS_NAMESPACE, facts, DB_NEW_FACTS)

    assert all(host.facts == expected_facts for host in db_get_hosts(host_id_list))


def test_add_facts_to_multiple_hosts_add_empty_fact_set(db_create_multiple_hosts, api_patch):
    new_facts = {}

    created_hosts = db_create_multiple_hosts(how_many=2, extra_data={"facts": DB_FACTS})

    facts_url = build_facts_url(created_hosts, DB_FACTS_NAMESPACE)

    response_status, response_data = api_patch(facts_url, new_facts)
    assert_response_status(response_status, expected_status=400)


def test_add_facts_to_namespace_that_does_not_exist(db_create_multiple_hosts, api_patch):
    facts_namespace = "ns1"
    facts = {facts_namespace: {"key1": "value1"}}
    facts_to_update = {}

    created_hosts = db_create_multiple_hosts(how_many=2, extra_data={"facts": facts})

    facts_url = build_facts_url(host_list_or_id=created_hosts, namespace="imanonexistentnamespace")

    response_status, response_data = api_patch(facts_url, facts_to_update)
    assert_response_status(response_status, expected_status=400)


@pytest.mark.system_culling
def test_add_facts_to_multiple_culled_hosts(db_create_multiple_hosts, db_get_hosts, api_patch):
    staleness_timestamps = get_staleness_timestamps()

    created_hosts = db_create_multiple_hosts(
        how_many=2, extra_data={"facts": DB_FACTS, "stale_timestamp": staleness_timestamps["culled"]}
    )

    facts_url = build_facts_url(host_list_or_id=created_hosts, namespace=DB_FACTS_NAMESPACE)

    # Try to replace the facts on a host that has been marked as culled
    response_status, response_data = api_patch(facts_url, DB_NEW_FACTS)
    assert_response_status(response_status, expected_status=400)
=======
                host = response_data["results"][0]

                for key in patch_doc:
                    self.assertEqual(host[key], patch_doc[key])

    def test_patch_with_branch_id_parameter(self):
        patch_doc = {"display_name": "branch_id_test"}

        url_host_id_list = self._build_host_id_list_for_url(self.added_hosts)

        test_url = f"{HOST_URL}/{url_host_id_list}?branch_id=123"

        with self.app.app_context():
            self.patch(test_url, patch_doc, 200)

    def test_update_fields_on_multiple_hosts(self):
        patch_doc = {"display_name": "fred_flintstone", "ansible_host": "barney_rubble"}

        url_host_id_list = self._build_host_id_list_for_url(self.added_hosts)

        test_url = f"{HOST_URL}/{url_host_id_list}"

        with self.app.app_context():
            self.patch(test_url, patch_doc, 200)

            response_data = self.get(test_url, 200)

        for host in response_data["results"]:
            for key in patch_doc:
                self.assertEqual(host[key], patch_doc[key])

    def test_patch_on_non_existent_host(self):
        non_existent_id = generate_uuid()

        patch_doc = {"ansible_host": "NEW_ansible_host"}

        with self.app.app_context():
            self.patch(f"{HOST_URL}/{non_existent_id}", patch_doc, status=404)

    def test_patch_on_multiple_hosts_with_some_non_existent(self):
        non_existent_id = generate_uuid()
        original_id = self.added_hosts[0].id

        patch_doc = {"ansible_host": "NEW_ansible_host"}

        with self.app.app_context():
            self.patch(f"{HOST_URL}/{non_existent_id},{original_id}", patch_doc)

    def test_invalid_data(self):
        original_id = self.added_hosts[0].id

        invalid_data_list = [
            {"ansible_host": "a" * 256},
            {"ansible_host": None},
            {},
            {"display_name": None},
            {"display_name": ""},
        ]

        for patch_doc in invalid_data_list:
            with self.subTest(invalid_patch_doc=patch_doc):
                with self.app.app_context():
                    response = self.patch(f"{HOST_URL}/{original_id}", patch_doc, status=400)

                self.verify_error_response(response, expected_title="Bad Request", expected_status=400)

    def test_invalid_host_id(self):
        patch_doc = {"display_name": "branch_id_test"}
        host_id_lists = ["notauuid", f"{self.added_hosts[0].id},notauuid"]

        for host_id_list in host_id_lists:
            with self.subTest(host_id_list=host_id_list):
                with self.app.app_context():
                    self.patch(f"{HOST_URL}/{host_id_list}", patch_doc, 400)

    def _base_patch_produces_update_event_test(self, host_to_patch, headers, expected_request_id):
        patch_doc = {"display_name": "patch_event_test"}

        with self.app.app_context():
            with patch("app.queue.events.datetime", **{"now.return_value": self.now_timestamp}):
                self.patch(f"{HOST_URL}/{host_to_patch.id}", patch_doc, 200, extra_headers=headers)

        expected_event_message = {
            "type": "updated",
            "host": {
                "account": host_to_patch.account,
                "ansible_host": host_to_patch.ansible_host,
                "bios_uuid": host_to_patch.bios_uuid,
                "created": host_to_patch.created,
                "culled_timestamp": (
                    dateutil.parser.parse(host_to_patch.stale_timestamp) + timedelta(weeks=2)
                ).isoformat(),
                "display_name": "patch_event_test",
                "external_id": host_to_patch.external_id,
                "fqdn": host_to_patch.fqdn,
                "id": host_to_patch.id,
                "insights_id": host_to_patch.insights_id,
                "ip_addresses": host_to_patch.ip_addresses,
                "mac_addresses": host_to_patch.mac_addresses,
                "reporter": host_to_patch.reporter,
                "rhel_machine_id": host_to_patch.rhel_machine_id,
                "satellite_id": host_to_patch.satellite_id,
                "stale_timestamp": host_to_patch.stale_timestamp,
                "stale_warning_timestamp": (
                    dateutil.parser.parse(host_to_patch.stale_timestamp) + timedelta(weeks=1)
                ).isoformat(),
                "subscription_manager_id": host_to_patch.subscription_manager_id,
                "system_profile": {},
                "tags": host_to_patch.tags,
                "updated": host_to_patch.updated,
            },
            "platform_metadata": None,
            "metadata": {"request_id": expected_request_id},
            "timestamp": self.now_timestamp.isoformat(),
        }

        self.assertEqual(json.loads(self.app.event_producer.event), expected_event_message)
        self.assertEqual(self.app.event_producer.key, host_to_patch.id)
        self.assertEqual(
            self.app.event_producer.headers,
            expected_headers("updated", expected_request_id, host_to_patch.insights_id),
        )

    def test_patch_produces_update_event_no_request_id(self):
        with self.app.app_context():
            self._base_patch_produces_update_event_test(self.added_hosts[0], {}, "-1")

    def test_patch_produces_update_event_with_request_id(self):
        request_id = generate_uuid()
        headers = {"x-rh-insights-request-id": request_id}
        with self.app.app_context():
            self._base_patch_produces_update_event_test(self.added_hosts[0], headers, request_id)

    def test_patch_produces_update_event_no_insights_id(self):
        host = HostWrapper(
            {
                "account": ACCOUNT,
                "subscription_manager_id": generate_uuid(),
                "stale_timestamp": now().isoformat(),
                "reporter": "test",
            }
        )
        response_data = self._create_host(host)
        created_host = HostWrapper(response_data["host"])

        with self.app.app_context():
            self._base_patch_produces_update_event_test(created_host, {}, ANY)

    def test_event_producer_instrumentation(self):
        from unittest.mock import Mock
        from unittest.mock import ANY

        class MockFuture:
            def __init__(self):
                self.callbacks = []
                self.errbacks = []

            def add_callback(self, *args, **kwargs):
                self.callbacks.append((args, kwargs))

            def add_errback(self, *args, **kwargs):
                self.errbacks.append((args, kwargs))

            def success(self):
                for args, kwargs in self.callbacks:
                    method = args[0]
                    args_ = args[1:] + (Mock(),)
                    method(*args_, **kwargs)

            def failure(self):
                for args, kwargs in self.errbacks:
                    method = args[0]
                    args_ = args[1:] + (Mock(),)
                    method(*args_, **kwargs)

        mock_future = MockFuture()

        from app.queue.event_producer import EventProducer

        with patch("app.queue.event_producer.KafkaProducer", **{"return_value.send.return_value": mock_future}):
            self.app.event_producer = EventProducer(self.app.config["INVENTORY_CONFIG"])

        patch_doc = {"display_name": "patch_event_test"}
        host_to_patch = self.added_hosts[0].id

        with self.app.app_context():
            with patch("app.queue.events.datetime", **{"now.return_value": self.now_timestamp}):
                with patch("app.queue.event_producer.message_produced") as message_produced:
                    with patch("app.queue.event_producer.message_not_produced") as message_not_produced:
                        self.patch(f"{HOST_URL}/{host_to_patch}", patch_doc, 200)
            mock_future.success()
            message_produced.assert_called_once_with(*mock_future.callbacks[0][0][1:], ANY)
            mock_future.failure()
            message_not_produced.assert_called_once_with(*mock_future.errbacks[0][0][1:], ANY)


if __name__ == "__main__":
    main()
>>>>>>> 40e00778
<|MERGE_RESOLUTION|>--- conflicted
+++ resolved
@@ -39,7 +39,6 @@
         assert getattr(record, key) == patch_doc[key]
 
 
-<<<<<<< HEAD
 def test_patch_with_branch_id_parameter(event_producer_mock, db_create_multiple_hosts, api_patch):
     patch_doc = {"display_name": "branch_id_test"}
 
@@ -182,6 +181,31 @@
     )
 
 
+def test_event_producer_instrumentation(mocker, event_producer, future_mock, db_create_host, api_patch):
+    created_host = db_create_host()
+    patch_doc = {"display_name": "patch_event_test"}
+
+    url = build_hosts_url(host_list_or_id=created_host.id)
+
+    event_producer._kafka_producer.send.return_value = future_mock
+    message_produced = mocker.patch("app.queue.event_producer.message_produced")
+    message_not_produced = mocker.patch("app.queue.event_producer.message_not_produced")
+
+    response_status, response_data = api_patch(url, patch_doc)
+    assert_response_status(response_status, expected_status=200)
+
+    for expected_callback, future_callbacks, fire_callbacks in (
+        (message_produced, future_mock.callbacks, future_mock.success),
+        (message_not_produced, future_mock.errbacks, future_mock.failure),
+    ):
+        assert len(future_callbacks) == 1
+        assert future_callbacks[0].method == expected_callback
+
+        fire_callbacks()
+        args = future_callbacks[0].args + (future_callbacks[0].extra_arg,)
+        expected_callback.assert_called_once_with(*args, **future_callbacks[0].kwargs)
+
+
 def test_add_facts_without_fact_dict(api_patch, db_create_host):
     facts_url = build_facts_url(host_list_or_id=1, namespace=DB_FACTS_NAMESPACE)
     response_status, response_data = api_patch(facts_url, None)
@@ -280,204 +304,4 @@
 
     # Try to replace the facts on a host that has been marked as culled
     response_status, response_data = api_patch(facts_url, DB_NEW_FACTS)
-    assert_response_status(response_status, expected_status=400)
-=======
-                host = response_data["results"][0]
-
-                for key in patch_doc:
-                    self.assertEqual(host[key], patch_doc[key])
-
-    def test_patch_with_branch_id_parameter(self):
-        patch_doc = {"display_name": "branch_id_test"}
-
-        url_host_id_list = self._build_host_id_list_for_url(self.added_hosts)
-
-        test_url = f"{HOST_URL}/{url_host_id_list}?branch_id=123"
-
-        with self.app.app_context():
-            self.patch(test_url, patch_doc, 200)
-
-    def test_update_fields_on_multiple_hosts(self):
-        patch_doc = {"display_name": "fred_flintstone", "ansible_host": "barney_rubble"}
-
-        url_host_id_list = self._build_host_id_list_for_url(self.added_hosts)
-
-        test_url = f"{HOST_URL}/{url_host_id_list}"
-
-        with self.app.app_context():
-            self.patch(test_url, patch_doc, 200)
-
-            response_data = self.get(test_url, 200)
-
-        for host in response_data["results"]:
-            for key in patch_doc:
-                self.assertEqual(host[key], patch_doc[key])
-
-    def test_patch_on_non_existent_host(self):
-        non_existent_id = generate_uuid()
-
-        patch_doc = {"ansible_host": "NEW_ansible_host"}
-
-        with self.app.app_context():
-            self.patch(f"{HOST_URL}/{non_existent_id}", patch_doc, status=404)
-
-    def test_patch_on_multiple_hosts_with_some_non_existent(self):
-        non_existent_id = generate_uuid()
-        original_id = self.added_hosts[0].id
-
-        patch_doc = {"ansible_host": "NEW_ansible_host"}
-
-        with self.app.app_context():
-            self.patch(f"{HOST_URL}/{non_existent_id},{original_id}", patch_doc)
-
-    def test_invalid_data(self):
-        original_id = self.added_hosts[0].id
-
-        invalid_data_list = [
-            {"ansible_host": "a" * 256},
-            {"ansible_host": None},
-            {},
-            {"display_name": None},
-            {"display_name": ""},
-        ]
-
-        for patch_doc in invalid_data_list:
-            with self.subTest(invalid_patch_doc=patch_doc):
-                with self.app.app_context():
-                    response = self.patch(f"{HOST_URL}/{original_id}", patch_doc, status=400)
-
-                self.verify_error_response(response, expected_title="Bad Request", expected_status=400)
-
-    def test_invalid_host_id(self):
-        patch_doc = {"display_name": "branch_id_test"}
-        host_id_lists = ["notauuid", f"{self.added_hosts[0].id},notauuid"]
-
-        for host_id_list in host_id_lists:
-            with self.subTest(host_id_list=host_id_list):
-                with self.app.app_context():
-                    self.patch(f"{HOST_URL}/{host_id_list}", patch_doc, 400)
-
-    def _base_patch_produces_update_event_test(self, host_to_patch, headers, expected_request_id):
-        patch_doc = {"display_name": "patch_event_test"}
-
-        with self.app.app_context():
-            with patch("app.queue.events.datetime", **{"now.return_value": self.now_timestamp}):
-                self.patch(f"{HOST_URL}/{host_to_patch.id}", patch_doc, 200, extra_headers=headers)
-
-        expected_event_message = {
-            "type": "updated",
-            "host": {
-                "account": host_to_patch.account,
-                "ansible_host": host_to_patch.ansible_host,
-                "bios_uuid": host_to_patch.bios_uuid,
-                "created": host_to_patch.created,
-                "culled_timestamp": (
-                    dateutil.parser.parse(host_to_patch.stale_timestamp) + timedelta(weeks=2)
-                ).isoformat(),
-                "display_name": "patch_event_test",
-                "external_id": host_to_patch.external_id,
-                "fqdn": host_to_patch.fqdn,
-                "id": host_to_patch.id,
-                "insights_id": host_to_patch.insights_id,
-                "ip_addresses": host_to_patch.ip_addresses,
-                "mac_addresses": host_to_patch.mac_addresses,
-                "reporter": host_to_patch.reporter,
-                "rhel_machine_id": host_to_patch.rhel_machine_id,
-                "satellite_id": host_to_patch.satellite_id,
-                "stale_timestamp": host_to_patch.stale_timestamp,
-                "stale_warning_timestamp": (
-                    dateutil.parser.parse(host_to_patch.stale_timestamp) + timedelta(weeks=1)
-                ).isoformat(),
-                "subscription_manager_id": host_to_patch.subscription_manager_id,
-                "system_profile": {},
-                "tags": host_to_patch.tags,
-                "updated": host_to_patch.updated,
-            },
-            "platform_metadata": None,
-            "metadata": {"request_id": expected_request_id},
-            "timestamp": self.now_timestamp.isoformat(),
-        }
-
-        self.assertEqual(json.loads(self.app.event_producer.event), expected_event_message)
-        self.assertEqual(self.app.event_producer.key, host_to_patch.id)
-        self.assertEqual(
-            self.app.event_producer.headers,
-            expected_headers("updated", expected_request_id, host_to_patch.insights_id),
-        )
-
-    def test_patch_produces_update_event_no_request_id(self):
-        with self.app.app_context():
-            self._base_patch_produces_update_event_test(self.added_hosts[0], {}, "-1")
-
-    def test_patch_produces_update_event_with_request_id(self):
-        request_id = generate_uuid()
-        headers = {"x-rh-insights-request-id": request_id}
-        with self.app.app_context():
-            self._base_patch_produces_update_event_test(self.added_hosts[0], headers, request_id)
-
-    def test_patch_produces_update_event_no_insights_id(self):
-        host = HostWrapper(
-            {
-                "account": ACCOUNT,
-                "subscription_manager_id": generate_uuid(),
-                "stale_timestamp": now().isoformat(),
-                "reporter": "test",
-            }
-        )
-        response_data = self._create_host(host)
-        created_host = HostWrapper(response_data["host"])
-
-        with self.app.app_context():
-            self._base_patch_produces_update_event_test(created_host, {}, ANY)
-
-    def test_event_producer_instrumentation(self):
-        from unittest.mock import Mock
-        from unittest.mock import ANY
-
-        class MockFuture:
-            def __init__(self):
-                self.callbacks = []
-                self.errbacks = []
-
-            def add_callback(self, *args, **kwargs):
-                self.callbacks.append((args, kwargs))
-
-            def add_errback(self, *args, **kwargs):
-                self.errbacks.append((args, kwargs))
-
-            def success(self):
-                for args, kwargs in self.callbacks:
-                    method = args[0]
-                    args_ = args[1:] + (Mock(),)
-                    method(*args_, **kwargs)
-
-            def failure(self):
-                for args, kwargs in self.errbacks:
-                    method = args[0]
-                    args_ = args[1:] + (Mock(),)
-                    method(*args_, **kwargs)
-
-        mock_future = MockFuture()
-
-        from app.queue.event_producer import EventProducer
-
-        with patch("app.queue.event_producer.KafkaProducer", **{"return_value.send.return_value": mock_future}):
-            self.app.event_producer = EventProducer(self.app.config["INVENTORY_CONFIG"])
-
-        patch_doc = {"display_name": "patch_event_test"}
-        host_to_patch = self.added_hosts[0].id
-
-        with self.app.app_context():
-            with patch("app.queue.events.datetime", **{"now.return_value": self.now_timestamp}):
-                with patch("app.queue.event_producer.message_produced") as message_produced:
-                    with patch("app.queue.event_producer.message_not_produced") as message_not_produced:
-                        self.patch(f"{HOST_URL}/{host_to_patch}", patch_doc, 200)
-            mock_future.success()
-            message_produced.assert_called_once_with(*mock_future.callbacks[0][0][1:], ANY)
-            mock_future.failure()
-            message_not_produced.assert_called_once_with(*mock_future.errbacks[0][0][1:], ANY)
-
-
-if __name__ == "__main__":
-    main()
->>>>>>> 40e00778
+    assert_response_status(response_status, expected_status=400)