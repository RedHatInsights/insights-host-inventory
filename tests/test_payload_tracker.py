import uuid
from unittest.mock import Mock
from unittest.mock import patch

import pytest

from app.payload_tracker import _UNKNOWN_REQUEST_ID
from app.payload_tracker import PayloadTrackerContext
from app.payload_tracker import PayloadTrackerProcessingContext
from tests.helpers.tracker_utils import assert_mock_send_call
from tests.helpers.tracker_utils import assert_payload_tracker_is_disabled
from tests.helpers.tracker_utils import build_expected_tracker_message
from tests.helpers.tracker_utils import DEFAULT_TOPIC
from tests.helpers.tracker_utils import get_payload_tracker_methods
from tests.helpers.tracker_utils import method_to_raise_exception


def test_payload_tracker_is_disabled_using_env_var(mocker, payload_tracker, tracker_datetime_mock, subtests):
    kafka_producer_mock = mocker.patch("app.payload_tracker.KafkaProducer")
    null_producer_mock = mocker.patch("app.payload_tracker.NullProducer")

    with patch.dict("os.environ", {"PAYLOAD_TRACKER_ENABLED": "False"}):
        tracker = payload_tracker(request_id="123456")

        assert_payload_tracker_is_disabled(tracker, kafka_producer_mock, null_producer_mock, subtests)


@pytest.mark.parametrize("invalid_request_id", [None, _UNKNOWN_REQUEST_ID])
def test_payload_tracker_is_disabled_by_invalid_request_id(
    invalid_request_id, mocker, payload_tracker, tracker_datetime_mock, subtests
):
    kafka_producer_mock = mocker.patch("app.payload_tracker.KafkaProducer")
    null_producer_mock = mocker.patch("app.payload_tracker.NullProducer")

    tracker = payload_tracker(request_id=invalid_request_id)

    assert_payload_tracker_is_disabled(tracker, kafka_producer_mock, null_producer_mock, subtests)


def test_payload_tracker_configure_topic(payload_tracker, tracker_datetime_mock):
    expected_topic = "ima.kafka.topic"
    expected_request_id = "13579"

    expected_msg = build_expected_tracker_message(
        status="received", request_id=expected_request_id, datetime_mock=tracker_datetime_mock
    )

    with patch.dict("os.environ", {"PAYLOAD_TRACKER_KAFKA_TOPIC": expected_topic}):
        producer = Mock()
        tracker = payload_tracker(request_id=expected_request_id, producer=producer)

        # FIXME: test other methods
        tracker.payload_received()

        assert_mock_send_call(producer, expected_topic, expected_msg)


def test_payload_tracker_producer_raises_exception(payload_tracker, tracker_datetime_mock, subtests):
    # Test that an exception in the producer does not get propagated
    producer_mock = Mock()
    producer_mock.send.side_effect = Exception("Producer send exception!")

    tracker = payload_tracker(request_id="expected_request_id", producer=producer_mock)

    methods_to_test = get_payload_tracker_methods(tracker)

    for (method_to_test, _) in methods_to_test:
        with subtests.test(method_to_test=method_to_test):
            # This method should NOT raise an exception...even though
            # the producer is causing an exception
            method_to_test(status_message="expected_status_msg")


def test_payload_tracker_json_raises_exception(mocker, payload_tracker, tracker_datetime_mock, subtests):
    json_dumps_mock = mocker.patch("app.payload_tracker.json.dumps")

    # Test that an exception in the creation of the message does not get propagated
    json_dumps_mock.side_effect = Exception("json.dumps exception!")

    tracker = payload_tracker(request_id="expected_request_id", producer=Mock())

    methods_to_test = get_payload_tracker_methods(tracker)

    for (method_to_test, _) in methods_to_test:
        with subtests.test(method_to_test=method_to_test):
            # This method should NOT raise an exception...even though
            # the producer is causing an exception
            method_to_test()


def test_payload_tracker_account_is_none(payload_tracker, tracker_datetime_mock, subtests):
    expected_request_id = "1234567890"
    producer = Mock()

    tracker = payload_tracker(request_id=expected_request_id, producer=producer)

    methods_to_test = get_payload_tracker_methods(tracker)

    for (method_to_test, expected_status) in methods_to_test:
        with subtests.test(method_to_test=method_to_test):
            method_to_test()

            expected_msg = build_expected_tracker_message(
                status=expected_status, request_id=expected_request_id, datetime_mock=tracker_datetime_mock
            )

            assert_mock_send_call(producer, DEFAULT_TOPIC, expected_msg)

            producer.reset_mock()


def test_payload_tracker_pass_status_message(payload_tracker, tracker_datetime_mock, subtests):
    expected_status_msg = "ima status message!"
    expected_request_id = "1234567890"
    producer = Mock()

    tracker = payload_tracker(request_id=expected_request_id, producer=producer)

    methods_to_test = get_payload_tracker_methods(tracker)

    for method_to_test, expected_status in methods_to_test:
        with subtests.test(method_to_test=method_to_test):
            method_to_test(status_message=expected_status_msg)

            expected_msg = build_expected_tracker_message(
                status=expected_status,
                status_msg=expected_status_msg,
                request_id=expected_request_id,
                datetime_mock=tracker_datetime_mock,
            )

            assert_mock_send_call(producer, DEFAULT_TOPIC, expected_msg)

            producer.reset_mock()

<<<<<<< HEAD

def test_payload_tracker_set_account_and_request_id(payload_tracker, tracker_datetime_mock, subtests):
    expected_account = "789"
    expected_request_id = "1234567890"
    producer = Mock()

    tracker = payload_tracker(account=expected_account, request_id=expected_request_id, producer=producer)
=======
        operations = [None, "test operation"]

        for current_operation in operations:
            with self.subTest(current_operation=current_operation):

                with self.assertRaises(ValueError):
                    with PayloadTrackerContext(
                        payload_tracker=tracker,
                        received_status_message=expected_received_status_msg,
                        current_operation=current_operation,
                    ):
>>>>>>> 607af097

    methods_to_test = get_payload_tracker_methods(tracker)

    for method_to_test, expected_status in methods_to_test:
        with subtests.test(method_to_test=method_to_test):
            method_to_test()

<<<<<<< HEAD
            expected_msg = build_expected_tracker_message(
                account=expected_account,
                status=expected_status,
                request_id=expected_request_id,
                datetime_mock=tracker_datetime_mock,
            )
=======
                expected_msg = self._build_expected_message(
                    status="error",
                    status_msg=self._build_payload_tracker_context_error_message(
                        "ValueError", current_operation, "something bad happened!"
                    ),
                    request_id=expected_request_id,
                    datetime_mock=datetime_mock,
                )
>>>>>>> 607af097

            assert_mock_send_call(producer, DEFAULT_TOPIC, expected_msg)

            producer.reset_mock()


def test_payload_tracker_context_error(payload_tracker, tracker_datetime_mock, subtests):
    expected_request_id = "REQUEST_ID"
    expected_received_status_msg = "ima received msg"

    producer = Mock()

    tracker = payload_tracker(request_id=expected_request_id, producer=producer)

    error_status_msgs = [None, "ima error status msg"]

    for error_status_msg in error_status_msgs:
        with subtests.test(error_status_msg=error_status_msg):
            with pytest.raises(ValueError):
                with PayloadTrackerContext(
                    payload_tracker=tracker,
                    received_status_message=expected_received_status_msg,
                    error_status_message=error_status_msg,
                ):
                    expected_msg = build_expected_tracker_message(
                        status="received",
                        status_msg=expected_received_status_msg,
                        request_id=expected_request_id,
                        datetime_mock=tracker_datetime_mock,
                    )

                    assert_mock_send_call(producer, DEFAULT_TOPIC, expected_msg)
                    producer.reset_mock()
                    method_to_raise_exception()

            expected_msg = build_expected_tracker_message(
                status="error",
                status_msg=error_status_msg,
                request_id=expected_request_id,
                datetime_mock=tracker_datetime_mock,
            )

            assert_mock_send_call(producer, DEFAULT_TOPIC, expected_msg)

            producer.reset_mock()


<<<<<<< HEAD
def test_payload_tracker_context_success(payload_tracker, tracker_datetime_mock, subtests):
    expected_request_id = "REQUEST_ID"
    expected_received_status_msg = "ima received msg"

    producer = Mock()

    tracker = payload_tracker(request_id=expected_request_id, producer=producer)
=======
        operations = [None, "test operation"]

        for current_operation in operations:
            with self.subTest(current_operation=current_operation):

                with self.assertRaises(ValueError):
                    with PayloadTrackerProcessingContext(
                        payload_tracker=tracker,
                        processing_status_message=expected_processing_status_msg,
                        current_operation=current_operation,
                    ) as processing_context:
>>>>>>> 607af097

    success_status_msgs = [None, "ima success status msg"]

<<<<<<< HEAD
    for success_status_msg in success_status_msgs:
        with subtests.test(success_status_msg=success_status_msg):
            with PayloadTrackerContext(
                payload_tracker=tracker,
                received_status_message=expected_received_status_msg,
                success_status_message=success_status_msg,
            ):
                expected_msg = build_expected_tracker_message(
                    status="received",
                    status_msg=expected_received_status_msg,
=======
                        self._verify_mock_send_call(producer, self.DEFAULT_TOPIC, expected_msg)
                        producer.reset_mock()
                        processing_context.inventory_id = expected_inventory_id
                        method_to_raise_exception()

                expected_msg = self._build_expected_message(
                    status="processing_error",
                    status_msg=self._build_payload_tracker_context_error_message(
                        "ValueError", current_operation, "something bad happened!"
                    ),
>>>>>>> 607af097
                    request_id=expected_request_id,
                    datetime_mock=tracker_datetime_mock,
                )

                assert_mock_send_call(producer, DEFAULT_TOPIC, expected_msg)

                producer.reset_mock()

            expected_msg = build_expected_tracker_message(
                status="success",
                status_msg=success_status_msg,
                request_id=expected_request_id,
                datetime_mock=tracker_datetime_mock,
            )

            assert_mock_send_call(producer, DEFAULT_TOPIC, expected_msg)

            producer.reset_mock()


def test_payload_tracker_processing_context_error(payload_tracker, tracker_datetime_mock, subtests):
    expected_request_id = "REQUEST_ID"
    expected_processing_status = "processing"
    expected_processing_status_msg = "ima processing msg"
    expected_inventory_id = uuid.uuid4()

    producer = Mock()

    tracker = payload_tracker(request_id=expected_request_id, producer=producer)

    error_status_msgs = [None, "ima error status msg"]

    for error_status_msg in error_status_msgs:
        with subtests.test(error_status_msg=error_status_msg):
            with pytest.raises(ValueError):
                with PayloadTrackerProcessingContext(
                    payload_tracker=tracker,
                    processing_status_message=expected_processing_status_msg,
                    error_status_message=error_status_msg,
                ) as processing_context:
                    expected_msg = build_expected_tracker_message(
                        status=expected_processing_status,
                        status_msg=expected_processing_status_msg,
                        request_id=expected_request_id,
                        datetime_mock=tracker_datetime_mock,
                    )

                    assert_mock_send_call(producer, DEFAULT_TOPIC, expected_msg)
                    producer.reset_mock()
                    processing_context.inventory_id = expected_inventory_id
                    method_to_raise_exception()

            expected_msg = build_expected_tracker_message(
                status="processing_error",
                status_msg=error_status_msg,
                request_id=expected_request_id,
                datetime_mock=tracker_datetime_mock,
            )

            expected_msg["inventory_id"] = str(expected_inventory_id)

            assert tracker.inventory_id is None

            assert_mock_send_call(producer, DEFAULT_TOPIC, expected_msg)

            producer.reset_mock()


def test_payload_tracker_processing_context_success(payload_tracker, tracker_datetime_mock, subtests):
    expected_request_id = "REQUEST_ID"
    expected_processing_status = "processing"
    expected_processing_status_msg = "ima processing msg"
    expected_inventory_id = uuid.uuid4()

    producer = Mock()

    tracker = payload_tracker(request_id=expected_request_id, producer=producer)

    success_status_msgs = [None, "ima success status msg"]

    for success_status_msg in success_status_msgs:
        with subtests.test(success_status_msg=success_status_msg):
            with PayloadTrackerProcessingContext(
                payload_tracker=tracker,
                processing_status_message=expected_processing_status_msg,
                success_status_message=success_status_msg,
            ) as processing_context:
                expected_msg = build_expected_tracker_message(
                    status=expected_processing_status,
                    status_msg=expected_processing_status_msg,
                    request_id=expected_request_id,
                    datetime_mock=tracker_datetime_mock,
                )

                assert_mock_send_call(producer, DEFAULT_TOPIC, expected_msg)

                processing_context.inventory_id = expected_inventory_id

                producer.reset_mock()

<<<<<<< HEAD
            expected_msg = build_expected_tracker_message(
                status="processing_success",
                status_msg=success_status_msg,
                request_id=expected_request_id,
                datetime_mock=tracker_datetime_mock,
            )

            expected_msg["inventory_id"] = str(expected_inventory_id)

            assert tracker.inventory_id is None

            assert_mock_send_call(producer, DEFAULT_TOPIC, expected_msg)

            producer.reset_mock()
=======
    def _get_tracker(self, account=None, request_id=None, producer=None):
        config = Config(RuntimeEnvironment.SERVER)
        init_payload_tracker(config, producer=producer)
        return get_payload_tracker(account=account, request_id=request_id)

    def _verify_mock_send_call(self, mock_producer, expected_topic, expected_msg):
        mock_producer.send.assert_called()
        args, kwargs = mock_producer.send.call_args
        actual_topic, actual_msg = args
        self.assertEqual(actual_topic, expected_topic)
        self.assertEqual(json.loads(actual_msg), expected_msg)

    def _get_payload_tracker_methods_to_test(self, tracker):
        return [
            (tracker.payload_received, "received"),
            (tracker.payload_success, "success"),
            (tracker.payload_error, "error"),
            (tracker.processing, "processing"),
            (tracker.processing_success, "processing_success"),
            (tracker.processing_error, "processing_error"),
        ]

    def _verify_payload_tracker_is_disabled(self, tracker, kafka_producer, null_producer):
        methods_to_test = self._get_payload_tracker_methods_to_test(tracker)

        for (method_to_test, _) in methods_to_test:
            with self.subTest(method_to_test=method_to_test):
                method_to_test(status_message="expected_status_msg")

                # Verify that the KafkaProducer object is not called and that the NullProducer is called
                kafka_producer.return_value.send.assert_not_called()
                null_producer.return_value.send.assert_not_called()

                null_producer.reset_mock()

    def _build_payload_tracker_context_error_message(self, exception_name, current_operation, exception_value):
        return f"{exception_name} encountered in ({current_operation}): {exception_value}"

    def _build_expected_message(
        self, status="received", status_msg=None, request_id="1357924680", account=None, datetime_mock=None
    ):
        expected_msg = {
            "service": "inventory",
            "request_id": request_id,
            "status": status,
            "date": datetime_mock.utcnow.return_value.isoformat(),
        }

        if status_msg:
            expected_msg["status_msg"] = status_msg

        if account:
            expected_msg["account"] = account

        return expected_msg


if __name__ == "__main__":
    main()
>>>>>>> 607af097
<|MERGE_RESOLUTION|>--- conflicted
+++ resolved
@@ -10,6 +10,7 @@
 from tests.helpers.tracker_utils import assert_mock_send_call
 from tests.helpers.tracker_utils import assert_payload_tracker_is_disabled
 from tests.helpers.tracker_utils import build_expected_tracker_message
+from tests.helpers.tracker_utils import build_payload_tracker_context_error_message
 from tests.helpers.tracker_utils import DEFAULT_TOPIC
 from tests.helpers.tracker_utils import get_payload_tracker_methods
 from tests.helpers.tracker_utils import method_to_raise_exception
@@ -133,7 +134,6 @@
 
             producer.reset_mock()
 
-<<<<<<< HEAD
 
 def test_payload_tracker_set_account_and_request_id(payload_tracker, tracker_datetime_mock, subtests):
     expected_account = "789"
@@ -141,19 +141,6 @@
     producer = Mock()
 
     tracker = payload_tracker(account=expected_account, request_id=expected_request_id, producer=producer)
-=======
-        operations = [None, "test operation"]
-
-        for current_operation in operations:
-            with self.subTest(current_operation=current_operation):
-
-                with self.assertRaises(ValueError):
-                    with PayloadTrackerContext(
-                        payload_tracker=tracker,
-                        received_status_message=expected_received_status_msg,
-                        current_operation=current_operation,
-                    ):
->>>>>>> 607af097
 
     methods_to_test = get_payload_tracker_methods(tracker)
 
@@ -161,23 +148,12 @@
         with subtests.test(method_to_test=method_to_test):
             method_to_test()
 
-<<<<<<< HEAD
             expected_msg = build_expected_tracker_message(
                 account=expected_account,
                 status=expected_status,
                 request_id=expected_request_id,
                 datetime_mock=tracker_datetime_mock,
             )
-=======
-                expected_msg = self._build_expected_message(
-                    status="error",
-                    status_msg=self._build_payload_tracker_context_error_message(
-                        "ValueError", current_operation, "something bad happened!"
-                    ),
-                    request_id=expected_request_id,
-                    datetime_mock=datetime_mock,
-                )
->>>>>>> 607af097
 
             assert_mock_send_call(producer, DEFAULT_TOPIC, expected_msg)
 
@@ -192,15 +168,15 @@
 
     tracker = payload_tracker(request_id=expected_request_id, producer=producer)
 
-    error_status_msgs = [None, "ima error status msg"]
-
-    for error_status_msg in error_status_msgs:
-        with subtests.test(error_status_msg=error_status_msg):
+    operations = [None, "test operation"]
+
+    for current_operation in operations:
+        with subtests.test(current_operation=current_operation):
             with pytest.raises(ValueError):
                 with PayloadTrackerContext(
                     payload_tracker=tracker,
                     received_status_message=expected_received_status_msg,
-                    error_status_message=error_status_msg,
+                    current_operation=current_operation,
                 ):
                     expected_msg = build_expected_tracker_message(
                         status="received",
@@ -215,17 +191,18 @@
 
             expected_msg = build_expected_tracker_message(
                 status="error",
-                status_msg=error_status_msg,
-                request_id=expected_request_id,
-                datetime_mock=tracker_datetime_mock,
-            )
-
-            assert_mock_send_call(producer, DEFAULT_TOPIC, expected_msg)
-
-            producer.reset_mock()
-
-
-<<<<<<< HEAD
+                status_msg=build_payload_tracker_context_error_message(
+                    "ValueError", current_operation, "something bad happened!"
+                ),
+                request_id=expected_request_id,
+                datetime_mock=tracker_datetime_mock,
+            )
+
+            assert_mock_send_call(producer, DEFAULT_TOPIC, expected_msg)
+
+            producer.reset_mock()
+
+
 def test_payload_tracker_context_success(payload_tracker, tracker_datetime_mock, subtests):
     expected_request_id = "REQUEST_ID"
     expected_received_status_msg = "ima received msg"
@@ -233,23 +210,9 @@
     producer = Mock()
 
     tracker = payload_tracker(request_id=expected_request_id, producer=producer)
-=======
-        operations = [None, "test operation"]
-
-        for current_operation in operations:
-            with self.subTest(current_operation=current_operation):
-
-                with self.assertRaises(ValueError):
-                    with PayloadTrackerProcessingContext(
-                        payload_tracker=tracker,
-                        processing_status_message=expected_processing_status_msg,
-                        current_operation=current_operation,
-                    ) as processing_context:
->>>>>>> 607af097
 
     success_status_msgs = [None, "ima success status msg"]
 
-<<<<<<< HEAD
     for success_status_msg in success_status_msgs:
         with subtests.test(success_status_msg=success_status_msg):
             with PayloadTrackerContext(
@@ -260,18 +223,6 @@
                 expected_msg = build_expected_tracker_message(
                     status="received",
                     status_msg=expected_received_status_msg,
-=======
-                        self._verify_mock_send_call(producer, self.DEFAULT_TOPIC, expected_msg)
-                        producer.reset_mock()
-                        processing_context.inventory_id = expected_inventory_id
-                        method_to_raise_exception()
-
-                expected_msg = self._build_expected_message(
-                    status="processing_error",
-                    status_msg=self._build_payload_tracker_context_error_message(
-                        "ValueError", current_operation, "something bad happened!"
-                    ),
->>>>>>> 607af097
                     request_id=expected_request_id,
                     datetime_mock=tracker_datetime_mock,
                 )
@@ -302,15 +253,15 @@
 
     tracker = payload_tracker(request_id=expected_request_id, producer=producer)
 
-    error_status_msgs = [None, "ima error status msg"]
-
-    for error_status_msg in error_status_msgs:
-        with subtests.test(error_status_msg=error_status_msg):
+    operations = [None, "test operation"]
+
+    for current_operation in operations:
+        with subtests.test(current_operation=current_operation):
             with pytest.raises(ValueError):
                 with PayloadTrackerProcessingContext(
                     payload_tracker=tracker,
                     processing_status_message=expected_processing_status_msg,
-                    error_status_message=error_status_msg,
+                    current_operation=current_operation,
                 ) as processing_context:
                     expected_msg = build_expected_tracker_message(
                         status=expected_processing_status,
@@ -326,7 +277,9 @@
 
             expected_msg = build_expected_tracker_message(
                 status="processing_error",
-                status_msg=error_status_msg,
+                status_msg=build_payload_tracker_context_error_message(
+                    "ValueError", current_operation, "something bad happened!"
+                ),
                 request_id=expected_request_id,
                 datetime_mock=tracker_datetime_mock,
             )
@@ -372,7 +325,6 @@
 
                 producer.reset_mock()
 
-<<<<<<< HEAD
             expected_msg = build_expected_tracker_message(
                 status="processing_success",
                 status_msg=success_status_msg,
@@ -386,65 +338,4 @@
 
             assert_mock_send_call(producer, DEFAULT_TOPIC, expected_msg)
 
-            producer.reset_mock()
-=======
-    def _get_tracker(self, account=None, request_id=None, producer=None):
-        config = Config(RuntimeEnvironment.SERVER)
-        init_payload_tracker(config, producer=producer)
-        return get_payload_tracker(account=account, request_id=request_id)
-
-    def _verify_mock_send_call(self, mock_producer, expected_topic, expected_msg):
-        mock_producer.send.assert_called()
-        args, kwargs = mock_producer.send.call_args
-        actual_topic, actual_msg = args
-        self.assertEqual(actual_topic, expected_topic)
-        self.assertEqual(json.loads(actual_msg), expected_msg)
-
-    def _get_payload_tracker_methods_to_test(self, tracker):
-        return [
-            (tracker.payload_received, "received"),
-            (tracker.payload_success, "success"),
-            (tracker.payload_error, "error"),
-            (tracker.processing, "processing"),
-            (tracker.processing_success, "processing_success"),
-            (tracker.processing_error, "processing_error"),
-        ]
-
-    def _verify_payload_tracker_is_disabled(self, tracker, kafka_producer, null_producer):
-        methods_to_test = self._get_payload_tracker_methods_to_test(tracker)
-
-        for (method_to_test, _) in methods_to_test:
-            with self.subTest(method_to_test=method_to_test):
-                method_to_test(status_message="expected_status_msg")
-
-                # Verify that the KafkaProducer object is not called and that the NullProducer is called
-                kafka_producer.return_value.send.assert_not_called()
-                null_producer.return_value.send.assert_not_called()
-
-                null_producer.reset_mock()
-
-    def _build_payload_tracker_context_error_message(self, exception_name, current_operation, exception_value):
-        return f"{exception_name} encountered in ({current_operation}): {exception_value}"
-
-    def _build_expected_message(
-        self, status="received", status_msg=None, request_id="1357924680", account=None, datetime_mock=None
-    ):
-        expected_msg = {
-            "service": "inventory",
-            "request_id": request_id,
-            "status": status,
-            "date": datetime_mock.utcnow.return_value.isoformat(),
-        }
-
-        if status_msg:
-            expected_msg["status_msg"] = status_msg
-
-        if account:
-            expected_msg["account"] = account
-
-        return expected_msg
-
-
-if __name__ == "__main__":
-    main()
->>>>>>> 607af097
+            producer.reset_mock()