--- conflicted
+++ resolved
@@ -1,4 +1,4 @@
-from copy import deepcopy
+# from copy import deepcopy
 from unittest import mock
 
 import pytest
@@ -12,11 +12,12 @@
 from tests.helpers.api_utils import WRITE_ALLOWED_RBAC_RESPONSE_FILES
 from tests.helpers.api_utils import WRITE_PROHIBITED_RBAC_RESPONSE_FILES
 from tests.helpers.db_utils import db_host
-from tests.helpers.graphql_utils import XJOIN_HOSTS_RESPONSE_FOR_FILTERING
 from tests.helpers.mq_utils import assert_delete_event_is_valid
 from tests.helpers.test_utils import generate_uuid
 from tests.helpers.test_utils import SYSTEM_IDENTITY
 
+# from tests.helpers.graphql_utils import XJOIN_HOSTS_RESPONSE_FOR_FILTERING
+
 
 def test_delete_non_existent_host(mocker, api_delete_host):
     host_id = generate_uuid()
@@ -108,52 +109,9 @@
     assert_delete_event_is_valid(event_producer=event_producer_mock, host=host, timestamp=event_datetime_mock)
 
 
-<<<<<<< HEAD
 def test_create_then_delete_check_metadata(
     event_datetime_mock, event_producer_mock, db_create_host, api_delete_host, mocker
 ):
-=======
-def test_delete_hosts_using_filter(
-    event_producer_mock, db_create_multiple_hosts, db_get_hosts, api_delete_filtered_hosts, patch_xjoin_post
-):
-
-    created_hosts = db_create_multiple_hosts(how_many=len(XJOIN_HOSTS_RESPONSE_FOR_FILTERING["hosts"]["data"]))
-    host_ids = [str(host.id) for host in created_hosts]
-
-    # set the new host ids in the xjoin search reference.
-    resp = deepcopy(XJOIN_HOSTS_RESPONSE_FOR_FILTERING)
-    ind = 0
-    for id in host_ids:
-        resp["hosts"]["data"][ind]["id"] = id
-        ind += 1
-    response = {"data": resp}
-
-    # Make the new hosts available in xjoin-search to make them available
-    # for querying for deletion using filters
-    patch_xjoin_post(response, status=200)
-
-    new_hosts = db_create_multiple_hosts()
-    new_ids = [str(host.id) for host in new_hosts]
-
-    # delete hosts using the IDs supposedly returned by the query_filter
-    response_status, response_data = api_delete_filtered_hosts({"insights_id": "a58c53e0-8000-4384-b902-c70b69faacc5"})
-
-    assert '"type": "delete"' in event_producer_mock.event
-    assert_response_status(response_status, expected_status=202)
-    assert len(host_ids) == response_data["hosts_deleted"]
-
-    # check db for the deleted hosts using their IDs
-    host_id_list = [str(host.id) for host in created_hosts]
-    deleted_hosts = db_get_hosts(host_id_list)
-    assert deleted_hosts.count() == 0
-
-    # now verify that the second set of hosts still available.
-    remaining_hosts = db_get_hosts(new_ids)
-    assert len(new_hosts) == remaining_hosts.count()
-
-
-def test_create_then_delete_check_metadata(event_datetime_mock, event_producer_mock, db_create_host, api_delete_host):
->>>>>>> 5ec73586
     host = db_create_host(
         SYSTEM_IDENTITY, extra_data={"system_profile_facts": {"owner_id": SYSTEM_IDENTITY["system"]["cn"]}}
     )
