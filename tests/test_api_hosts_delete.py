from copy import deepcopy
from unittest import mock

import pytest
from kafka.errors import KafkaError

from api.host import _get_host_list_by_id_list
from app.models import Host
from lib.host_delete import delete_hosts
from tests.helpers.api_utils import assert_response_status
from tests.helpers.api_utils import create_mock_rbac_response
from tests.helpers.api_utils import WRITE_ALLOWED_RBAC_RESPONSE_FILES
from tests.helpers.api_utils import WRITE_PROHIBITED_RBAC_RESPONSE_FILES
from tests.helpers.db_utils import db_host
from tests.helpers.graphql_utils import XJOIN_HOSTS_RESPONSE_FOR_FILTERING
from tests.helpers.mq_utils import assert_delete_event_is_valid
from tests.helpers.test_utils import generate_uuid
from tests.helpers.test_utils import SYSTEM_IDENTITY


def test_delete_non_existent_host(api_delete_host):
    host_id = generate_uuid()

    response_status, response_data = api_delete_host(host_id)

    assert_response_status(response_status, expected_status=404)


def test_delete_with_invalid_host_id(api_delete_host):
    host_id = "notauuid"

    response_status, response_data = api_delete_host(host_id)

    assert_response_status(response_status, expected_status=400)


def test_create_then_delete(
    event_datetime_mock, event_producer_mock, db_create_host, db_get_host, api_delete_host, mocker
):
    mocker.patch("lib.host_delete.kafka_available")

    host = db_create_host()

    response_status, response_data = api_delete_host(host.id)

    assert_response_status(response_status, expected_status=200)

    assert_delete_event_is_valid(event_producer=event_producer_mock, host=host, timestamp=event_datetime_mock)

    assert not db_get_host(host.id)


def test_create_then_delete_with_branch_id(
    event_datetime_mock, event_producer_mock, db_create_host, db_get_host, api_delete_host, mocker
):
    mocker.patch("lib.host_delete.kafka_available")

    host = db_create_host()

    response_status, response_data = api_delete_host(host.id, query_parameters={"branch_id": "1234"})

    assert_response_status(response_status, expected_status=200)

    assert_delete_event_is_valid(event_producer=event_producer_mock, host=host, timestamp=event_datetime_mock)

    assert not db_get_host(host.id)


def test_create_then_delete_with_request_id(
    event_datetime_mock, event_producer_mock, db_create_host, api_delete_host, mocker
):
    mocker.patch("lib.host_delete.kafka_available")

    host = db_create_host(extra_data={"system_profile_facts": {"owner_id": SYSTEM_IDENTITY["system"]["cn"]}})

    request_id = generate_uuid()
    headers = {"x-rh-insights-request-id": request_id}

    response_status, response_data = api_delete_host(host.id, extra_headers=headers)

    assert_response_status(response_status, expected_status=200)

    assert_delete_event_is_valid(
        event_producer=event_producer_mock, host=host, timestamp=event_datetime_mock, expected_request_id=request_id
    )


def test_create_then_delete_without_request_id(
    event_datetime_mock, event_producer_mock, db_create_host, api_delete_host, mocker
):
    mocker.patch("lib.host_delete.kafka_available")

    host = db_create_host()

    response_status, response_data = api_delete_host(host.id)

    assert_response_status(response_status, expected_status=200)

    assert_delete_event_is_valid(
        event_producer=event_producer_mock, host=host, timestamp=event_datetime_mock, expected_request_id="-1"
    )


def test_create_then_delete_without_insights_id(
    event_datetime_mock, event_producer_mock, db_create_host, api_delete_host, mocker
):
    mocker.patch("lib.host_delete.kafka_available")

    host = db_host()
    del host.canonical_facts["insights_id"]

    db_create_host(host=host)

    response_status, response_data = api_delete_host(host.id)

    assert_response_status(response_status, expected_status=200)

    assert_delete_event_is_valid(event_producer=event_producer_mock, host=host, timestamp=event_datetime_mock)


@pytest.mark.parametrize(
    "field,value",
    (("insights_id", "a58c53e0-8000-4384-b902-c70b69faacc5"), ("registered_with", "insights"), ("staleness", "stale")),
)
def test_delete_hosts_using_filter(
    event_producer_mock,
    db_create_multiple_hosts,
    db_get_hosts,
    api_delete_filtered_hosts,
    patch_xjoin_post,
    field,
    value,
    mocker,
):
    mocker.patch("lib.host_delete.kafka_available")

    created_hosts = db_create_multiple_hosts(how_many=len(XJOIN_HOSTS_RESPONSE_FOR_FILTERING["hosts"]["data"]))
    host_ids = [str(host.id) for host in created_hosts]

    # set the new host ids in the xjoin search reference.
    resp = deepcopy(XJOIN_HOSTS_RESPONSE_FOR_FILTERING)
    for ind, id in enumerate(host_ids):
        resp["hosts"]["data"][ind]["id"] = id
    response = {"data": resp}

    # Make the new hosts available in xjoin-search to make them available
    # for querying for deletion using filters
    patch_xjoin_post(response, status=200)

    new_hosts = db_create_multiple_hosts()
    new_ids = [str(host.id) for host in new_hosts]

    # delete hosts using the IDs supposedly returned by the query_filter
    response_status, response_data = api_delete_filtered_hosts({field: value})

    assert '"type": "delete"' in event_producer_mock.event
    assert_response_status(response_status, expected_status=202)
    assert len(host_ids) == response_data["hosts_deleted"]

    # check db for the deleted hosts using their IDs
    host_id_list = [str(host.id) for host in created_hosts]
    deleted_hosts = db_get_hosts(host_id_list)
    assert deleted_hosts.count() == 0

    # now verify that the second set of hosts still available.
    remaining_hosts = db_get_hosts(new_ids)
    assert len(new_hosts) == remaining_hosts.count()


<<<<<<< HEAD
def test_create_then_delete_check_metadata(
    event_datetime_mock, event_producer_mock, db_create_host, api_delete_host, mocker
):
=======
def test_delete_all_hosts(
    event_producer_mock, db_create_multiple_hosts, db_get_hosts, api_delete_all_hosts, patch_xjoin_post
):
    created_hosts = db_create_multiple_hosts(how_many=len(XJOIN_HOSTS_RESPONSE_FOR_FILTERING["hosts"]["data"]))
    host_ids = [str(host.id) for host in created_hosts]

    # set the new host ids in the xjoin search reference.
    resp = deepcopy(XJOIN_HOSTS_RESPONSE_FOR_FILTERING)
    for ind, id in enumerate(host_ids):
        resp["hosts"]["data"][ind]["id"] = id
    response = {"data": resp}

    # Make the new hosts available in xjoin-search to make them available
    # for querying for deletion using filters
    patch_xjoin_post(response, status=200)

    # delete all hosts on the account
    response_status, response_data = api_delete_all_hosts({"confirm_delete_all": True})

    assert '"type": "delete"' in event_producer_mock.event
    assert response_data.get("hosts_deleted") == len(created_hosts)
    assert_response_status(response_status, expected_status=202)
    assert len(host_ids) == response_data["hosts_deleted"]

    # check db for the deleted hosts using their IDs
    host_id_list = [str(host.id) for host in created_hosts]
    deleted_hosts = db_get_hosts(host_id_list)
    assert deleted_hosts.count() == 0


def test_delete_all_hosts_with_missing_required_params(api_delete_all_hosts, event_producer_mock):
    # delete all hosts using incomplete filter
    response_status, response_data = api_delete_all_hosts({})

    assert_response_status(response_status, expected_status=400)
    assert event_producer_mock.event is None


def test_create_then_delete_check_metadata(event_datetime_mock, event_producer_mock, db_create_host, api_delete_host):
>>>>>>> 48707dac
    host = db_create_host(
        SYSTEM_IDENTITY, extra_data={"system_profile_facts": {"owner_id": SYSTEM_IDENTITY["system"]["cn"]}}
    )
    mocker.patch("lib.host_delete.kafka_available")

    request_id = generate_uuid()
    headers = {"x-rh-insights-request-id": request_id}

    response_status, response_data = api_delete_host(host.id, extra_headers=headers)

    assert_response_status(response_status, expected_status=200)

    assert_delete_event_is_valid(
        event_producer=event_producer_mock,
        host=host,
        timestamp=event_datetime_mock,
        expected_request_id=request_id,
        expected_metadata={"request_id": request_id},
    )


def test_delete_when_one_host_is_deleted(event_producer_mock, db_create_host, api_delete_host, mocker):
    host = db_create_host(
        SYSTEM_IDENTITY, extra_data={"system_profile_facts": {"owner_id": SYSTEM_IDENTITY["system"]["cn"]}}
    )

    mocker.patch("api.host.delete_hosts", DeleteHostsMock.create_mock([host.id]))

    # One host queried, but deleted by a different process. No event emitted yet returning
    # 200 OK.
    response_status, response_data = api_delete_host(host.id)

    assert_response_status(response_status, expected_status=200)

    assert event_producer_mock.event is None


def test_delete_when_all_hosts_are_deleted(event_producer_mock, db_create_multiple_hosts, api_delete_host, mocker):
    hosts = db_create_multiple_hosts(how_many=2)
    host_id_list = [str(hosts[0].id), str(hosts[1].id)]

    mocker.patch("api.host.delete_hosts", DeleteHostsMock.create_mock(host_id_list))

    # Two hosts queried, but both deleted by a different process. No event emitted yet
    # returning 200 OK.
    response_status, response_data = api_delete_host(",".join(host_id_list))

    assert_response_status(response_status, expected_status=200)

    assert event_producer_mock.event is None


def test_delete_when_some_hosts_is_deleted(event_producer_mock, db_create_multiple_hosts, api_delete_host, mocker):
    mocker.patch("lib.host_delete.kafka_available")

    hosts = db_create_multiple_hosts(how_many=2)
    host_id_list = [str(hosts[0].id), str(hosts[1].id)]

    mocker.patch("api.host.delete_hosts", DeleteHostsMock.create_mock(host_id_list[0:1]))

    # Two hosts queried, one of them deleted by a different process. Only one event emitted,
    # returning 200 OK.
    response_status, response_data = api_delete_host(",".join(host_id_list))

    assert_response_status(response_status, expected_status=200)

    assert host_id_list[1] == event_producer_mock.key


def test_delete_host_with_RBAC_allowed(
    subtests,
    mocker,
    api_delete_host,
    event_datetime_mock,
    event_producer_mock,
    db_get_host,
    db_create_host,
    enable_rbac,
):
    mocker.patch("lib.host_delete.kafka_available")

    get_rbac_permissions_mock = mocker.patch("lib.middleware.get_rbac_permissions")

    for response_file in WRITE_ALLOWED_RBAC_RESPONSE_FILES:
        mock_rbac_response = create_mock_rbac_response(response_file)
        with subtests.test():
            get_rbac_permissions_mock.return_value = mock_rbac_response

            host = db_create_host()

            response_status, response_data = api_delete_host(host.id)

            assert_response_status(response_status, 200)

            assert_delete_event_is_valid(event_producer=event_producer_mock, host=host, timestamp=event_datetime_mock)

            assert not db_get_host(host.id)


def test_delete_host_with_RBAC_denied(
    subtests, mocker, api_delete_host, event_producer_mock, db_create_host, db_get_host, enable_rbac
):
    get_rbac_permissions_mock = mocker.patch("lib.middleware.get_rbac_permissions")

    for response_file in WRITE_PROHIBITED_RBAC_RESPONSE_FILES:
        mock_rbac_response = create_mock_rbac_response(response_file)
        with subtests.test():
            get_rbac_permissions_mock.return_value = mock_rbac_response

            host = db_create_host()

            response_status, response_data = api_delete_host(host.id)

            assert_response_status(response_status, 403)

            assert db_get_host(host.id)


def test_delete_host_with_RBAC_bypassed_as_system(
    api_delete_host, event_datetime_mock, event_producer_mock, db_get_host, db_create_host, enable_rbac, mocker
):
    mocker.patch("lib.host_delete.kafka_available")

    host = db_create_host(
        SYSTEM_IDENTITY, extra_data={"system_profile_facts": {"owner_id": SYSTEM_IDENTITY["system"]["cn"]}}
    )

    response_status, response_data = api_delete_host(host.id, SYSTEM_IDENTITY)

    assert_response_status(response_status, 200)

    assert_delete_event_is_valid(event_producer=event_producer_mock, host=host, timestamp=event_datetime_mock)

    assert not db_get_host(host.id)


def test_delete_hosts_chunk_size(
    event_producer_mock, db_create_multiple_hosts, api_delete_host, mocker, inventory_config
):
    mocker.patch("lib.host_delete.kafka_available")

    inventory_config.host_delete_chunk_size = 5

    query_wraper = DeleteQueryWrapper(mocker)
    mocker.patch("api.host._get_host_list_by_id_list", query_wraper.mock_get_host_list_by_id_list)

    hosts = db_create_multiple_hosts(how_many=2)
    host_id_list = [str(host.id) for host in hosts]

    response_status, response_data = api_delete_host(",".join(host_id_list))

    assert_response_status(response_status, expected_status=200)

    query_wraper.query.limit.assert_called_with(5)


@pytest.mark.parametrize(
    "send_side_effects",
    ((mock.Mock(), mock.Mock(**{"get.side_effect": KafkaError()})), (mock.Mock(), KafkaError("oops"))),
)
def test_delete_stops_after_kafka_producer_error(
    send_side_effects, kafka_producer, event_producer, db_create_multiple_hosts, api_delete_host, db_get_hosts, mocker
):
    mocker.patch("lib.host_delete.kafka_available")

    event_producer._kafka_producer.send.side_effect = send_side_effects

    hosts = db_create_multiple_hosts(how_many=3)
    host_id_list = [str(host.id) for host in hosts]

    response_status, response_data = api_delete_host(",".join(host_id_list))

    assert_response_status(response_status, expected_status=500)

    remaining_hosts = db_get_hosts(host_id_list)
    assert remaining_hosts.count() == 1
    assert event_producer._kafka_producer.send.call_count == 2


class DeleteHostsMock:
    @classmethod
    def create_mock(cls, hosts_ids_to_delete):
        def _constructor(select_query, event_producer, chunk_size):
            return cls(hosts_ids_to_delete, select_query, event_producer, chunk_size)

        return _constructor

    def __init__(self, host_ids_to_delete, original_query, event_producer, chunk_size):
        self.host_ids_to_delete = host_ids_to_delete
        self.original_query = delete_hosts(original_query, event_producer, chunk_size)

    def __getattr__(self, item):
        """
        Forwards all calls to the original query, only intercepting the actual SELECT.
        """
        return getattr(self.original_query, item)

    def _delete_hosts(self):
        delete_query = Host.query.filter(Host.id.in_(self.host_ids_to_delete))
        delete_query.delete(synchronize_session=False)
        delete_query.session.commit()

    def __iter__(self, *args, **kwargs):
        """
        Intercepts the actual SELECT by first running the query and then deleting the hosts,
        causing the race condition.
        """
        iterator = self.original_query.__iter__(*args, **kwargs)
        self._delete_hosts()
        return iterator


class DeleteQueryWrapper:
    def __init__(self, mocker):
        self.query = None
        self.mocker = mocker

    def mock_get_host_list_by_id_list(self, host_id_list):
        self.query = _get_host_list_by_id_list(host_id_list)
        self.query.limit = self.mocker.Mock(wraps=self.query.limit)
        return self.query<|MERGE_RESOLUTION|>--- conflicted
+++ resolved
@@ -167,11 +167,6 @@
     assert len(new_hosts) == remaining_hosts.count()
 
 
-<<<<<<< HEAD
-def test_create_then_delete_check_metadata(
-    event_datetime_mock, event_producer_mock, db_create_host, api_delete_host, mocker
-):
-=======
 def test_delete_all_hosts(
     event_producer_mock, db_create_multiple_hosts, db_get_hosts, api_delete_all_hosts, patch_xjoin_post
 ):
@@ -211,11 +206,10 @@
 
 
 def test_create_then_delete_check_metadata(event_datetime_mock, event_producer_mock, db_create_host, api_delete_host):
->>>>>>> 48707dac
     host = db_create_host(
         SYSTEM_IDENTITY, extra_data={"system_profile_facts": {"owner_id": SYSTEM_IDENTITY["system"]["cn"]}}
     )
-    mocker.patch("lib.host_delete.kafka_available")
+    # mocker.patch("lib.host_delete.kafka_available")
 
     request_id = generate_uuid()
     headers = {"x-rh-insights-request-id": request_id}
