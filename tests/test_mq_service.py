--- conflicted
+++ resolved
@@ -14,9 +14,9 @@
 from app.queue.queue import event_loop
 from app.queue.queue import handle_message
 from lib.host_repository import AddHostResult
-<<<<<<< HEAD
 from tests.helpers.mq_utils import assert_mq_host_data
 from tests.helpers.mq_utils import wrap_message
+from tests.helpers.test_utils import expected_headers
 from tests.helpers.test_utils import generate_uuid
 from tests.helpers.test_utils import minimal_host
 from tests.helpers.test_utils import now
@@ -71,7 +71,13 @@
     timestamp_iso = event_datetime_mock.isoformat()
 
     mocker.patch(
-        "app.queue.queue.add_host", return_value=({"id": host_id, "insights_id": None}, AddHostResult.created)
+        "app.queue.queue.add_host",
+        return_value=(
+            {"id": host_id, "insights_id": expected_insights_id},
+            host_id,
+            expected_insights_id,
+            AddHostResult.created,
+        ),
     )
     mock_event_producer = mocker.Mock()
 
@@ -84,7 +90,7 @@
     assert json.loads(mock_event_producer.write_event.call_args[0][0]) == {
         "timestamp": timestamp_iso,
         "type": "created",
-        "host": {"id": str(host_id), "insights_id": None},
+        "host": {"id": host_id, "insights_id": expected_insights_id},
         "platform_metadata": {},
         "metadata": {"request_id": "-1"},
     }
@@ -110,9 +116,13 @@
 
 def test_events_sent_to_correct_topic(mocker, flask_app, secondary_topic_enabled):
     host_id = generate_uuid()
-    host = minimal_host(insights_id=generate_uuid())
-
-    add_host = mocker.patch("app.queue.queue.add_host", return_value=({"id": host_id}, AddHostResult.created))
+    insights_id = generate_uuid()
+
+    host = minimal_host(id=host_id, insights_id=insights_id)
+
+    add_host = mocker.patch(
+        "app.queue.queue.add_host", return_value=({"id": host_id}, host_id, insights_id, AddHostResult.created)
+    )
     mock_event_producer = mocker.Mock()
 
     message = wrap_message(host.data())
@@ -126,7 +136,7 @@
     mock_event_producer.reset_mock()
 
     # for host update events
-    add_host.return_value = ({"id": host_id}, AddHostResult.updated)
+    add_host.return_value = ({"id": host_id}, host_id, insights_id, AddHostResult.updated)
 
     message["data"].update(stale_timestamp=(now() + timedelta(hours=26)).isoformat())
     handle_message(json.dumps(message), mock_event_producer)
@@ -161,7 +171,7 @@
 
 def test_handle_message_unicode_not_damaged(mocker, flask_app, subtests):
     mocker.patch("app.queue.queue.build_event")
-    add_host = mocker.patch("app.queue.queue.add_host", return_value=(mocker.MagicMock(), None))
+    add_host = mocker.patch("app.queue.queue.add_host", return_value=(mocker.MagicMock(), None, None, None))
 
     operation_raw = "🧜🏿‍♂️"
     operation_escaped = json.dumps(operation_raw)[1:-1]
@@ -173,14 +183,18 @@
     )
     for message in messages:
         with subtests.test(message=message):
+            host_id = generate_uuid()
             add_host.reset_mock()
-            add_host.return_value = ({"id": generate_uuid()}, AddHostResult.updated)
+            add_host.return_value = ({"id": host_id}, host_id, None, AddHostResult.updated)
             handle_message(message, mocker.Mock())
             add_host.assert_called_once_with({"display_name": f"{operation_raw}{operation_raw}"})
 
 
 def test_handle_message_verify_metadata_pass_through(mq_create_or_update_host):
-    host = minimal_host()
+    host_id = generate_uuid()
+    insights_id = generate_uuid()
+
+    host = minimal_host(id=host_id, insights_id=insights_id)
     metadata = {"request_id": generate_uuid(), "archive_url": "https://some.url"}
 
     key, event, headers = mq_create_or_update_host(host, platform_metadata=metadata, return_all_data=True)
@@ -189,28 +203,35 @@
 
 
 def test_handle_message_verify_message_key_and_metadata_not_required(mocker, mq_create_or_update_host):
-    host = minimal_host(id=generate_uuid())
+    host_id = generate_uuid()
+    insights_id = generate_uuid()
+
+    host = minimal_host(id=host_id, insights_id=insights_id)
     host_data = host.data()
 
-    add_host = mocker.patch("app.queue.queue.add_host")
-    add_host.return_value = (host_data, AddHostResult.created)
+    mocker.patch("app.queue.queue.add_host", return_value=(host_data, host_id, insights_id, AddHostResult.created))
 
     key, event, headers = mq_create_or_update_host(host, return_all_data=True)
 
-    assert key == host_data["id"]
+    assert key == host_id
     assert event["host"] == host_data
 
 
 @pytest.mark.parametrize("add_host_result", AddHostResult)
 def test_handle_message_verify_message_headers(mocker, add_host_result, mq_create_or_update_host):
-    host = minimal_host(id=generate_uuid())
-
-    add_host = mocker.patch("app.queue.queue.add_host")
-    add_host.return_value = (host.data(), add_host_result)
-
-    key, event, headers = mq_create_or_update_host(host, return_all_data=True)
-
-    assert headers == {"event_type": add_host_result.name}
+    host_id = generate_uuid()
+    insights_id = generate_uuid()
+    request_id = generate_uuid()
+
+    host = minimal_host(id=host_id, insights_id=insights_id)
+
+    mocker.patch("app.queue.queue.add_host", return_value=(host.data(), host_id, insights_id, add_host_result))
+
+    key, event, headers = mq_create_or_update_host(
+        host, platform_metadata={"request_id": request_id}, return_all_data=True
+    )
+
+    assert headers == expected_headers(add_host_result.name, request_id, insights_id)
 
 
 def test_add_host_simple(event_datetime_mock, mq_create_or_update_host):
@@ -350,6 +371,29 @@
 
     with pytest.raises(ValidationException):
         mq_create_or_update_host(host)
+
+
+def test_add_host_with_sap_system(event_datetime_mock, mq_create_or_update_host):
+    expected_insights_id = generate_uuid()
+    timestamp_iso = event_datetime_mock.isoformat()
+
+    system_profile = valid_system_profile()
+    system_profile["sap_system"] = True
+
+    host = minimal_host(insights_id=expected_insights_id, system_profile=system_profile)
+
+    expected_results = {
+        "host": {**host.data()},
+        "platform_metadata": {},
+        "timestamp": timestamp_iso,
+        "type": "created",
+    }
+
+    host_keys_to_check = ["display_name", "insights_id", "account", "system_profile"]
+
+    key, event, headers = mq_create_or_update_host(host, return_all_data=True)
+
+    assert_mq_host_data(key, event, expected_results, host_keys_to_check)
 
 
 @pytest.mark.parametrize("tags", ({}, {"tags": None}, {"tags": []}, {"tags": {}}))
@@ -566,574 +610,6 @@
         ),
         (
             [{"key": "key 5", "value": "value 5"}],
-=======
-from tests.test_utils import expected_headers
-from tests.test_utils import MockEventProducer
-from tests.test_utils import valid_system_profile
-
-
-class MQServiceBaseTestCase(TestCase):
-    def setUp(self):
-        """
-        Creates the application and a test client to make requests.
-        """
-        self.app = create_app(RuntimeEnvironment.TEST)
-
-
-class MQServiceTestCase(MQServiceBaseTestCase):
-    def test_event_loop_exception_handling(self):
-        """
-        Test to ensure that an exception in message handler method does not cause the
-        event loop to stop processing messages
-        """
-        fake_consumer = Mock()
-        fake_consumer.poll.return_value = {"poll1": [Mock(), Mock(), Mock()]}
-
-        fake_event_producer = None
-        handle_message_mock = Mock(side_effect=[None, KeyError("blah"), None])
-        event_loop(
-            fake_consumer,
-            self.app,
-            fake_event_producer,
-            handler=handle_message_mock,
-            shutdown_handler=Mock(**{"shut_down.side_effect": (False, True)}),
-        )
-        self.assertEqual(handle_message_mock.call_count, 3)
-
-    def test_handle_message_failure_invalid_json_message(self):
-        invalid_message = "failure {} "
-        mock_event_producer = Mock()
-
-        with self.assertRaises(json.decoder.JSONDecodeError):
-            handle_message(invalid_message, mock_event_producer)
-
-        mock_event_producer.assert_not_called()
-
-    def test_handle_message_failure_invalid_message_format(self):
-        invalid_message = json.dumps({"operation": "add_host", "NOTdata": {}})  # Missing data field
-
-        mock_event_producer = Mock()
-
-        with self.assertRaises(marshmallow.exceptions.ValidationError):
-            handle_message(invalid_message, mock_event_producer)
-
-        mock_event_producer.assert_not_called()
-
-    @patch("app.queue.events.datetime", **{"now.return_value": datetime.now(timezone.utc)})
-    def test_handle_message_happy_path(self, datetime_mock):
-        expected_insights_id = str(uuid.uuid4())
-        host_id = uuid.uuid4()
-        timestamp_iso = datetime_mock.now.return_value.isoformat()
-        message = {
-            "operation": "add_host",
-            "data": {
-                "insights_id": expected_insights_id,
-                "account": "0000001",
-                "stale_timestamp": "2019-12-16T10:10:06.754201+00:00",
-                "reporter": "test",
-            },
-        }
-        with self.app.app_context():
-            with unittest.mock.patch("app.queue.queue.add_host") as m:
-                m.return_value = (
-                    {"id": str(host_id), "insights_id": expected_insights_id},
-                    host_id,
-                    expected_insights_id,
-                    AddHostResult.created,
-                )
-                mock_event_producer = Mock()
-                handle_message(json.dumps(message), mock_event_producer)
-
-                mock_event_producer.write_event.assert_called_once()
-
-                self.assertEqual(
-                    json.loads(mock_event_producer.write_event.call_args[0][0]),
-                    {
-                        "timestamp": timestamp_iso,
-                        "type": "created",
-                        "host": {"id": str(host_id), "insights_id": expected_insights_id},
-                        "platform_metadata": {},
-                        "metadata": {"request_id": "-1"},
-                    },
-                )
-
-    def test_shutdown_handler(self):
-        fake_consumer = Mock()
-        fake_consumer.poll.return_value = {"poll1": [Mock(), Mock()]}
-
-        fake_event_producer = None
-        handle_message_mock = Mock(side_effect=[None, None])
-        event_loop(
-            fake_consumer,
-            self.app,
-            fake_event_producer,
-            handler=handle_message_mock,
-            shutdown_handler=Mock(**{"shut_down.side_effect": (False, True)}),
-        )
-        fake_consumer.poll.assert_called_once()
-        self.assertEqual(handle_message_mock.call_count, 2)
-
-    def test_events_sent_to_correct_topic(self):
-        host_id = uuid.uuid4()
-        insights_id = str(uuid.uuid4())
-        message = {
-            "operation": "add_host",
-            "data": {
-                "insights_id": insights_id,
-                "account": "0000001",
-                "stale_timestamp": "2019-12-16T10:10:06.754201+00:00",
-                "reporter": "test",
-            },
-        }
-
-        # setting envionment variable to enable the secondary topic
-        with self.app.app_context():
-            with unittest.mock.patch("app.queue.queue.add_host") as m:
-                config = self.app.config["INVENTORY_CONFIG"]
-                config.secondary_topic_enabled = True
-                mock_event_producer = Mock()
-
-                # for host add events
-                m.return_value = ({"id": str(host_id)}, host_id, insights_id, AddHostResult.created)
-                handle_message(json.dumps(message), mock_event_producer)
-
-                self.assertEqual(mock_event_producer.write_event.call_count, 2)
-
-                # checking events sent to both egress and events topic
-                self.assertEqual(mock_event_producer.write_event.call_args_list[0][0][3], Topic.egress)
-                self.assertEqual(mock_event_producer.write_event.call_args_list[1][0][3], Topic.events)
-
-                # for host update events
-                message["data"].update(stale_timestamp=(datetime.now(timezone.utc) + timedelta(hours=26)).isoformat())
-                m.return_value = ({"id": str(host_id)}, host_id, insights_id, AddHostResult.updated)
-                mock_event_producer.reset_mock()
-                handle_message(json.dumps(message), mock_event_producer)
-
-                self.assertEqual(mock_event_producer.write_event.call_count, 2)
-
-                # checking events sent to both egress and events topic
-                self.assertEqual(mock_event_producer.write_event.call_args_list[0][0][3], Topic.egress)
-                self.assertEqual(mock_event_producer.write_event.call_args_list[1][0][3], Topic.events)
-
-    # Leaving this in as a reminder that we need to impliment this test eventually
-    # when the problem that it is supposed to test is fixed
-    # https://projects.engineering.redhat.com/browse/RHCLOUD-3503
-    # def test_handle_message_verify_threadctx_request_id_set_and_cleared(self):
-    #     # set the threadctx.request_id
-    #     # and clear it
-    #     pass
-
-
-@patch("app.queue.queue.build_event")
-@patch("app.queue.queue.add_host", return_value=(MagicMock(), None, None, None))
-class MQServiceParseMessageTestCase(MQServiceBaseTestCase):
-    def _message(self, display_name):
-        return f'{{"operation": "", "data": {{"display_name": "hello{display_name}"}}}}'
-
-    def test_handle_message_failure_invalid_surrogates(self, add_host, build_event):
-        raw = "\udce2\udce2"
-        escaped = "\\udce2\\udce2"
-        display_names = (f"{raw}", f"{escaped}", f"{raw}{escaped}")
-        for display_name in display_names:
-            with self.subTest(display_names=display_names):
-                invalid_message = self._message(display_name)
-                with self.assertRaises(UnicodeError):
-                    handle_message(invalid_message, Mock())
-                add_host.assert_not_called()
-
-    def test_handle_message_unicode_not_damaged(self, add_host, build_event):
-        operation_raw = "🧜🏿‍♂️"
-        operation_escaped = json.dumps(operation_raw)[1:-1]
-
-        messages = (
-            f'{{"operation": "", "data": {{"display_name": "{operation_raw}{operation_raw}"}}}}',
-            f'{{"operation": "", "data": {{"display_name": "{operation_escaped}{operation_escaped}"}}}}',
-            f'{{"operation": "", "data": {{"display_name": "{operation_raw}{operation_escaped}"}}}}',
-        )
-        for message in messages:
-            with self.app.app_context():
-                with self.subTest(message=message):
-                    add_host.reset_mock()
-                    host_id = uuid.uuid4()
-
-                    add_host.return_value = ({"id": str(host_id)}, host_id, None, AddHostResult.updated)
-                    handle_message(message, Mock())
-                    add_host.assert_called_once_with({"display_name": f"{operation_raw}{operation_raw}"})
-
-
-class MQAddHostBaseClass(MQServiceBaseTestCase):
-    def setUp(self):
-        """
-        Initializes the database by creating all tables.
-        """
-        super().setUp()
-
-        # binds the app to the current context
-        with self.app.app_context():
-            # create all tables
-            db.create_all()
-
-    def tearDown(self):
-        """
-        Cleans up the database by dropping all tables.
-        """
-        with self.app.app_context():
-            # drop all tables
-            db.session.remove()
-            db.drop_all()
-
-    def _handle_message(self, host_data):
-        message = {"operation": "add_host", "data": host_data}
-
-        mock_event_producer = MockEventProducer()
-        with self.app.app_context():
-            handle_message(json.dumps(message), mock_event_producer)
-
-        return mock_event_producer
-
-    def _base_add_host_test(self, host_data, expected_results, host_keys_to_check):
-        mock_event_producer = self._handle_message(host_data)
-
-        event = json.loads(mock_event_producer.event)
-        self.assertEqual(event["host"]["id"], mock_event_producer.key)
-
-        for key in host_keys_to_check:
-            self.assertEqual(event["host"][key], expected_results["host"][key])
-
-        return event
-
-
-class MQhandleMessageTestCase(MQAddHostBaseClass):
-    def _host_data(self, host_id, insights_id):
-        return {
-            "display_name": "test_host",
-            "id": str(host_id),
-            "insights_id": insights_id,
-            "account": "0000001",
-            "stale_timestamp": "2019-12-16T10:10:06.754201+00:00",
-            "reporter": "test",
-        }
-
-    def test_handle_message_verify_metadata_pass_through(self):
-        metadata = {"request_id": str(uuid.uuid4()), "archive_url": "https://some.url"}
-
-        host_data = self._host_data(uuid.uuid4(), str(uuid.uuid4()))
-        message = {"operation": "add_host", "platform_metadata": metadata, "data": host_data}
-
-        mock_event_producer = MockEventProducer()
-        with self.app.app_context():
-            handle_message(json.dumps(message), mock_event_producer)
-
-        event = json.loads(mock_event_producer.event)
-        self.assertEqual(event["platform_metadata"], metadata)
-
-    @patch("app.queue.queue.add_host")
-    def test_handle_message_verify_message_key_and_metadata_not_required(self, add_host):
-        host_id = uuid.uuid4()
-        insights_id = str(uuid.uuid4())
-        host_data = self._host_data(host_id, insights_id)
-        add_host.return_value = (host_data, host_id, insights_id, AddHostResult.created)
-
-        message = {"operation": "add_host", "data": host_data}
-
-        mock_event_producer = MockEventProducer()
-        with self.app.app_context():
-            handle_message(json.dumps(message), mock_event_producer)
-            self.assertEqual(mock_event_producer.key, str(host_id))
-
-        event = json.loads(mock_event_producer.event)
-        self.assertEqual(event["host"], host_data)
-
-    @patch("app.queue.queue.add_host")
-    def test_handle_message_verify_message_headers(self, add_host):
-        host_id = uuid.uuid4()
-        insights_id = str(uuid.uuid4())
-        host_data = self._host_data(host_id, insights_id)
-        request_id = str(uuid.uuid4())
-
-        message = {"operation": "add_host", "platform_metadata": {"request_id": request_id}, "data": host_data}
-
-        for add_host_result in AddHostResult:
-            with self.subTest(add_host_result=add_host_result):
-                add_host.reset_mock()
-                add_host.return_value = (host_data, host_id, insights_id, add_host_result)
-
-                mock_event_producer = MockEventProducer()
-                with self.app.app_context():
-                    handle_message(json.dumps(message), mock_event_producer)
-
-                self.assertEqual(
-                    mock_event_producer.headers, expected_headers(add_host_result.name, request_id, insights_id)
-                )
-
-
-class MQAddHostTestCase(MQAddHostBaseClass):
-    @patch("app.queue.events.datetime", **{"now.return_value": datetime.now(timezone.utc)})
-    def test_add_host_simple(self, datetime_mock):
-        """
-        Tests adding a host with some simple data
-        """
-        expected_insights_id = str(uuid.uuid4())
-        timestamp_iso = datetime_mock.now.return_value.isoformat()
-
-        host_data = {
-            "display_name": "test_host",
-            "insights_id": expected_insights_id,
-            "account": "0000001",
-            "stale_timestamp": "2019-12-16T10:10:06.754201+00:00",
-            "reporter": "test",
-        }
-
-        expected_results = {
-            "host": {**host_data},
-            "platform_metadata": {},
-            "timestamp": timestamp_iso,
-            "type": "created",
-        }
-
-        host_keys_to_check = ["display_name", "insights_id", "account"]
-
-        self._base_add_host_test(host_data, expected_results, host_keys_to_check)
-
-    @patch("app.queue.events.datetime", **{"now.return_value": datetime.now(timezone.utc)})
-    def test_add_host_with_system_profile(self, datetime_mock):
-        """
-         Tests adding a host with message containing system profile
-        """
-        expected_insights_id = str(uuid.uuid4())
-        timestamp_iso = datetime_mock.now.return_value.isoformat()
-
-        host_data = {
-            "display_name": "test_host",
-            "insights_id": expected_insights_id,
-            "account": "0000001",
-            "system_profile": valid_system_profile(),
-            "stale_timestamp": "2019-12-16T10:10:06.754201+00:00",
-            "reporter": "test",
-        }
-
-        expected_results = {
-            "host": {**host_data},
-            "platform_metadata": {},
-            "timestamp": timestamp_iso,
-            "type": "created",
-        }
-
-        host_keys_to_check = ["display_name", "insights_id", "account", "system_profile"]
-
-        self._base_add_host_test(host_data, expected_results, host_keys_to_check)
-
-    @patch("app.queue.events.datetime", **{"now.return_value": datetime.now(timezone.utc)})
-    def test_add_host_with_tags(self, datetime_mock):
-        """
-         Tests adding a host with message containing tags
-        """
-        expected_insights_id = str(uuid.uuid4())
-        timestamp_iso = datetime_mock.now.return_value.isoformat()
-
-        host_data = {
-            "display_name": "test_host",
-            "insights_id": expected_insights_id,
-            "account": "0000001",
-            "stale_timestamp": "2019-12-16T10:10:06.754201+00:00",
-            "reporter": "test",
-            "tags": [
-                {"namespace": "NS1", "key": "key3", "value": "val3"},
-                {"namespace": "NS3", "key": "key2", "value": "val2"},
-                {"namespace": "Sat", "key": "prod", "value": None},
-                {"namespace": "Sat", "key": "dev", "value": ""},
-                {"namespace": "Sat", "key": "test"},
-                {"namespace": None, "key": "key", "value": "val1"},
-                {"namespace": "", "key": "key", "value": "val4"},
-                {"namespace": "null", "key": "key", "value": "val5"},
-                {"namespace": None, "key": "only_key", "value": None},
-                {"key": "just_key"},
-                {"namespace": " \t\n\r\f\v", "key": " \t\n\r\f\v", "value": " \t\n\r\f\v"},
-            ],
-        }
-
-        expected_results = {
-            "host": {**host_data},
-            "platform_metadata": {},
-            "timestamp": timestamp_iso,
-            "type": "created",
-        }
-        host_keys_to_check = ["display_name", "insights_id", "account"]
-        event = self._base_add_host_test(host_data, expected_results, host_keys_to_check)
-
-        expected_tags = [
-            {"namespace": "NS1", "key": "key3", "value": "val3"},
-            {"namespace": "NS3", "key": "key2", "value": "val2"},
-            {"namespace": "Sat", "key": "prod", "value": None},
-            {"namespace": "Sat", "key": "dev", "value": None},
-            {"namespace": "Sat", "key": "test", "value": None},
-            {"namespace": None, "key": "key", "value": "val1"},
-            {"namespace": None, "key": "key", "value": "val4"},
-            {"namespace": None, "key": "key", "value": "val5"},
-            {"namespace": None, "key": "only_key", "value": None},
-            {"namespace": None, "key": "just_key", "value": None},
-            {"namespace": " \t\n\r\f\v", "key": " \t\n\r\f\v", "value": " \t\n\r\f\v"},
-        ]
-        self.assertCountEqual(event["host"]["tags"], expected_tags)
-
-    def test_add_host_with_invalid_tags(self):
-        """
-         Tests adding a host with message containing invalid tags
-        """
-        too_long = "a" * 256
-        for tag in (
-            {"namespace": "NS", "key": "", "value": "val"},
-            {"namespace": too_long, "key": "key", "value": "val"},
-            {"namespace": "NS", "key": too_long, "value": "val"},
-            {"namespace": "NS", "key": "key", "value": too_long},
-            {"namespace": "NS", "key": None, "value": too_long},
-            {"namespace": "NS", "value": too_long},
-        ):
-            with self.subTest(tag=tag):
-                host_data = {
-                    "display_name": "test_host",
-                    "insights_id": str(uuid.uuid4()),
-                    "account": "0000001",
-                    "stale_timestamp": "2019-12-16T10:10:06.754201+00:00",
-                    "reporter": "test",
-                    "tags": [tag],
-                }
-                with self.assertRaises(ValidationException):
-                    self._handle_message(host_data)
-
-    @patch("app.queue.events.datetime", **{"utcnow.return_value": datetime.utcnow()})
-    def test_add_host_empty_keys_system_profile(self, datetime_mock):
-        insights_id = str(uuid.uuid4())
-
-        host_data = {
-            "display_name": "test_host",
-            "insights_id": insights_id,
-            "account": "0000001",
-            "stale_timestamp": datetime.now(timezone.utc).isoformat(),
-            "reporter": "test",
-            "system_profile": {"disk_devices": [{"options": {"": "invalid"}}]},
-        }
-        message = {"operation": "add_host", "data": host_data}
-
-        mock_event_producer = MockEventProducer()
-        with self.app.app_context():
-            with self.assertRaises(ValidationException):
-                handle_message(json.dumps(message), mock_event_producer)
-
-    @patch("app.queue.events.datetime", **{"utcnow.return_value": datetime.utcnow()})
-    def test_add_host_empty_keys_facts(self, datetime_mock):
-        insights_id = str(uuid.uuid4())
-
-        samples = (
-            [{"facts": {"": "invalid"}, "namespace": "rhsm"}],
-            [{"facts": {"metadata": {"": "invalid"}}, "namespace": "rhsm"}],
-        )
-
-        mock_event_producer = MockEventProducer()
-
-        for facts in samples:
-            with self.subTest(facts=facts):
-                host_data = {
-                    "display_name": "test_host",
-                    "insights_id": insights_id,
-                    "account": "0000001",
-                    "stale_timestamp": datetime.now(timezone.utc).isoformat(),
-                    "reporter": "test",
-                    "facts": facts,
-                }
-                message = {"operation": "add_host", "data": host_data}
-
-                with self.app.app_context():
-                    with self.assertRaises(ValidationException):
-                        handle_message(json.dumps(message), mock_event_producer)
-
-    @patch("app.queue.events.datetime", **{"utcnow.return_value": datetime.utcnow()})
-    def test_add_host_with_invalid_stale_timestmap(self, datetime_mock):
-        mock_event_producer = MockEventProducer()
-
-        for stale_timestamp in ("invalid", datetime.now().isoformat()):
-            with self.subTest(stale_timestamp=stale_timestamp):
-                host_data = {
-                    "display_name": "test_host",
-                    "insights_id": str(uuid.uuid4()),
-                    "account": "0000001",
-                    "stale_timestamp": stale_timestamp,
-                    "reporter": "test",
-                }
-                message = {"operation": "add_host", "data": host_data}
-
-                with self.app.app_context():
-                    with self.assertRaises(ValidationException):
-                        handle_message(json.dumps(message), mock_event_producer)
-
-    @patch("app.queue.events.datetime", **{"now.return_value": datetime.now(timezone.utc)})
-    def test_add_host_with_sap_system(self, datetime_mock):
-        expected_insights_id = str(uuid.uuid4())
-        timestamp_iso = datetime_mock.now.return_value.isoformat()
-
-        host_data = {
-            "display_name": "test_host",
-            "insights_id": expected_insights_id,
-            "account": "0000001",
-            "stale_timestamp": "2019-12-16T10:10:06.754201+00:00",
-            "reporter": "test",
-            "system_profile": {"sap_system": True},
-        }
-
-        expected_results = {
-            "host": {**host_data},
-            "platform_metadata": {},
-            "timestamp": timestamp_iso,
-            "type": "created",
-        }
-
-        host_keys_to_check = ["display_name", "insights_id", "account", "system_profile"]
-
-        self._base_add_host_test(host_data, expected_results, host_keys_to_check)
-
-
-class MQGetFromDbBaseTestCase(MQServiceBaseTestCase):
-    def _get_host_by_insights_id(self, insights_id):
-        with self.app.app_context():
-            return db.session.query(Host).filter(Host.canonical_facts["insights_id"].astext == insights_id).one()
-
-
-class MQAddHostTagsTestCase(MQAddHostBaseClass, MQGetFromDbBaseTestCase):
-    def _message(self, **additional_fields):
-        return {
-            "account": "0000001",
-            "stale_timestamp": datetime.now(timezone.utc).isoformat(),
-            "reporter": "test",
-            **additional_fields,
-        }
-
-    def test_add_host_with_no_tags(self):
-        for additional_fields in ({}, {"tags": None}, {"tags": []}, {"tags": {}}):
-            with self.subTest(additional_fields=additional_fields):
-                insights_id = str(uuid.uuid4())
-                message = self._message(insights_id=insights_id, **additional_fields)
-                self._handle_message(message)
-                host = self._get_host_by_insights_id(insights_id)
-                self.assertEqual(host.tags, {})
-
-    def test_add_host_with_tag_list(self):
-        insights_id = str(uuid.uuid4())
-        tags = [
-            {"namespace": "namespace 1", "key": "key 1", "value": "value 1"},
-            {"namespace": "namespace 1", "key": "key 2", "value": None},
-            {"namespace": "namespace 2", "key": "key 1", "value": None},
-            {"namespace": "namespace 2", "key": "key 1", "value": ""},
-            {"namespace": "namespace 2", "key": "key 1", "value": "value 2"},
-            {"namespace": "", "key": "key 3", "value": "value 3"},
-            {"namespace": None, "key": "key 3", "value": "value 4"},
-            {"namespace": "null", "key": "key 3", "value": "value 5"},
-        ]
-        message = self._message(insights_id=insights_id, tags=tags)
-        self._handle_message(message)
-        host = self._get_host_by_insights_id(insights_id)
-        self.assertEqual(
-            host.tags,
->>>>>>> c73bd4f1
             {
                 "namespace 1": {"key 4": ["value 4"]},
                 "namespace 2": {"key 2": ["value 2"]},
