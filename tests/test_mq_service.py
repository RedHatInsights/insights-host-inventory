--- conflicted
+++ resolved
@@ -1295,11 +1295,7 @@
     message = wrap_message(host.data(), "add_host", get_platform_metadata())
 
     with pytest.raises(ValidationException) as ve:
-<<<<<<< HEAD
         handle_message(json.dumps(message), mock_event_producer)
-    assert str(ve.value) == "The owner in host does not match the owner in identity"
-=======
-        handle_message(json.dumps(message), mock_event_producer, mock_add_host)
     assert str(ve.value) == "The owner in host does not match the owner in identity"
 
 
@@ -1362,5 +1358,4 @@
     # explicitly test the posted event
     assert updated_key == created_key
     assert updated_event["host"]["system_profile"]["owner_id"] == NEW_CN
-    assert updated_event["host"]["display_name"] == "better_test_host"
->>>>>>> 1cec1750
+    assert updated_event["host"]["display_name"] == "better_test_host"