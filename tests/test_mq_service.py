--- conflicted
+++ resolved
@@ -1498,14 +1498,6 @@
     assert created_host.mac_addresses == host_from_db.canonical_facts["mac_addresses"]
 
 
-<<<<<<< HEAD
-def test_add_host_missing_org_id(mocker, mq_create_or_update_host, enable_org_id_translation):
-    """
-    Tests adding a host that's missing org_id.
-    Enables org_id translation, but patches the translator's response.
-    """
-    account_number = SYSTEM_IDENTITY["account_number"]
-=======
 def test_add_host_missing_org_id_translation(mocker, mq_create_or_update_host, db_get_host, enable_org_id_translation):
     """
     Enables org_id translation, but patches the translator's response.
@@ -1515,7 +1507,6 @@
     """
     account_number = SYSTEM_IDENTITY["account_number"]
     insights_id = generate_uuid()
->>>>>>> 4ae1cab5
 
     # Mock the post() functionality so it returns the expected response format
     session_post_mock = mocker.patch("lib.middleware.Session.post")
@@ -1525,18 +1516,6 @@
 
     host = minimal_host(
         account=account_number,
-<<<<<<< HEAD
-        system_profile={"owner_id": OWNER_ID},
-    )
-
-    expected_results = {"host": {**host.data(), "org_id": "testorgid"}}
-
-    host_keys_to_check = ["account", "org_id"]
-
-    key, event, _ = mq_create_or_update_host(host, return_all_data=True)
-
-    assert_mq_host_data(key, event, expected_results, host_keys_to_check)
-=======
         insights_id=insights_id,
         system_profile={"owner_id": OWNER_ID},
     )
@@ -1587,7 +1566,6 @@
     updated_host = mq_create_or_update_host(host)
     session_post_mock.assert_called_once()
     assert updated_host.org_id == "testorgid"
->>>>>>> 4ae1cab5
 
 
 def test_add_host_missing_org_id_error(mocker, mq_create_or_update_host, enable_org_id_translation):
