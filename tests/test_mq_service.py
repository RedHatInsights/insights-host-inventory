--- conflicted
+++ resolved
@@ -127,38 +127,6 @@
     assert handle_message_mock.call_count == 2
 
 
-<<<<<<< HEAD
-=======
-def test_events_sent_to_correct_topic(mocker, flask_app):
-    host_id = generate_uuid()
-    insights_id = generate_uuid()
-
-    host = minimal_host(account=SYSTEM_IDENTITY["account_number"], id=host_id, insights_id=insights_id)
-
-    add_host = mocker.patch(
-        "app.queue.queue.add_host", return_value=({"id": host_id}, host_id, insights_id, AddHostResult.created)
-    )
-    mock_event_producer = mocker.Mock()
-
-    message = wrap_message(host.data(), "add_host", get_platform_metadata_with_system_identity())
-    handle_message(json.dumps(message), mock_event_producer)
-
-    assert mock_event_producer.write_event.call_count == 1
-    assert mock_event_producer.write_event.call_args_list[0][0][3] == Topic.events
-
-    mock_event_producer.reset_mock()
-
-    # for host update events
-    add_host.return_value = ({"id": host_id}, host_id, insights_id, AddHostResult.updated)
-
-    message["data"].update(stale_timestamp=(now() + timedelta(hours=26)).isoformat())
-    handle_message(json.dumps(message), mock_event_producer)
-
-    assert mock_event_producer.write_event.call_count == 1
-    assert mock_event_producer.write_event.call_args_list[0][0][3] == Topic.events
-
-
->>>>>>> 6b66a122
 # Leaving this in as a reminder that we need to impliment this test eventually
 # when the problem that it is supposed to test is fixed
 # https://projects.engineering.redhat.com/browse/RHCLOUD-3503
