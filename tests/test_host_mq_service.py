import json
import logging
from copy import deepcopy
from datetime import datetime
from datetime import timedelta
from types import SimpleNamespace
<<<<<<< HEAD
from unittest import mock
=======
from unittest.mock import patch
>>>>>>> 1d2b5b82

import marshmallow
import pytest
from sqlalchemy.exc import OperationalError
from sqlalchemy.orm.exc import StaleDataError

from app.auth.identity import Identity
from app.auth.identity import create_mock_identity_with_org_id
from app.exceptions import InventoryException
from app.exceptions import ValidationException
from app.logging import threadctx
from app.queue.events import EventType
from app.queue.host_mq import IngressMessageConsumer
from app.queue.host_mq import SystemProfileMessageConsumer
from app.queue.host_mq import _validate_json_object_for_utf8
from app.queue.host_mq import write_add_update_event_message
from app.utils import Tag
from lib.host_repository import AddHostResult
from tests.helpers.db_utils import create_reference_host_in_db
from tests.helpers.mq_utils import FakeMessage
from tests.helpers.mq_utils import assert_mq_host_data
from tests.helpers.mq_utils import expected_headers
from tests.helpers.mq_utils import wrap_message
from tests.helpers.system_profile_utils import INVALID_SYSTEM_PROFILES
from tests.helpers.system_profile_utils import mock_system_profile_specification
from tests.helpers.system_profile_utils import system_profile_specification
from tests.helpers.test_utils import SATELLITE_IDENTITY
from tests.helpers.test_utils import SYSTEM_IDENTITY
from tests.helpers.test_utils import USER_IDENTITY
from tests.helpers.test_utils import YUM_REPO2
from tests.helpers.test_utils import base_host
from tests.helpers.test_utils import generate_uuid
from tests.helpers.test_utils import get_encoded_idstr
from tests.helpers.test_utils import get_platform_metadata
from tests.helpers.test_utils import minimal_host
from tests.helpers.test_utils import now
from tests.helpers.test_utils import valid_system_profile

OWNER_ID = SYSTEM_IDENTITY["system"]["cn"]


@mock.patch.object(
    IngressMessageConsumer,
    "handle_message",
    return_value=None,
    side_effect=(
        None,
        KeyError("blah"),
        None,
    ),
)
def test_event_loop_exception_handling(handle_message_mock, mocker, event_producer, flask_app):
    """
    Test to ensure that an exception in message handler method does not cause the
    event loop to stop processing messages
    """
    fake_consumer = mocker.Mock()
    fake_consumer.consume.return_value = [FakeMessage()]

    fake_notification_event_producer = None
    consumer = IngressMessageConsumer(fake_consumer, flask_app, event_producer, fake_notification_event_producer)
    consumer.event_loop(mocker.Mock(side_effect=(False, False, False, True)))

    assert handle_message_mock.call_count == 3


@mock.patch.object(IngressMessageConsumer, "handle_message", return_value=None, side_effect=None)
def test_event_loop_with_error_message_handling(handle_message_mock, mocker, event_producer, flask_app):
    """
    Test to ensure that event loop does not stop processing messages when
    consumer.poll() gets an error in message handler method.
    """
    fake_consumer = mocker.Mock(**{"consume.side_effect": [[FakeMessage()], [FakeMessage("oops")], [FakeMessage()]]})
    fake_notification_event_producer = None

    consumer = IngressMessageConsumer(fake_consumer, flask_app, event_producer, fake_notification_event_producer)
    consumer.event_loop(mocker.Mock(side_effect=(False, False, False, True)))

    assert handle_message_mock.call_count == 2


def test_handle_message_failure_invalid_json_message(mocker, ingress_message_consumer_mock):
    invalid_message = "failure {} "

    mock_event_producer = mocker.Mock()
    mock_notification_event_producer = mocker.Mock()

    with pytest.raises(json.decoder.JSONDecodeError):
        ingress_message_consumer_mock.handle_message(invalid_message)

    mock_event_producer.assert_not_called()
    mock_notification_event_producer.assert_not_called()


def test_handle_message_failure_invalid_message_format(mocker, ingress_message_consumer_mock):
    invalid_message = json.dumps({"operation": "add_host", "NOTdata": {}})  # Missing data field

    mock_event_producer = mocker.Mock()
    mock_notification_event_producer = mocker.Mock()

    with pytest.raises(marshmallow.exceptions.ValidationError):
        ingress_message_consumer_mock.handle_message(invalid_message)

    mock_event_producer.assert_not_called()
    mock_notification_event_producer.assert_not_called()


@pytest.mark.usefixtures("flask_app")
@pytest.mark.parametrize("identity", (SYSTEM_IDENTITY, SATELLITE_IDENTITY))
@pytest.mark.parametrize("kessel_migration", (True, False))
def test_handle_message_happy_path(identity, kessel_migration, mocker, ingress_message_consumer_mock):
    with mocker.patch("app.queue.host_mq.get_flag_value", return_value=kessel_migration):
        expected_insights_id = generate_uuid()
        host = minimal_host(account=identity["account_number"], insights_id=expected_insights_id)

        mock_notification_event_producer = mocker.Mock()

        message = wrap_message(host.data(), "add_host", get_platform_metadata(identity))
        result = ingress_message_consumer_mock.handle_message(json.dumps(message))

        assert result.event_type == EventType.created
        assert result.host_row.canonical_facts["insights_id"] == expected_insights_id
        if kessel_migration:
            assert len(result.host_row.groups) == 1
        else:
            assert result.host_row.groups == []

        mock_notification_event_producer.write_event.assert_not_called()


@pytest.mark.usefixtures("flask_app")
def test_handle_message_existing_ungrouped_workspace(mocker, db_create_group):
    with mocker.patch("app.queue.host_mq.get_flag_value", return_value=True):
        expected_insights_id = generate_uuid()
        host = minimal_host(account=SYSTEM_IDENTITY["account_number"], insights_id=expected_insights_id)
        group_id = db_create_group("kessel-test", ungrouped=True).id
        mock_notification_event_producer = mocker.Mock()
        consumer = IngressMessageConsumer(
            mocker.Mock(), mocker.Mock(), mocker.Mock(), mock_notification_event_producer
        )

        message = wrap_message(host.data(), "add_host", get_platform_metadata(SYSTEM_IDENTITY))
        result = consumer.handle_message(json.dumps(message))

        assert result.event_type == EventType.created
        assert result.host_row.canonical_facts["insights_id"] == expected_insights_id
        assert result.host_row.groups[0]["name"] == "kessel-test"
        assert result.host_row.groups[0]["id"] == str(group_id)

        mock_notification_event_producer.write_event.assert_not_called()


def test_request_id_is_reset(mocker, flask_app, ingress_message_consumer_mock):
    with flask_app.app.app_context():
        mock_event_producer = mocker.Mock()
        mock_notification_event_producer = mocker.Mock()
        metadata = get_platform_metadata()

        message = wrap_message(minimal_host().data(), "add_host", metadata)
        result = ingress_message_consumer_mock.handle_message(json.dumps(message))
        write_add_update_event_message(mock_event_producer, mock_notification_event_producer, result)
        assert json.loads(mock_event_producer.write_event.call_args[0][0])["metadata"]["request_id"] == metadata.get(
            "request_id"
        )
        assert threadctx.request_id == metadata.get("request_id")

        metadata["request_id"] = None
        message = wrap_message(minimal_host().data(), "add_host", metadata)
        result = ingress_message_consumer_mock.handle_message(json.dumps(message))

        assert threadctx.request_id is None


@mock.patch.object(IngressMessageConsumer, "handle_message", return_value=None, side_effect=[None, None])
def test_shutdown_handler(handle_message_mock, mocker, flask_app):
    fake_consumer = mocker.Mock()
    fake_consumer.consume.return_value = [FakeMessage(), FakeMessage()]

    fake_event_producer = None
    fake_notification_event_producer = None
    consumer = IngressMessageConsumer(fake_consumer, flask_app, fake_event_producer, fake_notification_event_producer)
    consumer.event_loop(interrupt=mocker.Mock(side_effect=(False, True)))
    fake_consumer.consume.assert_called_once()

    assert handle_message_mock.call_count == 2


# Leaving this in as a reminder that we need to impliment this test eventually
# when the problem that it is supposed to test is fixed
# https://projects.engineering.redhat.com/browse/RHCLOUD-3503
# def test_handle_message_verify_threadctx_request_id_set_and_cleared(self):
#     # set the threadctx.request_id
#     # and clear it
#     pass


@pytest.mark.parametrize("display_name", ("\udce2\udce2", "\\udce2\\udce2", "\udce2\udce2\\udce2\\udce2"))
def test_handle_message_failure_invalid_surrogates(mocker, display_name, ingress_message_consumer_mock):
    mocker.patch("app.queue.host_mq.build_event")
    add_host = mocker.patch("lib.host_repository.add_host", return_value=(mocker.MagicMock(), mocker.MagicMock()))

    invalid_message = f'{{"operation": "", "data": {{"display_name": "hello{display_name}"}}}}'

    with pytest.raises(UnicodeError):
        ingress_message_consumer_mock.handle_message(invalid_message)

    add_host.assert_not_called()


@pytest.mark.usefixtures("flask_app")
@mock.patch.object(
    IngressMessageConsumer,
    "process_message",
    return_value=(mock.MagicMock(), None, Identity(SYSTEM_IDENTITY), mock.MagicMock()),
)
def test_handle_message_unicode_not_damaged(
    process_message_mock, mocker, db_create_host, ingress_message_consumer_mock, subtests
):
    mocker.patch("app.queue.host_mq.build_event")

    operation_raw = "🧜🏿‍♂️"
    operation_escaped = json.dumps(operation_raw)[1:-1]

    names = [
        f"{operation_raw}{operation_raw}",
        f"{operation_escaped}{operation_escaped}",
        f"{operation_raw}{operation_escaped}",
    ]

    messages = []

    for name in names:
        host = minimal_host(display_name=name, system_profile={"owner_id": OWNER_ID})
        host.reporter = "me"
        msg = json.dumps(wrap_message(host.data(), "", get_platform_metadata()))
        messages.append(msg)

    messages_tuple = tuple(messages)

    for message in messages_tuple:
        with subtests.test(message=message):
            process_message_mock.reset_mock()
            process_message_mock.return_value = (
                db_create_host(),
                AddHostResult.updated,
                create_mock_identity_with_org_id(SYSTEM_IDENTITY["org_id"]),
                mocker.MagicMock(),
            )
            ingress_message_consumer_mock.handle_message(message)
            process_message_mock.assert_called_once_with(json.loads(message)["data"], mocker.ANY, {})


def test_handle_message_verify_metadata_pass_through(mq_create_or_update_host):
    host_id = generate_uuid()
    insights_id = generate_uuid()

    host = minimal_host(account=SYSTEM_IDENTITY["account_number"], id=host_id, insights_id=insights_id)
    metadata = {
        "request_id": generate_uuid(),
        "archive_url": "https://some.url",
        "b64_identity": get_encoded_idstr(),
    }

    _, event, _ = mq_create_or_update_host(host, platform_metadata=metadata, return_all_data=True)

    assert event["platform_metadata"] == metadata


def test_handle_message_verify_org_id(mq_create_or_update_host):
    host_id = generate_uuid()
    insights_id = generate_uuid()
    org_id = "1234567890"

    org_identity = deepcopy(SYSTEM_IDENTITY)
    org_identity["org_id"] = org_id
    host = minimal_host(account=SYSTEM_IDENTITY["account_number"], org_id=org_id, id=host_id, insights_id=insights_id)
    metadata = {
        "request_id": generate_uuid(),
        "archive_url": "https://some.url",
        "b64_identity": get_encoded_idstr(identity=org_identity),
    }

    _, event, _ = mq_create_or_update_host(host, platform_metadata=metadata, return_all_data=True)

    assert event["platform_metadata"] == metadata


@pytest.mark.parametrize("add_host_result", AddHostResult)
def test_handle_message_verify_message_headers(mocker, add_host_result, mq_create_or_update_host, db_create_host):
    host_id = generate_uuid()
    insights_id = generate_uuid()
    request_id = generate_uuid()
    subscription_manager_id = generate_uuid()

    db_host = db_create_host(
        extra_data={
            "canonical_facts": {"insights_id": insights_id, "subscription_manager_id": subscription_manager_id},
            "reporter": "rhsm-conduit",
        }
    )

    host = minimal_host(
        account=SYSTEM_IDENTITY["account_number"],
        id=host_id,
        insights_id=insights_id,
        reporter="rhsm-conduit",
        subscription_manager_id=subscription_manager_id,
    )

    mocker.patch(
        "lib.host_repository.add_host",
        return_value=(db_host, add_host_result),
    )

    _, _, headers = mq_create_or_update_host(host, platform_metadata={"request_id": request_id}, return_all_data=True)

    assert headers == expected_headers(add_host_result.name, request_id, insights_id, "rhsm-conduit")


@pytest.mark.parametrize(
    "expected_value, system_profile",
    [
        ("False", {}),
        ("False", {"bootc_status": {}}),
        ("True", {"bootc_status": {"booted": {}}}),
        ("True", {"bootc_status": {"booted": {"image": "192.168.0.1:5000/foo/foo:latest"}}}),
    ],
)
def test_verify_bootc_in_headers(expected_value, system_profile, mq_create_or_update_host):
    host = minimal_host(
        account=SYSTEM_IDENTITY["account_number"],
        insights_id=generate_uuid(),
        system_profile=system_profile,
    )

    _, _, headers = mq_create_or_update_host(host, return_all_data=True)
    assert "is_bootc" in headers
    assert headers["is_bootc"] is expected_value


@pytest.mark.usefixtures("event_datetime_mock")
def test_add_host_simple(mq_create_or_update_host):
    """
    Tests adding a host with some simple data
    """
    expected_insights_id = generate_uuid()

    host = minimal_host(
        account=SYSTEM_IDENTITY["account_number"],
        insights_id=expected_insights_id,
        system_profile={"owner_id": OWNER_ID},
    )

    expected_results = {"host": {**host.data()}}

    host_keys_to_check = ["display_name", "insights_id", "account"]

    key, event, _ = mq_create_or_update_host(host, return_all_data=True)

    assert_mq_host_data(key, event, expected_results, host_keys_to_check)


@pytest.mark.usefixtures("event_datetime_mock")
def test_add_edge_host(mq_create_or_update_host, db_get_host):
    """
    Tests adding an edge host
    """
    expected_insights_id = generate_uuid()

    host = minimal_host(
        account=SYSTEM_IDENTITY["account_number"],
        insights_id=expected_insights_id,
        system_profile={"owner_id": OWNER_ID, "host_type": "edge", "system_update_method": "dnf"},
    )

    expected_results = {"host": {**host.data()}}

    host_keys_to_check = ["display_name", "insights_id", "account"]

    key, event, headers = mq_create_or_update_host(host, return_all_data=True)

    assert_mq_host_data(key, event, expected_results, host_keys_to_check)

    # verify that the edge host has stale_timestamp set in year 2260, way out in the future to avoid culling.
    saved_host_from_db = db_get_host(event["host"]["id"])

    # verify that the saved host stale_timestamp is past Year 2200. The actual year should be 2260
    assert saved_host_from_db.stale_timestamp.year == 2260


@pytest.mark.usefixtures("event_datetime_mock")
def test_add_host_with_system_profile(mq_create_or_update_host):
    """
    Tests adding a host with message containing system profile
    """
    expected_insights_id = generate_uuid()
    expected_system_profile = valid_system_profile()
    expected_system_profile["owner_id"] = OWNER_ID

    host = minimal_host(
        account=SYSTEM_IDENTITY["account_number"],
        insights_id=expected_insights_id,
        system_profile=expected_system_profile,
    )

    expected_results = {"host": {**host.data()}}

    host_keys_to_check = ["display_name", "insights_id", "account", "system_profile"]

    key, event, headers = mq_create_or_update_host(host, return_all_data=True)

    assert_mq_host_data(key, event, expected_results, host_keys_to_check)


@pytest.mark.usefixtures("event_datetime_mock")
def test_add_host_without_defer_to(models_datetime_mock, mq_create_or_update_host, db_get_host):
    """
    Tests adding (updating) a host without "defer_to" option - system profile should be updated.
    """
    expected_insights_id = generate_uuid()
    original_system_profile = valid_system_profile(owner_id=OWNER_ID)
    updated_system_profile = valid_system_profile(owner_id=OWNER_ID, additional_yum_repo=YUM_REPO2)
    puptoo_stale_timestamp = models_datetime_mock + timedelta(days=1)

    existing_host = create_reference_host_in_db(
        expected_insights_id, "puptoo", original_system_profile, puptoo_stale_timestamp
    )
    existing_host_id = existing_host.id
    returned_host = existing_host

    assert returned_host.system_profile_facts == original_system_profile

    host = minimal_host(
        org_id=SYSTEM_IDENTITY["org_id"],
        insights_id=expected_insights_id,
        system_profile=updated_system_profile,
    )

    updated_host = mq_create_or_update_host(host)
    assert str(updated_host.id) == str(existing_host_id)

    returned_host = db_get_host(existing_host_id)
    assert returned_host.system_profile_facts == updated_system_profile


@pytest.mark.usefixtures("event_datetime_mock")
def test_add_host_defer_to(models_datetime_mock, mq_create_or_update_host, db_get_host):
    """
    Tests adding (updating) a host with "defer_to" option - system profile should not be updated.
    """
    expected_insights_id = generate_uuid()
    original_system_profile = valid_system_profile(owner_id=OWNER_ID)
    updated_system_profile = valid_system_profile(owner_id=OWNER_ID, additional_yum_repo=YUM_REPO2)
    puptoo_stale_timestamp = models_datetime_mock + timedelta(days=1)

    existing_host = create_reference_host_in_db(
        expected_insights_id, "puptoo", original_system_profile, puptoo_stale_timestamp
    )
    existing_host_id = existing_host.id
    returned_host = db_get_host(existing_host_id)

    assert returned_host.system_profile_facts == original_system_profile

    host = minimal_host(
        org_id=SYSTEM_IDENTITY["org_id"],
        insights_id=expected_insights_id,
        system_profile=updated_system_profile,
    )

    updated_host = mq_create_or_update_host(host, operation_args={"defer_to_reporter": "puptoo"})
    assert str(updated_host.id) == str(existing_host_id)

    returned_host = db_get_host(existing_host_id)
    assert returned_host.system_profile_facts == original_system_profile


@pytest.mark.usefixtures("event_datetime_mock")
def test_add_host_defer_to_wrong_reporter(models_datetime_mock, mq_create_or_update_host, db_get_host):
    """
    Tests adding (updating) a host with "defer_to" option,
    but base host not reported by specified reporter - system profile should be updated.
    """
    expected_insights_id = generate_uuid()
    original_system_profile = valid_system_profile(owner_id=OWNER_ID)
    updated_system_profile = valid_system_profile(owner_id=OWNER_ID, additional_yum_repo=YUM_REPO2)
    stale_timestamp = models_datetime_mock + timedelta(days=1)

    existing_host = create_reference_host_in_db(
        expected_insights_id, "yupana", original_system_profile, stale_timestamp
    )
    existing_host_id = existing_host.id
    returned_host = db_get_host(existing_host_id)

    assert returned_host.system_profile_facts == original_system_profile

    host = minimal_host(
        org_id=SYSTEM_IDENTITY["org_id"],
        insights_id=expected_insights_id,
        system_profile=updated_system_profile,
    )

    updated_host = mq_create_or_update_host(host, operation_args={"defer_to_reporter": "puptoo"})
    assert str(updated_host.id) == str(existing_host_id)

    returned_host = db_get_host(existing_host_id)
    assert returned_host.system_profile_facts == updated_system_profile


@pytest.mark.usefixtures("event_datetime_mock")
def test_add_host_defer_to_stale(mq_create_or_update_host, db_get_host):
    """
    Tests adding (updating) a host with "defer_to" option, but reporter stale - system profile should be updated.
    """
    expected_insights_id = generate_uuid()
    original_system_profile = valid_system_profile(owner_id=OWNER_ID)
    updated_system_profile = valid_system_profile(owner_id=OWNER_ID, additional_yum_repo=YUM_REPO2)
    puptoo_stale_timestamp = now() - timedelta(days=1)

    existing_host = create_reference_host_in_db(
        expected_insights_id, "puptoo", original_system_profile, puptoo_stale_timestamp
    )
    existing_host_id = existing_host.id

    host = minimal_host(
        org_id=SYSTEM_IDENTITY["org_id"],
        insights_id=expected_insights_id,
        system_profile=updated_system_profile,
    )

    # Make host stale here
    with patch("app.models.datetime") as models_datetime:
        models_datetime.now.return_value = now() + timedelta(days=2)
        updated_host = mq_create_or_update_host(host, operation_args={"defer_to_reporter": "puptoo"})
        assert str(updated_host.id) == str(existing_host_id)
        returned_host = db_get_host(existing_host_id)
        assert returned_host.system_profile_facts == updated_system_profile


@pytest.mark.usefixtures("event_datetime_mock")
def test_add_host_with_wrong_owner(mocker, mq_create_or_update_host):
    """
    Tests adding a host with message containing system profile
    """
    mock_notification_event_producer = mocker.Mock()
    expected_insights_id = generate_uuid()
    expected_system_profile = valid_system_profile()

    host = minimal_host(
        account=SYSTEM_IDENTITY["account_number"],
        insights_id=expected_insights_id,
        system_profile=expected_system_profile,
    )

    with pytest.raises(ValidationException) as ve:
        mq_create_or_update_host(
            host, return_all_data=True, notification_event_producer=mock_notification_event_producer
        )
    assert ve.value.detail == "The owner in host does not match the owner in identity"
    mock_notification_event_producer.write_event.assert_called_once()


@pytest.mark.usefixtures("event_datetime_mock")
@pytest.mark.parametrize(
    "with_account, rhsm_reporter",
    [
        (True, "rhsm-conduit"),
        (False, "rhsm-conduit"),
        (True, "rhsm-system-profile-bridge"),
        (False, "rhsm-system-profile-bridge"),
    ],
)
def test_add_host_rhsm_conduit_without_cn(mq_create_or_update_host, with_account, rhsm_reporter):
    """
    Tests adding a host with reporter rhsm-conduit and no cn
    """
    sub_mangager_id = "09152341-475c-4671-a376-df609374c349"

    metadata_without_b64 = get_platform_metadata(identity=SYSTEM_IDENTITY)
    del metadata_without_b64["b64_identity"]

    if with_account:
        host = minimal_host(
            account=SYSTEM_IDENTITY.get("account_number"),
            reporter=rhsm_reporter,
            subscription_manager_id=sub_mangager_id,
        )
    else:
        host = minimal_host(reporter=rhsm_reporter, subscription_manager_id=sub_mangager_id)

    key, event, headers = mq_create_or_update_host(host, platform_metadata=metadata_without_b64, return_all_data=True)

    # owner_id equals subscription_manager_id with dashes
    assert event["host"]["system_profile"]["owner_id"] == "09152341-475c-4671-a376-df609374c349"


@pytest.mark.usefixtures("event_datetime_mock")
@pytest.mark.parametrize("rhsm_reporter", ("rhsm-conduit", "rhsm-system-profile-bridge"))
def test_add_host_rhsm_conduit_owner_id(mq_create_or_update_host, rhsm_reporter):
    """
    Tests adding a host with reporter rhsm-conduit
    """
    sub_mangager_id = "09152341-475c-4671-a376-df609374c349"

    host = minimal_host(
        account=SYSTEM_IDENTITY["account_number"],
        reporter=rhsm_reporter,
        subscription_manager_id=sub_mangager_id,
        system_profile={"owner_id": OWNER_ID},
    )

    key, event, headers = mq_create_or_update_host(host, return_all_data=True)

    # owner_id gets overwritten and equates to subscription_manager_id with dashes
    assert event["host"]["system_profile"]["owner_id"] == "09152341-475c-4671-a376-df609374c349"


@pytest.mark.usefixtures("event_datetime_mock")
def test_add_host_with_tags(mq_create_or_update_host):
    """
    Tests adding a host with message containing tags
    """
    expected_insights_id = generate_uuid()
    expected_tags = [
        {"namespace": "NS1", "key": "key3", "value": "val3"},
        {"namespace": "NS3", "key": "key2", "value": "val2"},
        {"namespace": "Sat", "key": "prod", "value": None},
        {"namespace": "Sat", "key": "dev", "value": ""},
        {"namespace": "Sat", "key": "test"},
        {"namespace": None, "key": "key", "value": "val1"},
        {"namespace": "", "key": "key", "value": "val4"},
        {"namespace": "null", "key": "key", "value": "val5"},
        {"namespace": None, "key": "only_key", "value": None},
        {"key": "just_key"},
        {"namespace": " \t\n\r\f\v", "key": " \t\n\r\f\v", "value": " \t\n\r\f\v"},
    ]

    host = minimal_host(
        account=SYSTEM_IDENTITY["account_number"], insights_id=expected_insights_id, tags=expected_tags
    )

    expected_results = {"host": {**host.data()}}
    host_keys_to_check = ["display_name", "insights_id", "account"]

    key, event, headers = mq_create_or_update_host(host, return_all_data=True)

    assert_mq_host_data(key, event, expected_results, host_keys_to_check)

    assert len(event["host"]["tags"]) == len(expected_tags)


@pytest.mark.parametrize(
    "tag",
    [
        {"namespace": "NS", "key": "", "value": "val"},
        {"namespace": "a" * 256, "key": "key", "value": "val"},
        {"namespace": "NS", "key": "a" * 256, "value": "val"},
        {"namespace": "NS", "key": "key", "value": "a" * 256},
        {"namespace": "NS", "key": None, "value": "a" * 256},
        {"namespace": "NS", "value": "a" * 256},
    ],
)
def test_add_host_with_invalid_tags(tag, mocker, mq_create_or_update_host):
    """
    Tests adding a host with message containing invalid tags
    """
    mock_notification_event_producer = mocker.Mock()
    insights_id = generate_uuid()
    host = minimal_host(account=SYSTEM_IDENTITY["account_number"], insights_id=insights_id, tags=[tag])

    with pytest.raises(ValidationException):
        mq_create_or_update_host(host, notification_event_producer=mock_notification_event_producer)
    mock_notification_event_producer.write_event.assert_called_once()


@pytest.mark.system_profile
def test_add_host_empty_keys_system_profile(mocker, mq_create_or_update_host):
    mock_notification_event_producer = mocker.Mock()
    system_profile = {"owner_id": OWNER_ID, "disk_devices": [{"options": {"": "invalid"}}]}
    host = minimal_host(account=SYSTEM_IDENTITY["account_number"], system_profile=system_profile)

    with pytest.raises(ValidationException):
        mq_create_or_update_host(host, notification_event_producer=mock_notification_event_producer)
    mock_notification_event_producer.write_event.assert_called_once()


@pytest.mark.system_profile
def test_add_host_with_invalid_system_update_method(mocker, mq_create_or_update_host):
    mock_notification_event_producer = mocker.Mock()
    system_profile = {"owner_id": OWNER_ID, "system_update_method": "Whooping-cranes"}
    host = minimal_host(account=SYSTEM_IDENTITY["account_number"], system_profile=system_profile)

    with pytest.raises(ValidationException):
        mq_create_or_update_host(host, notification_event_producer=mock_notification_event_producer)
    mock_notification_event_producer.write_event.assert_called_once()


@pytest.mark.system_profile
@pytest.mark.parametrize(("system_profile",), ((system_profile,) for system_profile in INVALID_SYSTEM_PROFILES))
def test_add_host_long_strings_system_profile(mocker, mq_create_or_update_host, system_profile):
    mock_notification_event_producer = mocker.Mock()
    host = minimal_host(account=SYSTEM_IDENTITY["account_number"], system_profile=system_profile)

    with pytest.raises(ValidationException):
        mq_create_or_update_host(host, notification_event_producer=mock_notification_event_producer)
    mock_notification_event_producer.write_event.assert_called_once()


@pytest.mark.system_profile
@pytest.mark.parametrize(("baseurl",), (("http://www.example.com",), ("x" * 2049,)))
def test_add_host_yum_repos_baseurl_system_profile(mq_create_or_update_host, db_get_host, baseurl):
    yum_repo = {"name": "repo1", "gpgcheck": True, "enabled": True}
    host_to_create = minimal_host(
        account=SYSTEM_IDENTITY["account_number"], system_profile={"yum_repos": [{**yum_repo, "baseurl": baseurl}]}
    )
    created_host_from_event = mq_create_or_update_host(host_to_create)
    created_host_from_db = db_get_host(created_host_from_event.id)
    assert created_host_from_db.system_profile_facts.get("yum_repos") == [yum_repo]


@pytest.mark.system_profile
def test_add_host_type_coercion_system_profile(mq_create_or_update_host, db_get_host):
    host_to_create = minimal_host(account=SYSTEM_IDENTITY["account_number"], system_profile={"number_of_cpus": "1"})
    created_host_from_event = mq_create_or_update_host(host_to_create)
    created_host_from_db = db_get_host(created_host_from_event.id)

    assert created_host_from_db.system_profile_facts == {"number_of_cpus": 1, "owner_id": OWNER_ID}


@pytest.mark.system_profile
def test_add_host_key_filtering_system_profile(mq_create_or_update_host, db_get_host):
    host_to_create = minimal_host(
        account=SYSTEM_IDENTITY["account_number"],
        system_profile={
            "owner_id": OWNER_ID,
            "number_of_cpus": 1,
            "number_of_gpus": 2,
            "disk_devices": [{"options": {"uid": "0"}, "mount_options": {"ro": True}}],
        },
    )
    created_host_from_event = mq_create_or_update_host(host_to_create)
    created_host_from_db = db_get_host(created_host_from_event.id)
    assert created_host_from_db.system_profile_facts == {
        "number_of_cpus": 1,
        "disk_devices": [{"options": {"uid": "0"}}],
        "owner_id": OWNER_ID,
    }


def test_add_host_externalized_system_profile(mocker, mq_create_or_update_host):
    mock_notification_event_producer = mocker.Mock()
    orig_spec = system_profile_specification()
    mock_spec = deepcopy(orig_spec)
    mock_spec["$defs"]["SystemProfile"]["properties"]["number_of_cpus"]["minimum"] = 2

    with mock_system_profile_specification(mock_spec):
        host_to_create = minimal_host(account=SYSTEM_IDENTITY["account_number"], system_profile={"number_of_cpus": 1})
        with pytest.raises(ValidationException):
            mq_create_or_update_host(host_to_create, notification_event_producer=mock_notification_event_producer)
        mock_notification_event_producer.write_event.assert_called_once()


@pytest.mark.usefixtures("event_datetime_mock")
def test_add_host_with_owner_id(mq_create_or_update_host, db_get_host):
    """
    Tests that owner_id in the system profile is ingested properly
    """
    host = minimal_host(account=SYSTEM_IDENTITY["account_number"], system_profile={"owner_id": OWNER_ID})
    created_host_from_event = mq_create_or_update_host(host)
    created_host_from_db = db_get_host(created_host_from_event.id)
    assert created_host_from_db.system_profile_facts == {"owner_id": OWNER_ID}


@pytest.mark.usefixtures("event_datetime_mock", "db_get_host")
def test_add_host_with_owner_incorrect_format(mocker, mq_create_or_update_host):
    """
    Tests that owner_id in the system profile is rejected if it's in the wrong format
    """
    mock_notification_event_producer = mocker.Mock()
    owner_id = "Mike Wazowski"
    host = minimal_host(account=SYSTEM_IDENTITY["account_number"], system_profile={"owner_id": owner_id})
    with pytest.raises(ValidationException):
        mq_create_or_update_host(host, notification_event_producer=mock_notification_event_producer)
    mock_notification_event_producer.write_event.assert_called_once()


@pytest.mark.usefixtures("event_datetime_mock")
def test_add_host_with_operating_system(mq_create_or_update_host, db_get_host):
    """
    Tests that operating_system in the system profile is ingested properly
    """
    operating_system = {"major": 5, "minor": 1, "name": "RHEL"}
    host = minimal_host(
        account=SYSTEM_IDENTITY["account_number"],
        system_profile={"operating_system": operating_system, "owner_id": OWNER_ID},
    )
    created_host_from_event = mq_create_or_update_host(host)
    created_host_from_db = db_get_host(created_host_from_event.id)
    assert created_host_from_db.system_profile_facts.get("operating_system") == operating_system


@pytest.mark.usefixtures("event_datetime_mock", "db_get_host")
def test_add_host_with_operating_system_incorrect_format(mocker, mq_create_or_update_host):
    """
    Tests that operating_system in the system profile is rejected if it's in the wrong format
    """
    mock_notification_event_producer = mocker.Mock()
    operating_system_list = [
        {"major": "bananas", "minor": 1, "name": "RHEL"},
        {"major": 1, "minor": "oranges", "name": "RHEL"},
        {"major": 1, "minor": 1, "name": "UBUNTU"},
    ]
    for operating_system in operating_system_list:
        host = minimal_host(
            account=SYSTEM_IDENTITY["account_number"],
            system_profile={"operating_system": operating_system, "owner_id": OWNER_ID},
        )
        with pytest.raises(ValidationException):
            mq_create_or_update_host(host, notification_event_producer=mock_notification_event_producer)
        mock_notification_event_producer.write_event.assert_called()


@pytest.mark.parametrize(
    "facts",
    (
        [{"facts": {"": "invalid"}, "namespace": "rhsm"}],
        [{"facts": {"metadata": {"": "invalid"}}, "namespace": "rhsm"}],
    ),
)
def test_add_host_empty_keys_facts(facts, mocker, mq_create_or_update_host):
    mock_notification_event_producer = mocker.Mock()
    insights_id = generate_uuid()
    host = minimal_host(
        account=SYSTEM_IDENTITY["account_number"],
        insights_id=insights_id,
        facts=facts,
        system_profile={"owner_id": OWNER_ID},
    )

    with pytest.raises(ValidationException):
        mq_create_or_update_host(host, notification_event_producer=mock_notification_event_producer)
    mock_notification_event_producer.write_event.assert_called_once()


@pytest.mark.parametrize("stale_timestamp", ("invalid", datetime.now().isoformat()))
def test_add_host_with_invalid_stale_timestamp(stale_timestamp, mocker, mq_create_or_update_host):
    mock_notification_event_producer = mocker.Mock()
    insights_id = generate_uuid()
    host = minimal_host(
        account=SYSTEM_IDENTITY["account_number"],
        insights_id=insights_id,
        stale_timestamp=stale_timestamp,
        system_profile={"owner_id": OWNER_ID},
    )

    with pytest.raises(ValidationException):
        mq_create_or_update_host(host, notification_event_producer=mock_notification_event_producer)
    mock_notification_event_producer.write_event.assert_called_once()


@pytest.mark.usefixtures("event_datetime_mock")
def test_add_host_with_sap_system(mq_create_or_update_host):
    expected_insights_id = generate_uuid()

    system_profile = valid_system_profile()
    system_profile["sap_system"] = True
    system_profile["owner_id"] = OWNER_ID

    host = minimal_host(
        account=SYSTEM_IDENTITY["account_number"], insights_id=expected_insights_id, system_profile=system_profile
    )

    expected_results = {"host": {**host.data()}}

    host_keys_to_check = ["display_name", "insights_id", "account", "system_profile"]

    key, event, _ = mq_create_or_update_host(host, return_all_data=True)

    assert_mq_host_data(key, event, expected_results, host_keys_to_check)


@pytest.mark.parametrize("tags", ({}, {"tags": []}, {"tags": {}}))
def test_add_host_with_no_tags(tags, mq_create_or_update_host, db_get_host_by_insights_id):
    insights_id = generate_uuid()
    host = minimal_host(account=SYSTEM_IDENTITY["account_number"], insights_id=insights_id, **tags)

    mq_create_or_update_host(host)

    record = db_get_host_by_insights_id(insights_id)

    assert record.tags == {}


def test_add_host_with_null_tags(mocker, mq_create_or_update_host):
    mock_notification_event_producer = mocker.Mock()
    host = minimal_host(tags=None)

    with pytest.raises(ValidationException):
        mq_create_or_update_host(host, notification_event_producer=mock_notification_event_producer)
    mock_notification_event_producer.write_event.assert_called_once()


def test_add_host_with_tag_list(mq_create_or_update_host, db_get_host_by_insights_id):
    insights_id = generate_uuid()
    tags = [
        {"namespace": "namespace 1", "key": "key 1", "value": "value 1"},
        {"namespace": "namespace 1", "key": "key 2", "value": None},
        {"namespace": "namespace 2", "key": "key 1", "value": None},
        {"namespace": "namespace 2", "key": "key 1", "value": ""},
        {"namespace": "namespace 2", "key": "key 1", "value": "value 2"},
        {"namespace": "", "key": "key 3", "value": "value 3"},
        {"namespace": None, "key": "key 3", "value": "value 4"},
        {"namespace": "null", "key": "key 3", "value": "value 5"},
    ]

    host = minimal_host(account=SYSTEM_IDENTITY["account_number"], insights_id=insights_id, tags=tags)

    mq_create_or_update_host(host)

    record = db_get_host_by_insights_id(insights_id)

    assert record.tags == {
        "namespace 1": {"key 1": ["value 1"], "key 2": []},
        "namespace 2": {"key 1": ["value 2"]},
        "null": {"key 3": ["value 3", "value 4", "value 5"]},
    }


def test_add_host_with_tag_dict(mq_create_or_update_host, db_get_host_by_insights_id):
    insights_id = generate_uuid()
    tags = {
        "namespace 1": {"key 1": ["value 1"], "key 2": [], "key 3": None},
        "namespace 2": {"key 1": ["value 2", "", None]},
        "namespace 3": None,
        "namespace 4": {},
        "null": {"key 4": ["value 3"]},
        "": {"key 4": ["value 4"]},
    }
    host = minimal_host(account=SYSTEM_IDENTITY["account_number"], insights_id=insights_id, tags=tags)

    mq_create_or_update_host(host)

    record = db_get_host_by_insights_id(insights_id)

    assert record.tags == {
        "namespace 1": {"key 1": ["value 1"], "key 2": [], "key 3": []},
        "namespace 2": {"key 1": ["value 2"]},
        "null": {"key 4": ["value 3", "value 4"]},
    }


@pytest.mark.parametrize(
    "tags",
    (
        "string",
        123,
        123.4,
        [["namespace", "key", "value"]],
        [{"namespace": {"key": ["value"]}}],
        {"namespace": ["key", ["value"]]},
        {"namespace": [["key", "value"]]},
        {"namespace": ["key", "value"]},
        {"namespace": "key"},
        {"namespace": {"key": "value"}},
        {"namespace": {"key": {"value": "eulav"}}},
        {"namespace": {"key": [["value"]]}},
        {"namespace": {"key": [{"value": "eulav"}]}},
        {"namespace": {"key": [123]}},
        {"namespace": {"key": [123.4]}},
        {"namespace": {"": ["value"]}},
    ),
)
def test_add_host_with_invalid_tags_2(tags, mocker, mq_create_or_update_host):
    mock_notification_event_producer = mocker.Mock()
    insights_id = generate_uuid()
    host = minimal_host(account=SYSTEM_IDENTITY["account_number"], insights_id=insights_id, tags=tags)

    with pytest.raises(ValidationException):
        mq_create_or_update_host(host, notification_event_producer=mock_notification_event_producer)
    mock_notification_event_producer.write_event.assert_called_once()


def test_update_display_name(mq_create_or_update_host, db_get_host_by_insights_id):
    insights_id = generate_uuid()

    host = minimal_host(
        account=SYSTEM_IDENTITY["account_number"],
        display_name="test_host",
        insights_id=insights_id,
    )
    mq_create_or_update_host(host)

    host = minimal_host(
        account=SYSTEM_IDENTITY["account_number"],
        display_name="better_test_host",
        insights_id=insights_id,
    )
    mq_create_or_update_host(host)

    record = db_get_host_by_insights_id(insights_id)

    assert record.display_name == "better_test_host"


def test_add_tags_to_host_by_list(mq_create_or_update_host, db_get_host_by_insights_id, subtests):
    insights_id = generate_uuid()

    # Can't use parametrize here due to the data cleanup on each test run
    for message_tags, expected_tags in (
        ([], {}),
        ([{"namespace": "namespace 1", "key": "key 1", "value": "value 1"}], {"namespace 1": {"key 1": ["value 1"]}}),
        (
            [{"namespace": "namespace 2", "key": "key 1", "value": "value 2"}],
            {"namespace 1": {"key 1": ["value 1"]}, "namespace 2": {"key 1": ["value 2"]}},
        ),
    ):
        with subtests.test(tags=message_tags):
            host = minimal_host(account=SYSTEM_IDENTITY["account_number"], insights_id=insights_id, tags=message_tags)
            mq_create_or_update_host(host)

            record = db_get_host_by_insights_id(insights_id)

            assert expected_tags == record.tags


def test_add_tags_to_host_by_dict(mq_create_or_update_host, db_get_host_by_insights_id, subtests):
    insights_id = generate_uuid()

    # Can't use parametrize here due to the data cleanup on each test run
    for message_tags, expected_tags in (
        ({}, {}),
        ({"namespace 1": {"key 1": ["value 1"]}}, {"namespace 1": {"key 1": ["value 1"]}}),
        (
            {"namespace 2": {"key 1": ["value 2"]}},
            {"namespace 1": {"key 1": ["value 1"]}, "namespace 2": {"key 1": ["value 2"]}},
        ),
    ):
        with subtests.test(tags=message_tags):
            host = minimal_host(account=SYSTEM_IDENTITY["account_number"], insights_id=insights_id, tags=message_tags)
            mq_create_or_update_host(host)

            record = db_get_host_by_insights_id(insights_id)

            assert expected_tags == record.tags


def test_replace_tags_of_host_by_list(mq_create_or_update_host, db_get_host_by_insights_id, subtests):
    insights_id = generate_uuid()

    # Can't use parametrize here due to the data cleanup on each test run
    for message_tags, expected_tags in (
        ([], {}),
        (
            [
                {"namespace": "namespace 1", "key": "key 1", "value": "value 1"},
                {"namespace": "namespace 2", "key": "key 2", "value": "value 2"},
                {"namespace": "null", "key": "key 3", "value": "value 3"},
            ],
            {
                "namespace 1": {"key 1": ["value 1"]},
                "namespace 2": {"key 2": ["value 2"]},
                "null": {"key 3": ["value 3"]},
            },
        ),
        (
            [{"namespace": "namespace 1", "key": "key 4", "value": "value 4"}],
            {
                "namespace 1": {"key 4": ["value 4"]},
                "namespace 2": {"key 2": ["value 2"]},
                "null": {"key 3": ["value 3"]},
            },
        ),
        (
            [{"key": "key 5", "value": "value 5"}],
            {
                "namespace 1": {"key 4": ["value 4"]},
                "namespace 2": {"key 2": ["value 2"]},
                "null": {"key 5": ["value 5"]},
            },
        ),
        (
            [{"namespace": None, "key": "key 6", "value": "value 6"}],
            {
                "namespace 1": {"key 4": ["value 4"]},
                "namespace 2": {"key 2": ["value 2"]},
                "null": {"key 6": ["value 6"]},
            },
        ),
        (
            [{"namespace": "", "key": "key 7", "value": "value 7"}],
            {
                "namespace 1": {"key 4": ["value 4"]},
                "namespace 2": {"key 2": ["value 2"]},
                "null": {"key 7": ["value 7"]},
            },
        ),
    ):
        with subtests.test(tags=message_tags):
            host = minimal_host(account=SYSTEM_IDENTITY["account_number"], insights_id=insights_id, tags=message_tags)
            mq_create_or_update_host(host)

            record = db_get_host_by_insights_id(insights_id)
            structured_tags = structured_tags = [
                Tag.from_nested({ns: ns_item}) for ns, ns_item in expected_tags.items()
            ]

            assert expected_tags == record.tags
            # The more concise way of replacing tags changes the list order
            assert sorted(
                Tag.create_flat_tags_from_structured(structured_tags), key=lambda t: t["namespace"]
            ) == sorted(record.tags_alt, key=lambda t: t["namespace"])


def test_replace_host_tags_by_dict(mq_create_or_update_host, db_get_host_by_insights_id, subtests):
    insights_id = generate_uuid()

    # Can't use parametrize here due to the data cleanup on each test run
    for message_tags, expected_tags in (
        ({}, {}),
        (
            {
                "namespace 1": {"key 1": ["value 1"]},
                "namespace 2": {"key 2": ["value 2"]},
                "null": {"key 3": ["value 3"]},
            },
            {
                "namespace 1": {"key 1": ["value 1"]},
                "namespace 2": {"key 2": ["value 2"]},
                "null": {"key 3": ["value 3"]},
            },
        ),
        (
            {"namespace 1": {"key 4": ["value 4"]}},
            {
                "namespace 1": {"key 4": ["value 4"]},
                "namespace 2": {"key 2": ["value 2"]},
                "null": {"key 3": ["value 3"]},
            },
        ),
        (
            {"": {"key 5": ["value 5"]}},
            {
                "namespace 1": {"key 4": ["value 4"]},
                "namespace 2": {"key 2": ["value 2"]},
                "null": {"key 5": ["value 5"]},
            },
        ),
    ):
        with subtests.test(tags=message_tags):
            host = minimal_host(account=SYSTEM_IDENTITY["account_number"], insights_id=insights_id, tags=message_tags)
            mq_create_or_update_host(host)

            record = db_get_host_by_insights_id(insights_id)
            structured_tags = [Tag.from_nested({ns: ns_item}) for ns, ns_item in expected_tags.items()]

            assert expected_tags == record.tags
            # The more concise way of replacing tags changes the list order
            assert sorted(
                Tag.create_flat_tags_from_structured(structured_tags), key=lambda t: t["namespace"]
            ) == sorted(record.tags_alt, key=lambda t: t["namespace"])


def test_keep_host_tags_by_empty(mq_create_or_update_host, db_get_host_by_insights_id, subtests):
    insights_id = generate_uuid()

    # Can't use parametrize here due to the data cleanup on each test run
    for message_tags, expected_tags in (
        ({"tags": {"namespace 1": {"key 1": ["value 1"]}}}, {"namespace 1": {"key 1": ["value 1"]}}),
        ({}, {"namespace 1": {"key 1": ["value 1"]}}),
        ({"tags": []}, {"namespace 1": {"key 1": ["value 1"]}}),
        ({"tags": {}}, {"namespace 1": {"key 1": ["value 1"]}}),
    ):
        with subtests.test(tags=message_tags):
            host = minimal_host(account=SYSTEM_IDENTITY["account_number"], insights_id=insights_id, **message_tags)
            mq_create_or_update_host(host)

            record = db_get_host_by_insights_id(insights_id)

            assert expected_tags == record.tags


@pytest.mark.parametrize("tags", ({}, {"tags": []}, {"tags": {}}))
def test_add_host_default_empty_dict(tags, mq_create_or_update_host, db_get_host_by_insights_id):
    insights_id = generate_uuid()
    host = minimal_host(account=SYSTEM_IDENTITY["account_number"], insights_id=insights_id, **tags)

    mq_create_or_update_host(host)

    record = db_get_host_by_insights_id(insights_id)

    assert record.tags == {}
    assert record.tags_alt == []


def test_delete_host_tags(mq_create_or_update_host, db_get_host_by_insights_id, subtests):
    insights_id = generate_uuid()

    # Can't use parametrize here due to the data cleanup on each test run
    for message_tags, expected_tags in (
        ({}, {}),
        (
            {
                "namespace 1": {"key 1": ["value 1"]},
                "namespace 2": {"key 2": ["value 2"]},
                "namespace 3": {"key 3": ["value 3"]},
                "null": {"key 4": ["value 4"]},
            },
            {
                "namespace 1": {"key 1": ["value 1"]},
                "namespace 2": {"key 2": ["value 2"]},
                "namespace 3": {"key 3": ["value 3"]},
                "null": {"key 4": ["value 4"]},
            },
        ),
        (
            {"namespace 2": None, "namespace 3": {}},
            {"namespace 1": {"key 1": ["value 1"]}, "null": {"key 4": ["value 4"]}},
        ),
        ({"null": {}}, {"namespace 1": {"key 1": ["value 1"]}}),
        ({"null": {"key 5": ["value 5"]}}, {"namespace 1": {"key 1": ["value 1"]}, "null": {"key 5": ["value 5"]}}),
        ({"": {}}, {"namespace 1": {"key 1": ["value 1"]}}),
    ):
        with subtests.test(tags=message_tags):
            host = minimal_host(account=SYSTEM_IDENTITY["account_number"], insights_id=insights_id, tags=message_tags)
            mq_create_or_update_host(host)

            record = db_get_host_by_insights_id(insights_id)
            structured_tags = [Tag.from_nested({ns: ns_item}) for ns, ns_item in expected_tags.items()]

            assert expected_tags == record.tags
            assert Tag.create_flat_tags_from_structured(structured_tags) == record.tags_alt


@pytest.mark.usefixtures("event_datetime_mock")
@pytest.mark.parametrize("with_last_check_in", [True, False])
def test_add_host_stale_timestamp(mq_create_or_update_host, with_last_check_in):
    """
    Tests to see if the host is successfully created with both reporter
    and stale_timestamp set.
    """
    with (
        patch("app.serialization.get_flag_value", return_value=with_last_check_in),
        patch("app.staleness_serialization.get_flag_value", return_value=with_last_check_in),
    ):
        expected_insights_id = generate_uuid()
        stale_timestamp = now()

        host = minimal_host(
            account=SYSTEM_IDENTITY["account_number"],
            insights_id=expected_insights_id,
            stale_timestamp=stale_timestamp.isoformat(),
        )

        host_keys_to_check = ["reporter", "stale_timestamp", "culled_timestamp"]

        key, event, _ = mq_create_or_update_host(host, return_all_data=True)
        if with_last_check_in:
            updated_timestamp = datetime.fromisoformat(event["host"]["last_check_in"])
        else:
            updated_timestamp = datetime.fromisoformat(event["host"]["updated"])
        host.stale_timestamp = (updated_timestamp + timedelta(seconds=104400)).isoformat()
        expected_results = {
            "host": {
                **host.data(),
                "stale_warning_timestamp": (updated_timestamp + timedelta(seconds=604800)).isoformat(),
                "culled_timestamp": (updated_timestamp + timedelta(seconds=1209600)).isoformat(),
            }
        }

        assert_mq_host_data(key, event, expected_results, host_keys_to_check)


@pytest.mark.parametrize("field_to_remove", ["stale_timestamp", "reporter"])
def test_add_host_stale_timestamp_missing_culling_fields(mocker, field_to_remove, mq_create_or_update_host):
    """
    tests to check the API will reject a host if it doesn't have both
    culling fields. This should raise InventoryException.
    """
    mock_notification_event_producer = mocker.Mock()
    host = minimal_host(account=SYSTEM_IDENTITY["account_number"])
    delattr(host, field_to_remove)

    with pytest.raises(InventoryException):
        mq_create_or_update_host(host, notification_event_producer=mock_notification_event_producer)
    mock_notification_event_producer.write_event.assert_called_once()


@pytest.mark.parametrize(
    "additional_data",
    (
        {"stale_timestamp": "2019-12-16T10:10:06.754201+00:00", "reporter": ""},
        {"stale_timestamp": "2019-12-16T10:10:06.754201+00:00", "reporter": None},
        {"stale_timestamp": "not a timestamp", "reporter": "puptoo"},
        {"stale_timestamp": "", "reporter": "puptoo"},
        {"stale_timestamp": None, "reporter": "puptoo"},
    ),
)
def test_add_host_stale_timestamp_invalid_culling_fields(mocker, additional_data, mq_create_or_update_host):
    """
    tests to check the API will reject a host if it doesn’t have both
    culling fields. This should raise InventoryException.
    """
    mock_notification_event_producer = mocker.Mock()
    host = minimal_host(account=SYSTEM_IDENTITY["account_number"], **additional_data)

    with pytest.raises(InventoryException):
        mq_create_or_update_host(host, notification_event_producer=mock_notification_event_producer)
    mock_notification_event_producer.write_event.assert_called_once()


def test_valid_string_is_ok():
    _validate_json_object_for_utf8("naïve fiancé 👰🏻")
    assert True


def test_invalid_string_raises_exception():
    with pytest.raises(UnicodeEncodeError):
        _validate_json_object_for_utf8("hello\udce2\udce2")


def test_dicts_are_traversed(mocker):
    mock = mocker.patch("app.queue.host_mq._validate_json_object_for_utf8")

    _validate_json_object_for_utf8({"first": "item", "second": "value"})

    mock.assert_has_calls(
        (mocker.call("first"), mocker.call("item"), mocker.call("second"), mocker.call("value")), any_order=True
    )


def test_lists_are_traversed(mocker):
    mock = mocker.patch("app.queue.host_mq._validate_json_object_for_utf8")

    _validate_json_object_for_utf8(["first", "second"])

    mock.assert_has_calls((mocker.call("first"), mocker.call("second")), any_order=True)


@pytest.mark.parametrize(
    "obj",
    (
        {"first": "naïve fiancé 👰🏻", "second": "hello\udce2\udce2"},
        {"first": {"subkey": "hello\udce2\udce2"}, "second": "🤷🏻‍♂️"},
        [{"first": "hello\udce2\udce2"}],
        {"deep": ["deeper", {"deepest": ["Mariana trench", {"Earth core": "hello\udce2\udce2"}]}]},
    ),
)
def test_invalid_string_is_found_in_dict_value(obj):
    with pytest.raises(UnicodeEncodeError):
        _validate_json_object_for_utf8(obj)


@pytest.mark.parametrize(
    "obj",
    (
        {"naïve fiancé 👰🏻": "first", "hello\udce2\udce2": "second"},
        {"first": {"hello\udce2\udce2": "subvalue"}, "🤷🏻‍♂️": "second"},
        [{"hello\udce2\udce2": "first"}],
        {"deep": ["deeper", {"deepest": ["Mariana trench", {"hello\udce2\udce2": "Earth core"}]}]},
    ),
)
def test_invalid_string_is_found_in_dict_key(obj):
    with pytest.raises(UnicodeEncodeError):
        _validate_json_object_for_utf8(obj)


@pytest.mark.parametrize(
    "obj",
    (
        ["naïve fiancé 👰🏻", "hello\udce2\udce2"],
        {"first": ["hello\udce2\udce2"], "second": "🤷🏻‍♂️"},
        ["first", ["hello\udce2\udce2"]],
        ["deep", {"deeper": ["deepest", {"Mariana trench": ["Earth core", "hello\udce2\udce2"]}]}],
    ),
)
def test_invalid_string_is_found_in_list_item(obj):
    with pytest.raises(UnicodeEncodeError):
        _validate_json_object_for_utf8(obj)


@pytest.mark.parametrize("value", (1.23, 0, 123, -123, True, False, None))
def test_other_values_are_ignored(value):
    _validate_json_object_for_utf8(value)
    assert True


@pytest.mark.usefixtures("api_get")
def test_host_account_using_mq(mq_create_or_update_host, db_get_host, db_get_hosts):
    host = minimal_host(account=SYSTEM_IDENTITY["account_number"], fqdn="d44533.foo.redhat.co")
    host.account = SYSTEM_IDENTITY["account_number"]

    created_host = mq_create_or_update_host(host)
    assert db_get_host(created_host.id).account == SYSTEM_IDENTITY["account_number"]

    first_batch = db_get_hosts([created_host.id])

    # verify that the two hosts vars are pointing to the same resource.
    same_host = mq_create_or_update_host(host)

    second_batch = db_get_hosts([created_host.id, same_host.id])

    assert created_host.id == same_host.id
    assert len(first_batch.all()) == len(second_batch.all())


@pytest.mark.parametrize("id_type", ("id", "insights_id", "fqdn"))
def test_update_system_profile(mq_create_or_update_host, db_get_host, id_type):
    expected_ids = {"insights_id": generate_uuid(), "fqdn": "foo.test.redhat.com"}
    input_host = base_host(**expected_ids, system_profile={"owner_id": OWNER_ID, "number_of_cpus": 1})
    first_host_from_event = mq_create_or_update_host(input_host)
    first_host_from_db = db_get_host(first_host_from_event.id)
    expected_ids["id"] = str(first_host_from_db.id)

    assert str(first_host_from_db.canonical_facts["insights_id"]) == expected_ids["insights_id"]
    assert first_host_from_db.system_profile_facts.get("number_of_cpus") == 1

    input_host = base_host(
        **{id_type: expected_ids[id_type]}, system_profile={"number_of_cpus": 4, "number_of_sockets": 8}
    )
    input_host.stale_timestamp = None
    input_host.reporter = None
    second_host_from_event = mq_create_or_update_host(input_host, consumer_class=SystemProfileMessageConsumer)
    second_host_from_db = db_get_host(second_host_from_event.id)

    # The second host should have the same ID and insights ID,
    # and the system profile should have updated with the new values.
    assert str(second_host_from_db.id) == first_host_from_event.id
    assert str(second_host_from_db.canonical_facts["insights_id"]) == expected_ids["insights_id"]
    assert second_host_from_db.system_profile_facts == {
        "owner_id": OWNER_ID,
        "number_of_cpus": 4,
        "number_of_sockets": 8,
    }


@pytest.mark.usefixtures("db_get_host")
def test_update_system_profile_not_found(mocker, mq_create_or_update_host):
    mock_notification_event_producer = mocker.Mock()
    expected_insights_id = generate_uuid()
    input_host = base_host(
        insights_id=expected_insights_id, system_profile={"owner_id": OWNER_ID, "number_of_cpus": 1}
    )
    mq_create_or_update_host(input_host)

    input_host = base_host(insights_id=generate_uuid(), system_profile={"number_of_cpus": 4, "number_of_sockets": 8})

    # Should raise an exception due to missing host
    with pytest.raises(InventoryException):
        mq_create_or_update_host(
            input_host,
            notification_event_producer=mock_notification_event_producer,
            consumer_class=SystemProfileMessageConsumer,
        )
    mock_notification_event_producer.write_event.assert_called_once()


def test_update_system_profile_not_provided(mocker, mq_create_or_update_host, db_get_host):
    expected_ids = {"insights_id": generate_uuid(), "fqdn": "foo.test.redhat.com"}
    input_host = minimal_host(**expected_ids, system_profile={"owner_id": OWNER_ID, "number_of_cpus": 1})
    first_host_from_event = mq_create_or_update_host(input_host)
    first_host_from_db = db_get_host(first_host_from_event.id)
    mock_notification_event_producer = mocker.Mock()

    input_host = minimal_host(id=str(first_host_from_db.id), system_profile={})

    with pytest.raises(InventoryException):
        mq_create_or_update_host(
            input_host,
            notification_event_producer=mock_notification_event_producer,
            consumer_class=SystemProfileMessageConsumer,
        )
    mock_notification_event_producer.write_event.assert_called_once()


@pytest.mark.usefixtures("flask_app")
def test_handle_message_side_effect(mocker, ingress_message_consumer_mock):
    fake_add_host = mocker.patch(
        "lib.host_repository.add_host", side_effect=OperationalError("DB Problem", "fake_param", "fake_orig")
    )

    expected_insights_id = generate_uuid()
    host = minimal_host(account=SYSTEM_IDENTITY["account_number"], insights_id=expected_insights_id)

    fake_add_host.reset_mock()
    message = json.dumps(wrap_message(host.data(), "add_host", get_platform_metadata()))

    with pytest.raises(expected_exception=OperationalError):
        ingress_message_consumer_mock.handle_message(message)


@pytest.mark.parametrize("platform_metadata", (None, {}, {"request_id": "12345"}))
def test_update_system_profile_no_identity(mocker, platform_metadata, db_create_host, system_profile_consumer_mock):
    message = wrap_message(
        minimal_host(account="foobar", system_profile={"number_of_cpus": 4}).data(), "add_host", platform_metadata
    )

    # We don't care about the values here
    mocker.patch(
        "lib.host_repository.update_system_profile",
        return_value=(
            db_create_host(),
            AddHostResult.updated,
        ),
    )

    # Just make sure it doesn't complain about missing Identity/metadata
    system_profile_consumer_mock.handle_message(json.dumps(message))


def test_update_system_profile_host_not_found(mocker, flask_app):
    message = json.dumps(
        wrap_message(
            minimal_host(org_id="nomatch", account="nomatch", system_profile={"number_of_cpus": 4}).data(),
            "add_host",
            get_platform_metadata(),
        )
    )

    fake_consumer = mocker.Mock()
    fake_consumer.consume.return_value = [FakeMessage(message=message)]

    consumer = SystemProfileMessageConsumer(fake_consumer, flask_app, mocker.Mock(), mocker.Mock())

    # Make sure the "not found" exception is properly handled
    consumer.event_loop(interrupt=mocker.Mock(side_effect=(False, True)))


# Adding a host requires identity or rhsm-conduit reporter, which does not have identity
@pytest.mark.usefixtures("event_datetime_mock", "flask_app")
def test_no_identity_and_no_rhsm_reporter(mocker):
    expected_insights_id = generate_uuid()
    mock_notification_event_producer = mocker.Mock()

    host = minimal_host(account=SYSTEM_IDENTITY["account_number"], insights_id=expected_insights_id)

    platform_metadata = get_platform_metadata()
    platform_metadata.pop("b64_identity")

    message = wrap_message(host.data(), "add_host", platform_metadata)
    consumer = IngressMessageConsumer(mocker.Mock(), mocker.Mock(), mocker.Mock(), mock_notification_event_producer)

    with pytest.raises(ValidationException):
        consumer.handle_message(json.dumps(message))
    mock_notification_event_producer.write_event.assert_called()


# Adding a host requires identity or rhsm-conduit reporter, which does not have identity
@pytest.mark.usefixtures("flask_app")
@pytest.mark.parametrize("rhsm_reporter", ("rhsm-conduit", "rhsm-system-profile-bridge"))
def test_rhsm_reporter_and_no_platform_metadata(rhsm_reporter, ingress_message_consumer_mock):
    host = minimal_host(
        account=SYSTEM_IDENTITY["account_number"],
        insights_id=generate_uuid(),
        reporter=rhsm_reporter,
        subscription_manager_id=OWNER_ID,
    )

    message = wrap_message(host.data(), "add_host")

    # We just want to verify that no error gets thrown here.
    ingress_message_consumer_mock.handle_message(json.dumps(message))


@pytest.mark.usefixtures("event_datetime_mock", "flask_app")
@pytest.mark.parametrize("rhsm_reporter", ("rhsm-conduit", "rhsm-system-profile-bridge"))
def test_rhsm_reporter_and_no_identity(mocker, rhsm_reporter):
    expected_insights_id = generate_uuid()
    mock_event_producer = mocker.Mock()
    mock_notification_event_producer = mocker.Mock()

    host = minimal_host(
        account=SYSTEM_IDENTITY["account_number"],
        insights_id=expected_insights_id,
        reporter=rhsm_reporter,
        subscription_manager_id=OWNER_ID,
    )

    platform_metadata = get_platform_metadata()
    platform_metadata.pop("b64_identity")
    message = wrap_message(host.data(), "add_host", platform_metadata)

    consumer = IngressMessageConsumer(
        mocker.Mock(), mocker.Mock(), mock_event_producer, mock_notification_event_producer
    )

    result = consumer.handle_message(json.dumps(message))
    write_add_update_event_message(mock_event_producer, mock_notification_event_producer, result)

    mock_event_producer.write_event.assert_called_once()
    mock_notification_event_producer.assert_not_called()


@pytest.mark.usefixtures("event_datetime_mock", "flask_app")
def test_non_rhsm_reporter_and_no_identity(mocker):
    expected_insights_id = generate_uuid()
    mock_notification_event_producer = mocker.Mock()

    host = minimal_host(
        account=SYSTEM_IDENTITY["account_number"],
        insights_id=expected_insights_id,
        reporter="yee-haw",
        subscription_manager_id=OWNER_ID,
    )

    platform_metadata = get_platform_metadata()
    platform_metadata.pop("b64_identity")
    message = wrap_message(host.data(), "add_host", platform_metadata)
    consumer = IngressMessageConsumer(mocker.Mock(), mocker.Mock(), mocker.Mock(), mock_notification_event_producer)
    with pytest.raises(ValidationException):
        consumer.handle_message(json.dumps(message))
    mock_notification_event_producer.write_event.assert_called()


@pytest.mark.usefixtures("flask_app")
def test_owner_id_different_from_cn(mocker):
    expected_insights_id = generate_uuid()
    mock_notification_event_producer = mocker.Mock()

    host = minimal_host(
        account=SYSTEM_IDENTITY["account_number"],
        insights_id=expected_insights_id,
        system_profile={"owner_id": "137c9d58-941c-4bb9-9426-7879a367c23b"},
    )

    message = wrap_message(host.data(), "add_host", get_platform_metadata())
    consumer = IngressMessageConsumer(mocker.Mock(), mocker.Mock(), mocker.Mock(), mock_notification_event_producer)

    with pytest.raises(ValidationException) as ve:
        consumer.handle_message(json.dumps(message))

    assert ve.value.detail == "The owner in host does not match the owner in identity"
    mock_notification_event_producer.write_event.assert_called_once()


@pytest.mark.usefixtures("db_get_host")
def test_change_owner_id_of_existing_host(mq_create_or_update_host):
    expected_insights_id = generate_uuid()
    host = minimal_host(
        account=SYSTEM_IDENTITY["account_number"], insights_id=expected_insights_id, fqdn="d44533.foo.redhat.co"
    )

    created_key, created_event, created_headers = mq_create_or_update_host(host, return_all_data=True)
    assert created_event["host"]["account"] == SYSTEM_IDENTITY["account_number"]
    assert created_event["host"]["system_profile"]["owner_id"] == OWNER_ID

    NEW_CN = "137c9d58-941c-4bb9-9426-7879a367c23b"
    new_id = deepcopy(SYSTEM_IDENTITY)
    new_id["system"]["cn"] = NEW_CN
    platform_metadata = get_platform_metadata(new_id)

    host = minimal_host(
        account=new_id["account_number"],
        insights_id=expected_insights_id,
        fqdn="d44533.foo.redhat.co",
        system_profile={"owner_id": NEW_CN},
    )

    updated_key, updated_event, updated_headers = mq_create_or_update_host(
        host, platform_metadata=platform_metadata, return_all_data=True
    )
    assert updated_key == created_key
    assert updated_event["host"]["system_profile"]["owner_id"] == NEW_CN


#  tests changes to owner_id and display name
@pytest.mark.usefixtures("db_get_host")
def test_owner_id_present_in_existing_host_but_missing_from_payload(mq_create_or_update_host):
    expected_insights_id = generate_uuid()
    host = minimal_host(
        account=SYSTEM_IDENTITY["account_number"],
        display_name="test_host",
        insights_id=expected_insights_id,
        system_profile={"owner_id": OWNER_ID},
        reporter="puptoo",
    )

    created_key, created_event, created_headers = mq_create_or_update_host(host, return_all_data=True)
    assert created_event["host"]["display_name"] == "test_host"
    assert created_event["host"]["system_profile"]["owner_id"] == OWNER_ID

    NEW_CN = "137c9d58-941c-4bb9-9426-7879a367c23b"

    # use new identity with a new 'CN'
    new_id = deepcopy(SYSTEM_IDENTITY)
    new_id["system"]["cn"] = NEW_CN
    platform_metadata = get_platform_metadata(new_id)

    host = minimal_host(insights_id=expected_insights_id, display_name="better_test_host", reporter="puptoo")

    updated_key, updated_event, updated_headers = mq_create_or_update_host(
        host, platform_metadata=platform_metadata, return_all_data=True
    )
    # explicitly test the posted event
    assert updated_key == created_key
    assert updated_event["host"]["system_profile"]["owner_id"] == NEW_CN
    assert updated_event["host"]["display_name"] == "better_test_host"


@pytest.mark.parametrize(
    "user",
    (
        {"user": {"email": "tuser@redhat.com", "first_name": "test"}},
        {"user": {"email": "tuser@redhat.com"}},
        {"user": {"first_name": "test"}},
        {"user": {}},
        {},
    ),
)
def test_create_host_by_user_with_missing_details(mq_create_or_update_host, db_get_host, user):
    user_id = deepcopy(USER_IDENTITY)
    del user_id["user"]
    user_id.update(user)
    input_host = minimal_host(account=user_id["account_number"])

    created_host = mq_create_or_update_host(input_host)
    # find the just created host from the DB
    host_from_db = db_get_host(created_host.id)

    assert created_host.id == str(host_from_db.id)


def test_add_host_with_canonical_facts_MAC_address_incorrect_format(mocker, mq_create_or_update_host, subtests):
    """
    Tests that a validation exception is raised when MAC address is in the wrong format.
    """
    bad_address_list = [
        "bad",  # just a random string
        "Z1:Z2:Z3:Z4:Z5:Z6",  # right length, out of range character
        "BD0DC5FB42356",  # too long
        "BD0DC5FB423",  # too short
        "BD:0D:C5:FB:42:35:66",  # too long
        "BD:0D:C5:FB:42:3",  # too short
        "1EDC.C1E7.32BA.ABCD",  # too long
        "1EDC.C1E7",  # too short
        "00:11:22:33:44:55:66:77:88:99:aa:bb:cc:dd:ee:ff:00:11:22:33:44",  # too long
        "00:11:22:33:44:55:66:77:88:99:aa:bb:cc:dd:ee:ff:00:11:22",  # too short
        "99:40:16:A9:3821",  # missing one dilimiter
        "99:40:16:A9:38::21",  # too many delimiters
    ]
    mock_notification_event_producer = mocker.Mock()

    for bad_address in bad_address_list:
        with subtests.test(bad_address=bad_address):
            host = minimal_host(mac_addresses=[bad_address])
            with pytest.raises(ValidationException):
                mq_create_or_update_host(host, notification_event_producer=mock_notification_event_producer)
            mock_notification_event_producer.write_event.assert_called()


def test_add_host_with_canonical_facts_MAC_address_valid_formats(mq_create_or_update_host, db_get_host):
    """
    Tests that a pyload containing a list of MAC adresses (in each of the valid formats) is excepted.
    """
    host = minimal_host(
        mac_addresses=[
            "BD0DC5FB4235",
            "d3a94b06bbdd",
            "99:40:16:A9:38:21",
            "2f:3c:00:53:8c:71",
            "58-CA-D4-5F-D6-BE",
            "d5-90-c8-e0-3b-e5",
            "1EDC.C1E7.32BA",
            "a2da.8b79.40e0",
            "00:11:22:33:44:55:66:77:88:99:aa:bb:cc:dd:ee:ff:00:11:22:33",
            "00112233445566778899aabbccddeeff00112233",
        ]
    )
    created_host = mq_create_or_update_host(host)
    host_from_db = db_get_host(created_host.id)

    assert created_host.mac_addresses == host_from_db.canonical_facts["mac_addresses"]


@pytest.mark.usefixtures("event_datetime_mock")
def test_create_invalid_host_produces_message(mocker, mq_create_or_update_host):
    insights_id = generate_uuid()
    system_profile = valid_system_profile()
    mock_notification_event_producer = mocker.Mock()

    host = minimal_host(
        account=SYSTEM_IDENTITY["account_number"],
        insights_id=insights_id,
        system_profile=system_profile,
    )

    with pytest.raises(ValidationException):
        mq_create_or_update_host(host, notification_event_producer=mock_notification_event_producer)
    mock_notification_event_producer.write_event.assert_called_once()


def test_groups_empty_for_new_host(mq_create_or_update_host, db_get_host):
    expected_insights_id = generate_uuid()
    host = minimal_host(insights_id=expected_insights_id)

    created_key, created_event, _ = mq_create_or_update_host(host, return_all_data=True)
    assert db_get_host(created_key).groups == []
    assert created_event["host"]["groups"] == []


def test_groups_not_overwritten_for_existing_hosts(
    mq_create_or_update_host, db_get_hosts_for_group, db_create_group_with_hosts
):
    # Create a group with a host in it;
    # Modify one value on the host and update via MQ;
    # Assert that the modified field is changed & the "groups" field is unchanged
    group = db_create_group_with_hosts("existing_group", 1)
    host = db_get_hosts_for_group(group.id)[0]
    group_id = str(group.id)
    host_id = str(host.id)

    update_data = minimal_host(insights_id=host.canonical_facts["insights_id"], ansible_host="updated.ansible.host")
    created_key, created_event, _ = mq_create_or_update_host(update_data, return_all_data=True)

    assert created_key == host_id
    assert created_event["host"]["ansible_host"] == "updated.ansible.host"
    assert created_event["host"]["groups"][0]["id"] == group_id


@pytest.mark.usefixtures("event_datetime_mock", "db_get_host")
def test_add_host_with_invalid_identity(mocker, mq_create_or_update_host):
    """
    Tests that using an invalid identity still results in a notification message
    """
    identity = deepcopy(USER_IDENTITY)
    identity["account_number"] = -5
    metadata = {
        "request_id": "b9757340-f839-4541-9af6-f7535edf08db",
        "archive_url": "http://s3.aws.com/redhat/insights/1234567",
        "b64_identity": get_encoded_idstr(identity),
    }
    mock_notification_event_producer = mocker.Mock()
    host = minimal_host(account=SYSTEM_IDENTITY["account_number"])
    with pytest.raises(ValidationException):
        mq_create_or_update_host(
            host, notification_event_producer=mock_notification_event_producer, platform_metadata=metadata
        )

    mock_notification_event_producer.write_event.assert_called_once()


def test_batch_mq_add_host_operations(mocker, event_producer, flask_app):
    host = minimal_host(
        insights_id=generate_uuid(),
    ).data()

    msg = json.dumps(
        wrap_message(
            host,
            "add_host",
            get_platform_metadata(),
        )
    )

    # Patch batch settings in inventory_config()
    mocker.patch(
        "app.queue.host_mq.inventory_config",
        return_value=SimpleNamespace(
            mq_db_batch_max_messages=7,
            mq_db_batch_max_seconds=1,
            culling_stale_warning_offset_delta=1,
            culling_culled_offset_delta=1,
            conventional_time_to_stale_seconds=1,
            conventional_time_to_stale_warning_seconds=1,
            conventional_time_to_delete_seconds=1,
            immutable_time_to_stale_seconds=1,
            immutable_time_to_stale_warning_seconds=1,
            immutable_time_to_delete_seconds=1,
        ),
    )
    write_batch_patch = mocker.patch("app.queue.host_mq.write_message_batch")

    fake_consumer = mocker.Mock(
        **{
            "consume.side_effect": [
                [FakeMessage(message=msg) for _ in range(5)],
                [FakeMessage(message=msg) for _ in range(3)],
                [FakeMessage(message=msg) for _ in range(4)],
                [],
                [],
                [],
                [],
            ]
        }
    )

    consumer = IngressMessageConsumer(fake_consumer, flask_app, event_producer, mocker.Mock())
    consumer.event_loop(mocker.Mock(side_effect=(False, False, False, True)))

    # 12 messages were sent, but it should have only committed three times:
    # - Once after 7 messages (the batch size)
    # - Once after all messages have been produced
    # - Once after it tries to consume more messages but gets an empty array
    assert write_batch_patch.call_count == 3


def test_batch_mq_header_request_id_updates(mocker, flask_app):
    # Verifies that when messages are sent as part of the same batch,
    # the request_id used in the header is updated correctly.
    msg_list = []
    request_id_list = []
    for _ in range(5):
        metadata = get_platform_metadata()
        request_id = generate_uuid()
        metadata["request_id"] = request_id
        request_id_list.append(request_id)
        msg_list.append(
            json.dumps(
                wrap_message(
                    minimal_host().data(),
                    "add_host",
                    metadata,
                )
            )
        )

    # Patch batch settings in inventory_config()
    mocker.patch(
        "app.queue.host_mq.inventory_config",
        return_value=SimpleNamespace(
            mq_db_batch_max_messages=7,
            mq_db_batch_max_seconds=1,
            culling_stale_warning_offset_delta=1,
            culling_culled_offset_delta=1,
            conventional_time_to_stale_seconds=1,
            conventional_time_to_stale_warning_seconds=1,
            conventional_time_to_delete_seconds=1,
            immutable_time_to_stale_seconds=1,
            immutable_time_to_stale_warning_seconds=1,
            immutable_time_to_delete_seconds=1,
        ),
    )

    fake_consumer = mocker.Mock(
        **{
            "consume.side_effect": [
                [FakeMessage(message=msg_list[i]) for i in range(5)],
                [],
                [],
                [],
                [],
            ]
        }
    )

    event_producer_mock = mocker.Mock()
    send_notification_patch = mocker.patch("app.queue.host_mq.send_notification")

    consumer = IngressMessageConsumer(fake_consumer, flask_app, event_producer_mock, mocker.Mock())
    consumer.event_loop(mocker.Mock(side_effect=([False for _ in range(2)] + [True])))

    # Should have been called once per host
    assert send_notification_patch.call_count == 5
    assert event_producer_mock.write_event.call_count == 5

    for i in range(5):
        headers = event_producer_mock.write_event.call_args_list[i][0][2]
        assert headers["request_id"] == request_id_list[i]


def test_batch_mq_graceful_rollback(mocker, flask_app):
    # Verifies that when the DB session runs into a StaleDataError, it's handled gracefully
    msg_list = []
    for _ in range(5):
        msg_list.append(json.dumps(wrap_message(minimal_host().data(), "add_host", get_platform_metadata())))

    # Patch batch settings in inventory_config()
    mocker.patch(
        "app.queue.host_mq.inventory_config",
        return_value=SimpleNamespace(
            mq_db_batch_max_messages=3,
            mq_db_batch_max_seconds=1,
            culling_stale_warning_offset_delta=1,
            culling_culled_offset_delta=1,
            conventional_time_to_stale_seconds=1,
            conventional_time_to_stale_warning_seconds=1,
            conventional_time_to_delete_seconds=1,
            immutable_time_to_stale_seconds=1,
            immutable_time_to_stale_warning_seconds=1,
            immutable_time_to_delete_seconds=1,
        ),
    )

    # Make it so the commit raises a StaleDataError
    mocker.patch(
        "app.queue.host_mq.db.session.commit", side_effect=[StaleDataError("Stale data"), None, None, None, None, None]
    )
    write_batch_patch = mocker.patch("app.queue.host_mq.write_message_batch")

    fake_consumer = mocker.Mock(
        **{
            "consume.side_effect": [
                [FakeMessage(message=msg_list[i]) for i in range(3)],
                [FakeMessage(message=msg_list[i]) for i in range(3, 5)],
                [],
                [],
                [],
            ]
        }
    )
    consumer = IngressMessageConsumer(fake_consumer, flask_app, mocker.Mock(), mocker.Mock())
    consumer.event_loop(interrupt=mocker.Mock(side_effect=([False for _ in range(2)] + [True])))

    # Assert that the hosts that came in after the error were still processed
    # Since batch size is 3 and we're sending 5 messages,the first batch (3 messages) will get dropped,
    # but the second batch (2 messages) should have events produced.
    assert write_batch_patch.call_count == 1


@pytest.mark.usefixtures("flask_app")
@pytest.mark.parametrize("identity", (SYSTEM_IDENTITY,))
def test_add_host_logs(identity, mocker, caplog):
    caplog.at_level(logging.INFO)

    expected_insights_id = generate_uuid()
    host = minimal_host(account=identity["account_number"], insights_id=expected_insights_id)

    mock_notification_event_producer = mocker.Mock()

    message = wrap_message(host.data(), "add_host", get_platform_metadata(identity))
    consumer = IngressMessageConsumer(mocker.Mock(), mocker.Mock(), mocker.Mock(), mock_notification_event_producer)
    result = consumer.handle_message(json.dumps(message))

    assert result.event_type == EventType.created
    assert result.host_row.canonical_facts["insights_id"] == expected_insights_id
    assert caplog.records[0].input_host["system_profile"] == "{}"
    mock_notification_event_producer.write_event.assert_not_called()


@pytest.mark.parametrize("id_type", ("id", "insights_id", "fqdn"))
def test_log_update_system_profile(mq_create_or_update_host, db_get_host, id_type, caplog):
    caplog.at_level(logging.INFO)
    expected_ids = {"insights_id": generate_uuid(), "fqdn": "foo.test.redhat.com"}
    input_host = base_host(**expected_ids, system_profile={"owner_id": OWNER_ID, "number_of_cpus": 1})
    first_host_from_event = mq_create_or_update_host(input_host)
    first_host_from_db = db_get_host(first_host_from_event.id)
    expected_ids["id"] = str(first_host_from_db.id)

    assert str(first_host_from_db.canonical_facts["insights_id"]) == expected_ids["insights_id"]
    assert first_host_from_db.system_profile_facts.get("number_of_cpus") == 1

    input_host = base_host(
        **{id_type: expected_ids[id_type]}, system_profile={"number_of_cpus": 4, "number_of_sockets": 8}
    )
    input_host.stale_timestamp = None
    input_host.reporter = None
    second_host_from_event = mq_create_or_update_host(input_host, consumer_class=SystemProfileMessageConsumer)
    second_host_from_db = db_get_host(second_host_from_event.id)

    # The second host should have the same ID and insights ID,
    # and the system profile should have updated with the new values.
    assert str(second_host_from_db.id) == first_host_from_event.id
    assert str(second_host_from_db.canonical_facts["insights_id"]) == expected_ids["insights_id"]
    assert second_host_from_db.system_profile_facts == {
        "owner_id": OWNER_ID,
        "number_of_cpus": 4,
        "number_of_sockets": 8,
    }
    assert caplog.records[0].input_host["system_profile"] == "{}"


def test_add_host_subman_id(mq_create_or_update_host_subman_id, db_get_host):
    subscription_manager_id = generate_uuid()
    host = minimal_host(account=SYSTEM_IDENTITY["account_number"], subscription_manager_id=subscription_manager_id)

    mq_create_or_update_host_subman_id(host)

    record = db_get_host(subscription_manager_id)

    assert str(record.id) == str(subscription_manager_id)<|MERGE_RESOLUTION|>--- conflicted
+++ resolved
@@ -4,11 +4,8 @@
 from datetime import datetime
 from datetime import timedelta
 from types import SimpleNamespace
-<<<<<<< HEAD
 from unittest import mock
-=======
 from unittest.mock import patch
->>>>>>> 1d2b5b82
 
 import marshmallow
 import pytest
