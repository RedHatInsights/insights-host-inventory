from itertools import chain

import pytest

from lib.host_repository import find_hosts_by_staleness
from tests.helpers.api_utils import api_pagination_invalid_parameters_test
from tests.helpers.api_utils import api_query_test
from tests.helpers.api_utils import assert_error_response
from tests.helpers.api_utils import assert_response_status
from tests.helpers.api_utils import build_hosts_url
from tests.helpers.api_utils import build_order_query_parameters
from tests.helpers.api_utils import build_system_profile_sap_sids_url
from tests.helpers.api_utils import build_system_profile_sap_system_url
from tests.helpers.api_utils import build_system_profile_url
from tests.helpers.api_utils import build_tags_url
from tests.helpers.api_utils import create_mock_rbac_response
from tests.helpers.api_utils import HOST_URL
from tests.helpers.api_utils import READ_ALLOWED_RBAC_RESPONSE_FILES
from tests.helpers.api_utils import READ_PROHIBITED_RBAC_RESPONSE_FILES
from tests.helpers.graphql_utils import XJOIN_HOSTS_RESPONSE
from tests.helpers.graphql_utils import XJOIN_SYSTEM_PROFILE_SAP_SIDS
from tests.helpers.graphql_utils import XJOIN_SYSTEM_PROFILE_SAP_SYSTEM
from tests.helpers.graphql_utils import XJOIN_TAGS_RESPONSE
from tests.helpers.test_utils import generate_uuid
from tests.helpers.test_utils import minimal_host
from tests.helpers.test_utils import SYSTEM_IDENTITY


def test_query_single_non_existent_host(api_get, subtests):
    url = build_hosts_url(host_list_or_id=generate_uuid())
    api_query_test(api_get, subtests, url, [])


def test_query_invalid_host_id(mq_create_three_specific_hosts, api_get, subtests):
    created_hosts = mq_create_three_specific_hosts
    bad_id_list = ["notauuid", "1234blahblahinvalid"]
    only_bad_id = bad_id_list.copy()

    # Can’t have empty string as an only ID, that results in 404 Not Found.
    more_bad_id_list = bad_id_list + [""]
    valid_id = created_hosts[0].id
    with_bad_id = [f"{valid_id},{bad_id}" for bad_id in more_bad_id_list]

    for host_id_list in chain(only_bad_id, with_bad_id):
        with subtests.test(host_id_list=host_id_list):
            url = build_hosts_url(host_list_or_id=host_id_list)
            response_status, response_data = api_get(url)
            assert response_status == 400


def test_query_host_id_with_incorrect_formats(api_get, subtests):
    host_id = "6a2f41a3-c54c-fce8-32d2-0324e1c32e22"

    bad_host_ids = (f" {host_id}", f"{{{host_id}", f"{host_id}-")

    for bad_host_id in bad_host_ids:
        with subtests.test():
            url = build_hosts_url(host_list_or_id=bad_host_id)
            response_status, response_data = api_get(url)
            assert response_status == 400


def test_query_invalid_paging_parameters(mq_create_three_specific_hosts, api_get, subtests):
    created_hosts = mq_create_three_specific_hosts
    url = build_hosts_url(host_list_or_id=created_hosts)

    api_pagination_invalid_parameters_test(api_get, subtests, url)


def test_query_with_invalid_insights_id(mq_create_three_specific_hosts, api_get, subtests):
    url = build_hosts_url(query="?insights_id=notauuid")
    response_status, response_data = api_get(url)

    assert response_status == 400


def test_get_host_with_invalid_tag_no_key(mq_create_three_specific_hosts, api_get):
    """
    Attempt to find host with an incomplete tag (no key).
    Expects 400 response.
    """
    url = build_hosts_url(query="?tags=namespace/=Value")
    response_status, response_data = api_get(url)

    assert response_status == 400


@pytest.mark.parametrize(
    "tag_query,part_name",
    (
        (f"{'a' * 256}/key=val", "namespace"),
        (f"namespace/{'a' * 256}=val", "key"),
        (f"namespace/key={'a' * 256}", "value"),
    ),
)
def test_get_host_tag_part_too_long(tag_query, part_name, mq_create_three_specific_hosts, api_get):
    """
    send a request to find hosts with a string tag where the length
    of the namespace excedes the 255 character limit
    """

    url = build_hosts_url(query=f"?tags={tag_query}")
    response_status, response_data = api_get(url)

    assert_error_response(
        response_data, expected_status=400, expected_detail=f"{part_name} is longer than 255 characters"
    )


def test_invalid_order_by(mq_create_three_specific_hosts, api_get, subtests):
    created_hosts = mq_create_three_specific_hosts

    urls = (
        HOST_URL,
        build_hosts_url(host_list_or_id=created_hosts),
        build_system_profile_url(host_list_or_id=created_hosts),
    )
    for url in urls:
        with subtests.test(url=url):
            order_query_parameters = build_order_query_parameters(order_by="fqdn", order_how="ASC")
            response_status, response_data = api_get(url, query_parameters=order_query_parameters)
            assert response_status == 400


def test_invalid_order_how(mq_create_three_specific_hosts, api_get, subtests):
    created_hosts = mq_create_three_specific_hosts

    urls = (
        HOST_URL,
        build_hosts_url(host_list_or_id=created_hosts),
        build_system_profile_url(host_list_or_id=created_hosts),
    )
    for url in urls:
        with subtests.test(url=url):
            order_query_parameters = build_order_query_parameters(order_by="display_name", order_how="asc")
            response_status, response_data = api_get(url, query_parameters=order_query_parameters)
            assert response_status == 400


def test_only_order_how(mq_create_three_specific_hosts, api_get, subtests):
    created_hosts = mq_create_three_specific_hosts

    urls = (
        HOST_URL,
        build_hosts_url(host_list_or_id=created_hosts),
        build_system_profile_url(host_list_or_id=created_hosts),
    )
    for url in urls:
        with subtests.test(url=url):
            order_query_parameters = build_order_query_parameters(order_by=None, order_how="ASC")
            response_status, response_data = api_get(url, query_parameters=order_query_parameters)
            assert response_status == 400


<<<<<<< HEAD
=======
@pytest.mark.parametrize(
    "value",
    ("insights", "cloud-connector", "puptoo", "rhsm-conduit", "yupana", "puptoo&registered_with=yupana"),
)
def test_get_hosts_registered_with(mq_create_three_specific_hosts, mq_create_or_update_host, api_get, value):
    created_hosts_with_insights_id = mq_create_three_specific_hosts

    host_without_insights_id = minimal_host(subscription_manager_id=generate_uuid(), fqdn="different.fqdn.com")
    created_host_without_insights_id = mq_create_or_update_host(host_without_insights_id)

    url = build_hosts_url(query=f"?registered_with={value}")
    response_status, response_data = api_get(url)

    assert response_status == 200
    assert len(response_data["results"]) == 3

    result_ids = sorted(host["id"] for host in response_data["results"])
    expected_ids = sorted(host.id for host in created_hosts_with_insights_id)
    non_expected_id = created_host_without_insights_id.id

    assert expected_ids == result_ids
    assert non_expected_id not in expected_ids


def test_query_variables_registered_with_using_unknown_reporter(api_get):
    MSG = "'unknown' is not one of ['insights', 'yupana', 'puptoo', 'rhsm-conduit', 'cloud-connector']"
    url = build_hosts_url(query="?registered_with=unknown")

    response_status, response_data = api_get(url)

    assert response_status == 400
    assert MSG in str(response_data)


>>>>>>> 628d9be3
def test_get_hosts_with_RBAC_allowed(subtests, mocker, db_create_host, api_get, enable_rbac):
    get_rbac_permissions_mock = mocker.patch("lib.middleware.get_rbac_permissions")

    for response_file in READ_ALLOWED_RBAC_RESPONSE_FILES:
        mock_rbac_response = create_mock_rbac_response(response_file)
        with subtests.test():
            get_rbac_permissions_mock.return_value = mock_rbac_response

            host = db_create_host()

            url = build_hosts_url(host_list_or_id=host.id)
            response_status, response_data = api_get(url)

            assert_response_status(response_status, 200)


def test_get_hosts_with_RBAC_denied(subtests, mocker, db_create_host, api_get, enable_rbac):
    get_rbac_permissions_mock = mocker.patch("lib.middleware.get_rbac_permissions")
    find_hosts_by_staleness_mock = mocker.patch(
        "lib.host_repository.find_hosts_by_staleness", wraps=find_hosts_by_staleness
    )

    for response_file in READ_PROHIBITED_RBAC_RESPONSE_FILES:
        mock_rbac_response = create_mock_rbac_response(response_file)
        with subtests.test():
            get_rbac_permissions_mock.return_value = mock_rbac_response

            host = db_create_host()

            url = build_hosts_url(host_list_or_id=host.id)
            response_status, response_data = api_get(url)

            assert_response_status(response_status, 403)

            find_hosts_by_staleness_mock.assert_not_called()


def test_get_hosts_with_RBAC_bypassed_as_system(db_create_host, api_get, enable_rbac):
    host = db_create_host(SYSTEM_IDENTITY, extra_data={"system_profile_facts": {"owner_id": generate_uuid()}})

    url = build_hosts_url(host_list_or_id=host.id)
    response_status, response_data = api_get(url, SYSTEM_IDENTITY)

    assert_response_status(response_status, 200)


def test_get_hosts_sap_system(patch_xjoin_post, api_get, subtests):
    patch_xjoin_post(response={"data": {"hosts": {"meta": {"total": 1}, "data": []}}})

    values = ("true", "false", "nil", "not_nil")

    for value in values:
        with subtests.test(value=value):
            implicit_url = build_hosts_url(query=f"?filter[system_profile][sap_system]={value}")
            eq_url = build_hosts_url(query=f"?filter[system_profile][sap_system][eq]={value}")

            implicit_response_status, implicit_response_data = api_get(implicit_url)
            eq_response_status, eq_response_data = api_get(eq_url)

            assert_response_status(implicit_response_status, 200)
            assert_response_status(eq_response_status, 200)
            assert implicit_response_data["total"] == 1
            assert eq_response_data["total"] == 1


def test_get_hosts_sap_sids(patch_xjoin_post, api_get, subtests):
    patch_xjoin_post(response={"data": {"hosts": {"meta": {"total": 1}, "data": []}}})

    filter_paths = ("[system_profile][sap_sids][]", "[system_profile][sap_sids][contains][]")
    value_sets = (("ABC",), ("BEN", "A72"), ("CDA", "MK2", "C2C"))

    for path in filter_paths:
        for values in value_sets:
            with subtests.test(values=values, path=path):
                url = build_hosts_url(query="?" + "".join([f"filter{path}={value}&" for value in values]))

                response_status, response_data = api_get(url)

                assert_response_status(response_status, 200)
                assert response_data["total"] == 1


def test_get_hosts_sap_system_bad_parameter_values(patch_xjoin_post, api_get, subtests):
    patch_xjoin_post(response={})

    values = "Garfield"

    for value in values:
        with subtests.test(value=value):
            implicit_url = build_hosts_url(query=f"?filter[system_profile][sap_system]={value}")
            eq_url = build_hosts_url(query=f"?filter[system_profile][sap_system][eq]={value}")

            implicit_response_status, implicit_response_data = api_get(implicit_url)
            eq_response_status, eq_response_data = api_get(eq_url)

            assert_response_status(implicit_response_status, 400)
            assert_response_status(eq_response_status, 400)


def test_get_hosts_unsupported_filter(patch_xjoin_post, api_get):
    patch_xjoin_post(response={})

    implicit_url = build_hosts_url(query="?filter[system_profile][bad_thing]=Banana")
    eq_url = build_hosts_url(query="?filter[Bad_thing][Extra_bad_one][eq]=Pinapple")

    implicit_response_status, implicit_response_data = api_get(implicit_url)
    eq_response_status, eq_response_data = api_get(eq_url)

    assert_response_status(implicit_response_status, 400)
    assert_response_status(eq_response_status, 400)


@pytest.mark.parametrize(
    "query_params",
    (
        "?filter[foo]=bar&filter[foo]=baz&filter[foo]=asdf",
        "?filter[system_profile][number_of_cpus]=1&filter[system_profile][number_of_cpus]=2",
        "?asdf[foo]=bar&asdf[foo]=baz",
    ),
)
def test_get_hosts_invalid_deep_object_params(query_params, api_get):
    invalid_url = build_hosts_url(query=query_params)

    response_code, _ = api_get(invalid_url)
    assert_response_status(response_code, 400)


def test_sp_sparse_fields_xjoin_response_translation(patch_xjoin_post, api_get):
    host_one_id, host_two_id = generate_uuid(), generate_uuid()

    hosts = [minimal_host(id=host_one_id), minimal_host(id=host_two_id)]

    for query, xjoin_post in (
        (
            "?fields[system_profile]=os_kernel_version,arch,sap_sids",
            [
                {
                    "id": host_one_id,
                    "system_profile_facts": {
                        "os_kernel_version": "3.10.0",
                        "arch": "string",
                        "sap_sids": ["H2O", "PH3", "CO2"],
                    },
                },
                {"id": host_two_id, "system_profile_facts": {"os_kernel_version": "1.11.1", "arch": "host_arch"}},
            ],
        ),
        (
            "?fields[system_profile]=unknown_field",
            [{"id": host_one_id, "system_profile_facts": {}}, {"id": host_two_id, "system_profile_facts": {}}],
        ),
        (
            "?fields[system_profile]=os_kernel_version,arch&fields[system_profile]=sap_sids",
            [
                {
                    "id": host_one_id,
                    "system_profile_facts": {
                        "os_kernel_version": "3.10.0",
                        "arch": "string",
                        "sap_sids": ["H2O", "PH3", "CO2"],
                    },
                },
                {"id": host_two_id, "system_profile_facts": {"os_kernel_version": "1.11.1", "arch": "host_arch"}},
            ],
        ),
    ):
        patch_xjoin_post(response={"data": {"hosts": {"meta": {"total": 2, "count": 2}, "data": xjoin_post}}})
        response_status, response_data = api_get(build_system_profile_url(hosts, query=query))

        assert_response_status(response_status, 200)
        assert response_data["total"] == 2
        assert response_data["count"] == 2
        assert response_data["results"][0]["system_profile"] == xjoin_post[0]["system_profile_facts"]


def test_sp_sparse_fields_xjoin_response_with_invalid_field(patch_xjoin_post, db_create_host, api_get):
    host = minimal_host(id=generate_uuid())

    xjoin_post = [
        {
            "id": str(host.id),
            "invalid_key": {"os_kernel_version": "3.10.0", "arch": "string", "sap_sids": ["H2O", "PH3", "CO2"]},
        }
    ]
    patch_xjoin_post(response={"data": {"hosts": {"meta": {"total": 1, "count": 1}, "data": xjoin_post}}})
    response_status, response_data = api_get(
        build_system_profile_url([host], query="?fields[system_profile]=os_kernel_version,arch,sap_sids")
    )

    assert_response_status(response_status, 200)
    assert response_data["total"] == 1
    assert response_data["count"] == 1
    assert response_data["results"][0]["system_profile"] == {}


def test_validate_sp_sparse_fields_invalid_requests(api_get):
    for query in (
        "?fields[system_profile]=os_kernel_version&order_how=ASC",
        "?fields[system_profile]=os_kernel_version&order_by=modified",
        "?fields[system_profile]=os_kernel_version&order_how=display_name&order_by=NOO",
        "?fields[foo]=bar",
    ):
        host_one_id, host_two_id = generate_uuid(), generate_uuid()
        hosts = [minimal_host(id=host_one_id), minimal_host(id=host_two_id)]

        response_status, response_data = api_get(build_system_profile_url(hosts, query=query))
        assert response_status == 400


def test_host_list_sp_fields_requested(patch_xjoin_post, api_get):
    patch_xjoin_post(response={"data": XJOIN_HOSTS_RESPONSE})
    fields = ["test_data", "random", "owner_id"]
    response_status, response_data = api_get(HOST_URL + f"?fields[system_profile]={','.join(fields)}")

    assert response_status == 200

    for host_data in response_data["results"]:
        assert "system_profile" in host_data
        for key in host_data["system_profile"].keys():
            assert key in fields


def test_host_list_sp_fields_not_requested(patch_xjoin_post, api_get):
    patch_xjoin_post(response={"data": XJOIN_HOSTS_RESPONSE})
    response_status, response_data = api_get(HOST_URL)

    assert response_status == 200

    for host_data in response_data["results"]:
        assert "system_profile" not in host_data


def test_unindexed_fields_fail_gracefully(api_get):
    url_builders = (
        build_hosts_url,
        build_system_profile_sap_sids_url,
        build_tags_url,
        build_system_profile_sap_system_url,
    )

    for url_builder in url_builders:
        for query in ("?filter[system_profile][installed_packages_delta]=foo",):
            response_status, _ = api_get(url_builder(query=query))
            assert response_status == 400


# This test verifies that the [contains] operation is accepted for a string array field such as cpu_flags
def test_get_hosts_contains_works_on_string_array(patch_xjoin_post, api_get, subtests):

    url_builders = (
        build_hosts_url,
        build_system_profile_sap_sids_url,
        build_tags_url,
        build_system_profile_sap_system_url,
    )
    responses = (
        XJOIN_HOSTS_RESPONSE,
        XJOIN_SYSTEM_PROFILE_SAP_SIDS,
        XJOIN_TAGS_RESPONSE,
        XJOIN_SYSTEM_PROFILE_SAP_SYSTEM,
    )
    query = "?filter[system_profile][cpu_flags][contains]=ex1"
    for url_builder, response in zip(url_builders, responses):
        with subtests.test(url_builder=url_builder, response=response, query=query):
            patch_xjoin_post(response={"data": response})
            response_status, _ = api_get(url_builder(query=query))
            assert response_status == 200


# This test verifies that the [contains] operation is denied for a non-array string field such as cpu_model
def test_get_hosts_contains_invalid_on_string_not_array(patch_xjoin_post, api_get, subtests):
    url_builders = (
        build_hosts_url,
        build_system_profile_sap_sids_url,
        build_tags_url,
        build_system_profile_sap_system_url,
    )
    query = "?filter[system_profile][cpu_model][contains]=Intel(R) I7(R) CPU I7-10900k 0 @ 4.90GHz"
    for url_builder in url_builders:
        with subtests.test(url_builder=url_builder, query=query):
            response_status, _ = api_get(url_builder(query=query))
            assert response_status == 400


def test_get_hosts_timestamp_invalid_value_graceful_rejection(patch_xjoin_post, api_get):
    assert 400 == api_get(build_hosts_url(query="?filter[system_profile][last_boot_time][eq]=foo"))[0]<|MERGE_RESOLUTION|>--- conflicted
+++ resolved
@@ -152,8 +152,6 @@
             assert response_status == 400
 
 
-<<<<<<< HEAD
-=======
 @pytest.mark.parametrize(
     "value",
     ("insights", "cloud-connector", "puptoo", "rhsm-conduit", "yupana", "puptoo&registered_with=yupana"),
@@ -188,7 +186,6 @@
     assert MSG in str(response_data)
 
 
->>>>>>> 628d9be3
 def test_get_hosts_with_RBAC_allowed(subtests, mocker, db_create_host, api_get, enable_rbac):
     get_rbac_permissions_mock = mocker.patch("lib.middleware.get_rbac_permissions")
 
