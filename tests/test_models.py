import uuid
from contextlib import suppress
from copy import deepcopy
from datetime import datetime
from datetime import timedelta
from unittest.mock import patch

import pytest
from marshmallow import ValidationError as MarshmallowValidationError
from sqlalchemy.exc import DataError
from sqlalchemy.exc import IntegrityError

from api.host_query import staleness_timestamps
from app.exceptions import ValidationException
from app.models import MAX_CANONICAL_FACTS_VERSION
from app.models import MIN_CANONICAL_FACTS_VERSION
from app.models import ZERO_MAC_ADDRESS
from app.models import CanonicalFactsSchema
from app.models import Host
from app.models import HostSchema
from app.models import InputGroupSchema
from app.models import LimitedHost
from app.models import _create_staleness_timestamps_values
from app.models import db
from app.models.system_profile import HostStaticSystemProfile
from app.models.system_profiles_dynamic import HostDynamicSystemProfile
from app.staleness_serialization import get_staleness_timestamps
from app.staleness_serialization import get_sys_default_staleness
from app.utils import Tag
from tests.helpers.test_utils import SYSTEM_IDENTITY
from tests.helpers.test_utils import USER_IDENTITY
from tests.helpers.test_utils import generate_uuid
from tests.helpers.test_utils import get_sample_profile_data
from tests.helpers.test_utils import now

"""
These tests are for testing the db model classes outside of the api.
"""


def test_create_host_with_fqdn_and_display_name_as_empty_str(db_create_host):
    # Verify that the display_name is populated from the fqdn
    fqdn = "spacely_space_sprockets.orbitcity.com"

    created_host = db_create_host(
        SYSTEM_IDENTITY,
        extra_data={
            "canonical_facts": {"fqdn": fqdn, "subscription_manager_id": generate_uuid()},
            "system_profile_facts": {"owner_id": SYSTEM_IDENTITY["system"]["cn"]},
        },
    )

    assert created_host.display_name == fqdn


def test_create_host_with_display_name_and_fqdn_as_empty_str(db_create_host):
    # Verify that the display_name is populated from the id
    created_host = db_create_host()

    assert created_host.display_name == str(created_host.id)


def test_update_existing_host_fix_display_name_using_existing_fqdn(db_create_host):
    expected_fqdn = "host1.domain1.com"
    insights_id = generate_uuid()

    existing_host = db_create_host(
        extra_data={"canonical_facts": {"fqdn": expected_fqdn, "insights_id": insights_id}, "display_name": None}
    )

    # Clear the display_name
    existing_host.display_name = None
    db.session.commit()
    assert existing_host.display_name is None

    # Update the host
    input_host = Host(
        {"insights_id": insights_id},
        display_name="",
        reporter="puptoo",
        stale_timestamp=now(),
        org_id=USER_IDENTITY["org_id"],
    )
    existing_host.update(input_host)

    assert existing_host.display_name == expected_fqdn


def test_update_existing_host_display_name_changing_fqdn(db_create_host):
    old_fqdn = "host1.domain1.com"
    new_fqdn = "host2.domain2.com"
    insights_id = generate_uuid()

    existing_host = db_create_host(
        extra_data={"canonical_facts": {"fqdn": old_fqdn, "insights_id": insights_id}, "display_name": None}
    )

    # Set the display_name to the old FQDN
    existing_host.display_name = old_fqdn
    db.session.commit()
    assert existing_host.display_name == old_fqdn

    # Update the host
    input_host = Host(
        {"fqdn": new_fqdn, "insights_id": insights_id},
        display_name="",
        reporter="puptoo",
        stale_timestamp=now(),
        org_id=USER_IDENTITY["org_id"],
    )
    existing_host.update(input_host)

    assert existing_host.display_name == new_fqdn


def test_update_existing_host_update_display_name_from_id_using_existing_fqdn(db_create_host):
    expected_fqdn = "host1.domain1.com"
    insights_id = generate_uuid()

    existing_host = db_create_host(extra_data={"canonical_facts": {"insights_id": insights_id}, "display_name": None})

    db.session.commit()
    assert existing_host.display_name == str(existing_host.id)

    # Update the host
    input_host = Host(
        {"insights_id": insights_id, "fqdn": expected_fqdn},
        reporter="puptoo",
        stale_timestamp=now(),
        org_id=USER_IDENTITY["org_id"],
    )
    existing_host.update(input_host)

    assert existing_host.display_name == expected_fqdn


def test_update_existing_host_fix_display_name_using_input_fqdn(db_create_host):
    # Create an "existing" host
    fqdn = "host1.domain1.com"
    subman_id = generate_uuid()

    existing_host = db_create_host(
        extra_data={"canonical_facts": {"fqdn": fqdn, "subscription_manager_id": subman_id}}
    )

    # Clear the display_name
    existing_host.display_name = None
    db.session.commit()
    assert existing_host.display_name is None

    # Update the host
    expected_fqdn = "different.domain1.com"
    input_host = Host(
        {"fqdn": expected_fqdn, "subscription_manager_id": subman_id},
        display_name="",
        reporter="puptoo",
        stale_timestamp=now(),
        org_id=USER_IDENTITY["org_id"],
    )
    existing_host.update(input_host)

    assert existing_host.display_name == expected_fqdn


def test_update_existing_host_fix_display_name_using_id(db_create_host):
    # Create an "existing" host
    insights_id = generate_uuid()

    existing_host = db_create_host(
        SYSTEM_IDENTITY,
        extra_data={
            "canonical_facts": {"insights_id": insights_id},
            "display_name": None,
            "system_profile_facts": {"owner_id": SYSTEM_IDENTITY["system"]["cn"]},
        },
    )

    # Clear the display_name
    existing_host.display_name = None
    db.session.commit()
    assert existing_host.display_name is None

    # Update the host
    input_host = Host(
        {"insights_id": insights_id},
        display_name="",
        reporter="puptoo",
        stale_timestamp=now(),
        org_id=USER_IDENTITY["org_id"],
    )
    existing_host.update(input_host)

    assert existing_host.display_name == existing_host.id


def test_create_host_without_system_profile(db_create_host):
    # Test the situation where the db/sqlalchemy sets the
    # system_profile_facts to None
    created_host = db_create_host()
    assert created_host.system_profile_facts == {}


def test_create_host_with_system_profile(db_create_host):
    system_profile_facts = {"number_of_cpus": 1, "owner_id": SYSTEM_IDENTITY["system"]["cn"]}

    created_host = db_create_host(SYSTEM_IDENTITY, extra_data={"system_profile_facts": system_profile_facts})

    assert created_host.system_profile_facts == system_profile_facts


@pytest.mark.parametrize(
    "tags",
    [
        [{"namespace": "Sat", "key": "env", "value": "prod"}, {"namespace": "AWS", "key": "env", "value": "ci"}],
        [{"namespace": "Sat", "key": "env"}, {"namespace": "AWS", "key": "env"}],
    ],
)
def test_host_schema_valid_tags(tags):
    host = {
        "fqdn": "fred.flintstone.com",
        "display_name": "display_name",
        "account": USER_IDENTITY["account_number"],
        "org_id": USER_IDENTITY["org_id"],
        "tags": tags,
        "stale_timestamp": now().isoformat(),
        "reporter": "test",
    }
    validated_host = HostSchema().load(host)

    assert validated_host["tags"] == tags


@pytest.mark.parametrize("tags", [[{"namespace": "Sat/"}], [{"value": "bad_tag"}]])
def test_host_schema_invalid_tags(tags):
    host = {
        "fqdn": "fred.flintstone.com",
        "display_name": "display_name",
        "account": USER_IDENTITY["account_number"],
        "tags": tags,
        "stale_timestamp": now().isoformat(),
        "reporter": "test",
    }
    with pytest.raises(MarshmallowValidationError) as exception:
        HostSchema().load(host)

    error_messages = exception.value.normalized_messages()
    assert "tags" in error_messages
    assert error_messages["tags"] == {0: {"key": ["Missing data for required field."]}}


@pytest.mark.parametrize("missing_field", ["canonical_facts", "stale_timestamp", "reporter"])
def test_host_models_missing_fields(missing_field):
    limited_values = {
        "account": USER_IDENTITY["account_number"],
        "canonical_facts": {"fqdn": "foo.qoo.doo.noo"},
        "system_profile_facts": {"number_of_cpus": 1},
    }
    if missing_field in limited_values:
        limited_values[missing_field] = None

    # LimitedHost should be fine with these missing values
    LimitedHost(**limited_values)

    values = {**limited_values, "stale_timestamp": now(), "reporter": "reporter", "org_id": USER_IDENTITY["org_id"]}
    if missing_field in values:
        values[missing_field] = None

    # Host should complain about the missing values
    with pytest.raises(ValidationException):
        Host(**values)


def test_host_schema_timezone_enforced():
    host = {
        "fqdn": "scooby.doo.com",
        "display_name": "display_name",
        "account": USER_IDENTITY["account_number"],
        "stale_timestamp": now().replace(tzinfo=None).isoformat(),
        "reporter": "test",
    }
    with pytest.raises(MarshmallowValidationError) as exception:
        HostSchema().load(host)

    assert "Not a valid aware datetime" in str(exception.value)


@pytest.mark.parametrize(
    "tags",
    [
        [{"namespace": "Sat", "key": "env", "value": "prod"}, {"namespace": "AWS", "key": "env", "value": "ci"}],
        [{"namespace": "Sat", "key": "env"}, {"namespace": "AWS", "key": "env"}],
    ],
)
def test_create_host_with_tags(tags, db_create_host):
    created_host = db_create_host(
        SYSTEM_IDENTITY,
        extra_data={
            "system_profile_facts": {"owner_id": SYSTEM_IDENTITY["system"]["cn"]},
            "display_name": "display_name",
            "tags": tags,
        },
    )

    assert created_host.tags == tags
    assert created_host.tags_alt == tags


def test_update_host_with_tags(db_create_host):
    insights_id = str(uuid.uuid4())
    old_tags = Tag("Sat", "env", "prod").to_nested()
    old_tags_alt = Tag.create_flat_tags_from_structured([Tag("Sat", "env", "prod")])
    existing_host = db_create_host(
        extra_data={"canonical_facts": {"insights_id": insights_id}, "display_name": "tagged", "tags": old_tags}
    )

    assert existing_host.tags == old_tags
    assert existing_host.tags_alt == old_tags_alt

    # On update each namespace in the input host's tags should be updated.
    new_tags = Tag.create_nested_from_tags([Tag("Sat", "env", "ci"), Tag("AWS", "env", "prod")])
    new_tags_alt = Tag.create_flat_tags_from_structured([Tag("Sat", "env", "ci"), Tag("AWS", "env", "prod")])
    input_host = db_create_host(
        extra_data={"canonical_facts": {"insights_id": insights_id}, "display_name": "tagged", "tags": new_tags}
    )

    existing_host.update(input_host)

    assert existing_host.tags == new_tags
    assert sorted(existing_host.tags_alt, key=lambda t: t["namespace"]) == sorted(
        new_tags_alt, key=lambda t: t["namespace"]
    )


def test_update_host_with_no_tags(db_create_host):
    insights_id = str(uuid.uuid4())
    old_tags = Tag("Sat", "env", "prod").to_nested()
    existing_host = db_create_host(
        extra_data={"canonical_facts": {"insights_id": insights_id}, "display_name": "tagged", "tags": old_tags}
    )

    # Updating a host should not remove any existing tags if tags are missing from the input host
    input_host = db_create_host(extra_data={"canonical_facts": {"insights_id": insights_id}, "display_name": "tagged"})
    existing_host.update(input_host)

    assert existing_host.tags == old_tags


def test_host_model_assigned_values(db_create_host, db_get_host):
    values = {
        "account": USER_IDENTITY["account_number"],
        "org_id": USER_IDENTITY["org_id"],
        "display_name": "display_name",
        "ansible_host": "ansible_host",
        "facts": [{"namespace": "namespace", "facts": {"key": "value"}}],
        "tags": {"namespace": {"key": ["value"]}},
        "canonical_facts": {"subscription_manager_id": generate_uuid()},
        "system_profile_facts": {"number_of_cpus": 1},
        "stale_timestamp": now(),
        "reporter": "reporter",
    }

    inserted_host = Host(**values)
    db_create_host(host=inserted_host)

    selected_host = db_get_host(inserted_host.id)
    for key, value in values.items():
        assert getattr(selected_host, key) == value


def test_host_model_default_id(db_create_host):
    host = Host(
        account=USER_IDENTITY["account_number"],
        canonical_facts={"subscription_manager_id": generate_uuid()},
        reporter="yupana",
        stale_timestamp=now(),
        org_id=USER_IDENTITY["org_id"],
    )
    db_create_host(host=host)

    assert isinstance(host.id, uuid.UUID)


def test_host_model_default_timestamps(db_create_host):
    host = Host(
        account=USER_IDENTITY["account_number"],
        canonical_facts={"subscription_manager_id": generate_uuid()},
        reporter="yupana",
        stale_timestamp=now(),
        org_id=USER_IDENTITY["org_id"],
    )

    before_commit = now()
    db_create_host(host=host)
    after_commit = now()

    assert isinstance(host.created_on, datetime)
    assert before_commit < host.created_on < after_commit
    assert isinstance(host.modified_on, datetime)
    assert host.modified_on < after_commit


def test_host_model_updated_timestamp(db_create_host):
    host = Host(
        account=USER_IDENTITY["account_number"],
        canonical_facts={"subscription_manager_id": generate_uuid()},
        reporter="yupana",
        stale_timestamp=now(),
        org_id=USER_IDENTITY["org_id"],
    )

    before_insert_commit = now()
    db_create_host(host=host)
    after_insert_commit = now()

    host.canonical_facts = {"fqdn": "ndqf"}

    db.session.commit()
    after_update_commit = now()

    assert before_insert_commit < host.created_on < after_insert_commit
    assert host.modified_on < after_update_commit


def test_host_model_timestamp_timezones(db_create_host):
    host = Host(
        account=USER_IDENTITY["account_number"],
        canonical_facts={"subscription_manager_id": generate_uuid()},
        stale_timestamp=now(),
        reporter="ingress",
        org_id=USER_IDENTITY["org_id"],
    )

    db_create_host(host=host)

    assert host.created_on.tzinfo
    assert host.modified_on.tzinfo
    assert host.stale_timestamp.tzinfo


@pytest.mark.parametrize(
    "field,value",
    [("account", "00000000102"), ("display_name", "x" * 201), ("ansible_host", "x" * 256), ("reporter", "x" * 256)],
)
def test_host_model_constraints(field, value, db_create_host):
    values = {
        "account": USER_IDENTITY["account_number"],
        "canonical_facts": {"subscription_manager_id": generate_uuid()},
        "stale_timestamp": now(),
        "org_id": USER_IDENTITY["org_id"],
        **{field: value},
    }
    # add reporter if it's missing because it is now required all the time
    if not values.get("reporter"):
        values["reporter"] = "yupana"

    host = Host(**values)

    with pytest.raises(DataError):
        db_create_host(host=host)


@pytest.mark.parametrize("with_last_check_in", [True, False])
def test_create_host_sets_per_reporter_staleness(mocker, db_create_host, models_datetime_mock, with_last_check_in):
    with (
        mocker.patch("app.serialization.get_flag_value", return_value=with_last_check_in),
        mocker.patch("app.models.host.get_flag_value", return_value=with_last_check_in),
        mocker.patch("app.staleness_serialization.get_flag_value", return_value=with_last_check_in),
    ):
        stale_timestamp = models_datetime_mock + timedelta(days=1)

        input_host = Host(
            {"subscription_manager_id": generate_uuid()},
            display_name="display_name",
            reporter="puptoo",
            stale_timestamp=stale_timestamp,
            org_id=USER_IDENTITY["org_id"],
        )
        created_host = db_create_host(host=input_host)
        staleness = get_sys_default_staleness()
        st = staleness_timestamps()
        timestamps = get_staleness_timestamps(created_host, st, staleness)

        if with_last_check_in:
            assert created_host.per_reporter_staleness == {
                "puptoo": {
                    "last_check_in": models_datetime_mock.isoformat(),
                    "stale_timestamp": timestamps["stale_timestamp"].isoformat(),
                    "check_in_succeeded": True,
                    "culled_timestamp": timestamps["culled_timestamp"].isoformat(),
                    "stale_warning_timestamp": timestamps["stale_warning_timestamp"].isoformat(),
                }
            }
        else:
            assert created_host.per_reporter_staleness == {
                "puptoo": {
                    "last_check_in": models_datetime_mock.isoformat(),
                    "stale_timestamp": stale_timestamp.isoformat(),
                    "check_in_succeeded": True,
                }
            }


@pytest.mark.parametrize("with_last_check_in", [True, False])
def test_update_per_reporter_staleness(mocker, db_create_host, models_datetime_mock, with_last_check_in):
    with (
        mocker.patch("app.serialization.get_flag_value", return_value=with_last_check_in),
        mocker.patch("app.models.host.get_flag_value", return_value=with_last_check_in),
        mocker.patch("app.staleness_serialization.get_flag_value", return_value=with_last_check_in),
    ):
        puptoo_stale_timestamp = models_datetime_mock + timedelta(days=1)

        subman_id = generate_uuid()
        input_host = Host(
            {"subscription_manager_id": subman_id},
            display_name="display_name",
            reporter="puptoo",
            stale_timestamp=puptoo_stale_timestamp,
            org_id=USER_IDENTITY["org_id"],
        )

        existing_host = db_create_host(host=input_host)
        staleness = get_sys_default_staleness()
        st = staleness_timestamps()
        timestamps = get_staleness_timestamps(existing_host, st, staleness)

        if with_last_check_in:
            assert existing_host.per_reporter_staleness == {
                "puptoo": {
                    "last_check_in": models_datetime_mock.isoformat(),
                    "stale_timestamp": timestamps["stale_timestamp"].isoformat(),
                    "check_in_succeeded": True,
                    "culled_timestamp": timestamps["culled_timestamp"].isoformat(),
                    "stale_warning_timestamp": timestamps["stale_warning_timestamp"].isoformat(),
                }
            }
        else:
            assert existing_host.per_reporter_staleness == {
                "puptoo": {
                    "last_check_in": models_datetime_mock.isoformat(),
                    "stale_timestamp": puptoo_stale_timestamp.isoformat(),
                    "check_in_succeeded": True,
                }
            }

        puptoo_stale_timestamp += timedelta(days=1)

        update_host = Host(
            {"subscription_manager_id": subman_id},
            display_name="display_name",
            reporter="puptoo",
            stale_timestamp=puptoo_stale_timestamp,
            org_id=USER_IDENTITY["org_id"],
        )
        existing_host.update(update_host)

        # datetime will not change because the datetime.now() method is patched
        if with_last_check_in:
            assert existing_host.per_reporter_staleness == {
                "puptoo": {
                    "last_check_in": models_datetime_mock.isoformat(),
                    "stale_timestamp": timestamps["stale_timestamp"].isoformat(),
                    "check_in_succeeded": True,
                    "culled_timestamp": timestamps["culled_timestamp"].isoformat(),
                    "stale_warning_timestamp": timestamps["stale_warning_timestamp"].isoformat(),
                }
            }
        else:
            assert existing_host.per_reporter_staleness == {
                "puptoo": {
                    "last_check_in": models_datetime_mock.isoformat(),
                    "stale_timestamp": puptoo_stale_timestamp.isoformat(),
                    "check_in_succeeded": True,
                }
            }

        yupana_stale_timestamp = puptoo_stale_timestamp + timedelta(days=1)

        update_host = Host(
            {"subscription_manager_id": subman_id},
            display_name="display_name",
            reporter="yupana",
            stale_timestamp=yupana_stale_timestamp,
            org_id=USER_IDENTITY["org_id"],
        )
        existing_host.update(update_host)

        # datetime will not change because the datetime.now() method is patched
        if with_last_check_in:
            assert existing_host.per_reporter_staleness == {
                "puptoo": {
                    "last_check_in": models_datetime_mock.isoformat(),
                    "stale_timestamp": timestamps["stale_timestamp"].isoformat(),
                    "check_in_succeeded": True,
                    "culled_timestamp": timestamps["culled_timestamp"].isoformat(),
                    "stale_warning_timestamp": timestamps["stale_warning_timestamp"].isoformat(),
                },
                "yupana": {
                    "last_check_in": models_datetime_mock.isoformat(),
                    "stale_timestamp": timestamps["stale_timestamp"].isoformat(),
                    "check_in_succeeded": True,
                    "culled_timestamp": timestamps["culled_timestamp"].isoformat(),
                    "stale_warning_timestamp": timestamps["stale_warning_timestamp"].isoformat(),
                },
            }
        else:
            assert existing_host.per_reporter_staleness == {
                "puptoo": {
                    "last_check_in": models_datetime_mock.isoformat(),
                    "stale_timestamp": puptoo_stale_timestamp.isoformat(),
                    "check_in_succeeded": True,
                },
                "yupana": {
                    "last_check_in": models_datetime_mock.isoformat(),
                    "stale_timestamp": yupana_stale_timestamp.isoformat(),
                    "check_in_succeeded": True,
                },
            }


@pytest.mark.parametrize(
    "new_reporter",
    ["satellite", "discovery"],
)
@pytest.mark.parametrize("with_last_check_in", [True, False])
def test_update_per_reporter_staleness_yupana_replacement(
    mocker, db_create_host, models_datetime_mock, new_reporter, with_last_check_in
):
    with (
        mocker.patch("app.serialization.get_flag_value", return_value=with_last_check_in),
        mocker.patch("app.models.host.get_flag_value", return_value=with_last_check_in),
        mocker.patch("app.staleness_serialization.get_flag_value", return_value=with_last_check_in),
    ):
        yupana_stale_timestamp = models_datetime_mock + timedelta(days=1)
        subman_id = generate_uuid()
        input_host = Host(
            {"subscription_manager_id": subman_id},
            display_name="display_name",
            reporter="yupana",
            stale_timestamp=yupana_stale_timestamp,
            org_id=USER_IDENTITY["org_id"],
        )
        existing_host = db_create_host(host=input_host)

        staleness = get_sys_default_staleness()
        st = staleness_timestamps()
        timestamps = get_staleness_timestamps(existing_host, st, staleness)
        if with_last_check_in:
            assert existing_host.per_reporter_staleness == {
                "yupana": {
                    "last_check_in": models_datetime_mock.isoformat(),
                    "stale_timestamp": timestamps["stale_timestamp"].isoformat(),
                    "check_in_succeeded": True,
                    "culled_timestamp": timestamps["culled_timestamp"].isoformat(),
                    "stale_warning_timestamp": timestamps["stale_warning_timestamp"].isoformat(),
                }
            }
        else:
            assert existing_host.per_reporter_staleness == {
                "yupana": {
                    "last_check_in": models_datetime_mock.isoformat(),
                    "stale_timestamp": yupana_stale_timestamp.isoformat(),
                    "check_in_succeeded": True,
                }
            }

        yupana_stale_timestamp += timedelta(days=1)

        update_host = Host(
            {"subscription_manager_id": subman_id},
            display_name="display_name",
            reporter=new_reporter,
            stale_timestamp=yupana_stale_timestamp,
            org_id=USER_IDENTITY["org_id"],
        )
        existing_host.update(update_host)

        # datetime will not change because the datetime.now() method is patched
        if with_last_check_in:
            assert existing_host.per_reporter_staleness == {
                new_reporter: {
                    "last_check_in": models_datetime_mock.isoformat(),
                    "stale_timestamp": timestamps["stale_timestamp"].isoformat(),
                    "check_in_succeeded": True,
                    "culled_timestamp": timestamps["culled_timestamp"].isoformat(),
                    "stale_warning_timestamp": timestamps["stale_warning_timestamp"].isoformat(),
                }
            }
        else:
            assert existing_host.per_reporter_staleness == {
                new_reporter: {
                    "last_check_in": models_datetime_mock.isoformat(),
                    "stale_timestamp": yupana_stale_timestamp.isoformat(),
                    "check_in_succeeded": True,
                }
            }


def test_canonical_facts_version_default():
    canonical_facts = {"insights_id": generate_uuid()}
    validated_host = CanonicalFactsSchema().load(canonical_facts)

    assert validated_host["canonical_facts_version"] == MIN_CANONICAL_FACTS_VERSION


def test_canonical_facts_version_min():
    canonical_facts = {"canonical_facts_version": MIN_CANONICAL_FACTS_VERSION, "insights_id": generate_uuid()}
    validated_host = CanonicalFactsSchema().load(canonical_facts)

    assert validated_host["canonical_facts_version"] == MIN_CANONICAL_FACTS_VERSION


def test_canonical_facts_version_max():
    canonical_facts = {
        "canonical_facts_version": MAX_CANONICAL_FACTS_VERSION,
        "is_virtual": False,
        "mac_addresses": ["c2:00:d0:c8:61:01", "aa:bb:cc:dd:ee:ff"],
        "insights_id": generate_uuid(),
    }
    validated_host = CanonicalFactsSchema().load(canonical_facts)

    assert validated_host["canonical_facts_version"] == MAX_CANONICAL_FACTS_VERSION


def test_canonical_facts_version_toolow():
    canonical_facts = {"canonical_facts_version": MIN_CANONICAL_FACTS_VERSION - 1, "insights_id": generate_uuid()}

    with pytest.raises(MarshmallowValidationError):
        CanonicalFactsSchema().load(canonical_facts)


def test_canonical_facts_version_toohigh():
    canonical_facts = {"canonical_facts_version": MAX_CANONICAL_FACTS_VERSION + 1, "insights_id": generate_uuid()}

    with pytest.raises(MarshmallowValidationError):
        CanonicalFactsSchema().load(canonical_facts)


@pytest.mark.parametrize(
    "canonical_facts",
    (
        #
        # canonical_facts_version = 0
        #
        {"provider_type": "alibaba", "provider_id": generate_uuid()},
        {"provider_type": "aws", "provider_id": "i-05d2313e6b9a42b16"},
        {"provider_type": "azure", "provider_id": generate_uuid()},
        {"provider_type": "gcp", "provider_id": generate_uuid()},
        {"provider_type": "ibm", "provider_id": generate_uuid()},
        #
        # canonical_facts_version = 1
        #
        {
            "canonical_facts_version": 1,
            "is_virtual": True,
            "mac_addresses": ["c2:00:d0:c8:61:01", "aa:bb:cc:dd:ee:ff"],
            "provider_type": "alibaba",
            "provider_id": generate_uuid(),
        },
        {
            "canonical_facts_version": 1,
            "is_virtual": True,
            "mac_addresses": ["c2:00:d0:c8:61:01", "aa:bb:cc:dd:ee:ff"],
            "provider_type": "aws",
            "provider_id": "i-05d2313e6b9a42b16",
        },
        {
            "canonical_facts_version": 1,
            "is_virtual": True,
            "mac_addresses": ["c2:00:d0:c8:61:01", "aa:bb:cc:dd:ee:ff"],
            "provider_type": "azure",
            "provider_id": generate_uuid(),
        },
        {
            "canonical_facts_version": 1,
            "is_virtual": True,
            "mac_addresses": ["c2:00:d0:c8:61:01", "aa:bb:cc:dd:ee:ff"],
            "provider_type": "gcp",
            "provider_id": generate_uuid(),
        },
        {
            "canonical_facts_version": 1,
            "is_virtual": True,
            "mac_addresses": ["c2:00:d0:c8:61:01", "aa:bb:cc:dd:ee:ff"],
            "provider_type": "ibm",
            "provider_id": generate_uuid(),
        },
    ),
)
def test_valid_providers(canonical_facts):
    validated_host = CanonicalFactsSchema().load(canonical_facts)

    assert validated_host["provider_id"] == canonical_facts.get("provider_id")
    assert validated_host["provider_type"] == canonical_facts.get("provider_type")


@pytest.mark.parametrize(
    "canonical_facts",
    (
        #
        # canonical_facts_version = 0
        #
        {
            "provider_type": "invalid",
            "provider_id": "i-05d2313e6b9a42b16",
        },  # invalid provider_type (value not in enum)
        {"provider_id": generate_uuid()},  # missing provider_type
        {"provider_type": "azure"},  # missing provider_id
        {"provider_type": "aws", "provider_id": None},  # invalid provider_id (None)
        {"provider_type": None, "provider_id": generate_uuid()},  # invalid provider_type (None)
        {"provider_type": "azure", "provider_id": ""},  # invalid provider_id (empty string)
        {"provider_type": "aws", "provider_id": "  "},  # invalid provider_id (blank space)
        {"provider_type": "aws", "provider_id": "\t"},  # invalid provider_id (tab),
        #
        # canonical_facts_version = 1
        #
        {
            "canonical_facts_version": 1,
            "is_virtual": False,
            "mac_addresses": ["c2:00:d0:c8:61:01", "aa:bb:cc:dd:ee:ff"],
            "provider_type": "invalid",
            "provider_id": "i-05d2313e6b9a42b16",
        },  # invalid provider_type (value not in enum)
        {
            "canonical_facts_version": 1,
            "is_virtual": False,
            "mac_addresses": ["c2:00:d0:c8:61:01", "aa:bb:cc:dd:ee:ff"],
            "provider_id": generate_uuid(),
        },  # missing provider_type
        {
            "canonical_facts_version": 1,
            "is_virtual": False,
            "mac_addresses": ["c2:00:d0:c8:61:01", "aa:bb:cc:dd:ee:ff"],
            "provider_type": "azure",
        },  # missing provider_id
        {
            "canonical_facts_version": 1,
            "is_virtual": False,
            "mac_addresses": ["c2:00:d0:c8:61:01", "aa:bb:cc:dd:ee:ff"],
            "provider_type": "aws",
            "provider_id": None,
        },  # invalid provider_id (None)
        {
            "canonical_facts_version": 1,
            "is_virtual": False,
            "mac_addresses": ["c2:00:d0:c8:61:01", "aa:bb:cc:dd:ee:ff"],
            "provider_type": None,
            "provider_id": generate_uuid(),
        },  # invalid provider_type (None)
        {
            "canonical_facts_version": 1,
            "is_virtual": False,
            "mac_addresses": ["c2:00:d0:c8:61:01", "aa:bb:cc:dd:ee:ff"],
            "provider_type": "azure",
            "provider_id": "",
        },  # invalid provider_id (empty string)
        {
            "canonical_facts_version": 1,
            "is_virtual": False,
            "mac_addresses": ["c2:00:d0:c8:61:01", "aa:bb:cc:dd:ee:ff"],
            "provider_type": "aws",
            "provider_id": "  ",
        },  # invalid provider_id (blank space)
        {
            "canonical_facts_version": 1,
            "is_virtual": False,
            "mac_addresses": ["c2:00:d0:c8:61:01", "aa:bb:cc:dd:ee:ff"],
            "provider_type": "aws",
            "provider_id": "\t",
        },  # invalid provider_id (tab)
    ),
)
def test_invalid_providers(canonical_facts):
    with pytest.raises(MarshmallowValidationError):
        CanonicalFactsSchema().load(canonical_facts)


@pytest.mark.parametrize(
    "canonical_facts",
    (
        #
        # canonical_facts_version = 0
        #
        {"ip_addresses": ["127.0.0.1"]},
        {"ip_addresses": ["1.2.3.4"]},
        {"ip_addresses": ["2001:db8:3333:4444:5555:6666:7777:8888"]},
        {"ip_addresses": ["::"]},
        {"ip_addresses": ["2001:db8::"]},
        #
        # canonical_facts_version = 1
        #
        {
            "canonical_facts_version": 1,
            "is_virtual": False,
            "mac_addresses": ["c2:00:d0:c8:61:01", "aa:bb:cc:dd:ee:ff"],
            "ip_addresses": ["127.0.0.1"],
        },
        {
            "canonical_facts_version": 1,
            "is_virtual": False,
            "mac_addresses": ["c2:00:d0:c8:61:01", "aa:bb:cc:dd:ee:ff"],
            "ip_addresses": ["1.2.3.4"],
        },
        {
            "canonical_facts_version": 1,
            "is_virtual": False,
            "mac_addresses": ["c2:00:d0:c8:61:01", "aa:bb:cc:dd:ee:ff"],
            "ip_addresses": ["2001:db8:3333:4444:5555:6666:7777:8888"],
        },
        {
            "canonical_facts_version": 1,
            "is_virtual": False,
            "mac_addresses": ["c2:00:d0:c8:61:01", "aa:bb:cc:dd:ee:ff"],
            "ip_addresses": ["::"],
        },
        {
            "canonical_facts_version": 1,
            "is_virtual": False,
            "mac_addresses": ["c2:00:d0:c8:61:01", "aa:bb:cc:dd:ee:ff"],
            "ip_addresses": ["2001:db8::"],
        },
    ),
)
def test_valid_ip_addresses(canonical_facts):
    CanonicalFactsSchema().load(canonical_facts)


@pytest.mark.parametrize(
    "canonical_facts",
    (
        #
        # canonical_facts_version = 0
        #
        {"ip_addresses": ["just_a_string"]},
        {"ip_addresses": ["1.2.3"]},
        {"ip_addresses": ["1.2.3.4.5"]},
        {"ip_addresses": ["1.2.256.0"]},
        {"ip_addresses": ["2001:db8:3333:4444:5555:6666:7777:8888:9999"]},
        {"ip_addresses": ["1111:2222:3333:4444:5555:6666:7777:gb8"]},
        #
        # canonical_facts_version = 1
        #
        {
            "canonical_facts_version": 1,
            "is_virtual": False,
            "mac_addresses": ["c2:00:d0:c8:61:01", "aa:bb:cc:dd:ee:ff"],
            "ip_addresses": ["just_a_string"],
        },
        {
            "canonical_facts_version": 1,
            "is_virtual": False,
            "mac_addresses": ["c2:00:d0:c8:61:01", "aa:bb:cc:dd:ee:ff"],
            "ip_addresses": ["1.2.3"],
        },
        {
            "canonical_facts_version": 1,
            "is_virtual": False,
            "mac_addresses": ["c2:00:d0:c8:61:01", "aa:bb:cc:dd:ee:ff"],
            "ip_addresses": ["1.2.3.4.5"],
        },
        {
            "canonical_facts_version": 1,
            "is_virtual": False,
            "mac_addresses": ["c2:00:d0:c8:61:01", "aa:bb:cc:dd:ee:ff"],
            "ip_addresses": ["1.2.256.0"],
        },
        {
            "canonical_facts_version": 1,
            "is_virtual": False,
            "mac_addresses": ["c2:00:d0:c8:61:01", "aa:bb:cc:dd:ee:ff"],
            "ip_addresses": ["2001:db8:3333:4444:5555:6666:7777:8888:9999"],
        },
        {
            "canonical_facts_version": 1,
            "is_virtual": False,
            "mac_addresses": ["c2:00:d0:c8:61:01", "aa:bb:cc:dd:ee:ff"],
            "ip_addresses": ["1111:2222:3333:4444:5555:6666:7777:gb8"],
        },
    ),
)
def test_invalid_ip_addresses(canonical_facts):
    with pytest.raises(MarshmallowValidationError):
        CanonicalFactsSchema().load(canonical_facts)


@pytest.mark.parametrize(
    "canonical_facts",
    (
        {
            "canonical_facts_version": 0,
            "is_virtual": False,
            "mac_addresses": [ZERO_MAC_ADDRESS],
        },
        {
            "canonical_facts_version": 0,
            "is_virtual": False,
            "mac_addresses": [ZERO_MAC_ADDRESS, ZERO_MAC_ADDRESS],
        },
    ),
)
def test_zero_mac_address_only_v0(canonical_facts):
    #
    # For version 0 canonical facts, the zero mac address should be filtered out.
    # If the list is then empty it should proceed as though mac_addresses weren't provided.
    #
    validated_host = CanonicalFactsSchema().load(canonical_facts)
    assert "mac_addresses" not in validated_host


@pytest.mark.parametrize(
    "canonical_facts",
    (
        {
            "canonical_facts_version": 1,
            "is_virtual": False,
            "mac_addresses": [ZERO_MAC_ADDRESS],
        },
        {
            "canonical_facts_version": 1,
            "is_virtual": False,
            "mac_addresses": [ZERO_MAC_ADDRESS, ZERO_MAC_ADDRESS],
        },
    ),
)
def test_zero_mac_address_only_v1(canonical_facts):
    #
    # For version 1 canonical facts, the zero mac address should be filtered out.
    # If the list is then empty it should fail as though it was an empty list.
    #
    with pytest.raises(MarshmallowValidationError):
        CanonicalFactsSchema().load(canonical_facts)


@pytest.mark.parametrize(
    "canonical_facts",
    (
        {
            "canonical_facts_version": 0,
            "mac_addresses": ["c2:00:d0:c8:61:01", ZERO_MAC_ADDRESS],
        },
        {
            "canonical_facts_version": 1,
            "is_virtual": False,
            "mac_addresses": ["c2:00:d0:c8:61:01", ZERO_MAC_ADDRESS],
        },
        {
            "canonical_facts_version": 0,
            "mac_addresses": [ZERO_MAC_ADDRESS, "c2:00:d0:c8:61:01", ZERO_MAC_ADDRESS],
        },
        {
            "canonical_facts_version": 1,
            "is_virtual": False,
            "mac_addresses": [ZERO_MAC_ADDRESS, "c2:00:d0:c8:61:01", ZERO_MAC_ADDRESS],
        },
    ),
)
def test_zero_mac_address_filtered(canonical_facts):
    validated_host = CanonicalFactsSchema().load(canonical_facts)

    #
    # If the zero mac address isn't the only element in the list,
    # it should succeed but the zero mac addresses should be removed.
    #
    assert len(validated_host["mac_addresses"]) == 1
    assert "c2:00:d0:c8:61:01" in validated_host["mac_addresses"]


@pytest.mark.parametrize(
    "canonical_facts",
    (
        {
            "canonical_facts_version": 0,
            "mac_addresses": [ZERO_MAC_ADDRESS],
        },
        {
            "canonical_facts_version": 1,
            "mac_addresses": [ZERO_MAC_ADDRESS],
        },
        {
            "canonical_facts_version": 0,
            "mac_addresses": ["c2:00:d0:c8:61:01", ZERO_MAC_ADDRESS],
        },
        {
            "canonical_facts_version": 1,
            "is_virtual": False,
            "mac_addresses": ["c2:00:d0:c8:61:01", ZERO_MAC_ADDRESS],
        },
        {
            "canonical_facts_version": 0,
            "mac_addresses": [ZERO_MAC_ADDRESS, "c2:00:d0:c8:61:01", ZERO_MAC_ADDRESS],
        },
        {
            "canonical_facts_version": 1,
            "is_virtual": False,
            "mac_addresses": [ZERO_MAC_ADDRESS, "c2:00:d0:c8:61:01", ZERO_MAC_ADDRESS],
        },
    ),
)
def test_zero_mac_address_warning(mocker, canonical_facts):
    mock_logger_warn = mocker.patch("app.models.logger.warning")

    with suppress(MarshmallowValidationError):
        CanonicalFactsSchema().load(canonical_facts)

    assert mock_logger_warn.call_count >= 1


def test_canonical_facts_v1_is_virtual_required():
    canonical_facts = {"canonical_facts_version": 1, "mac_addresses": ["c2:00:d0:c8:61:01", "aa:bb:cc:dd:ee:ff"]}
    with pytest.raises(MarshmallowValidationError):
        CanonicalFactsSchema().load(canonical_facts)


@pytest.mark.parametrize("is_virtual", (None, "", "XXX", 1))
def test_canonical_facts_v1_is_virtual_badvalues(is_virtual):
    canonical_facts = {
        "canonical_facts_version": 1,
        "is_virtual": is_virtual,
        "mac_addresses": ["c2:00:d0:c8:61:01", "aa:bb:cc:dd:ee:ff"],
    }
    with pytest.raises(MarshmallowValidationError):
        CanonicalFactsSchema().load(canonical_facts)


@pytest.mark.parametrize(
    "canonical_facts",
    (
        {
            "canonical_facts_version": 1,
            "is_virtual": True,
            "mac_addresses": ["c2:00:d0:c8:61:01", "aa:bb:cc:dd:ee:ff"],
            "provider_type": "ibm",
            "provider_id": generate_uuid(),
        },
        {
            "canonical_facts_version": 1,
            "is_virtual": "True",
            "mac_addresses": ["c2:00:d0:c8:61:01", "aa:bb:cc:dd:ee:ff"],
            "provider_type": "ibm",
            "provider_id": generate_uuid(),
        },
        {
            "canonical_facts_version": 1,
            "is_virtual": False,
            "mac_addresses": ["c2:00:d0:c8:61:01", "aa:bb:cc:dd:ee:ff"],
        },
        {
            "canonical_facts_version": 1,
            "is_virtual": "False",
            "mac_addresses": ["c2:00:d0:c8:61:01", "aa:bb:cc:dd:ee:ff"],
        },
    ),
)
def test_canonical_facts_v1_is_virtual_goodvalues(canonical_facts):
    validated_host = CanonicalFactsSchema().load(canonical_facts)
    assert validated_host["is_virtual"] is True or validated_host["is_virtual"] is False


def test_canonical_facts_v1_mac_addresses_required():
    canonical_facts = {"canonical_facts_version": 1, "is_virtual": False}
    with pytest.raises(MarshmallowValidationError):
        CanonicalFactsSchema().load(canonical_facts)


@pytest.mark.parametrize("mac_addresses", ([], (), "c2:00:d0:c8:61:01", ["XXX"]))
def test_canonical_facts_v1_mac_addresses_badvalues(mac_addresses):
    canonical_facts = {"canonical_facts_version": 1, "is_virtual": False, "mac_addresses": mac_addresses}
    with pytest.raises(MarshmallowValidationError):
        CanonicalFactsSchema().load(canonical_facts)


@pytest.mark.parametrize("mac_addresses", (["c2:00:d0:c8:61:01"], ["c2:00:d0:c8:61:01", "aa:bb:cc:dd:ee:ff"]))
def test_canonical_facts_v1_mac_addresses_goodvalues(mac_addresses):
    canonical_facts = {"canonical_facts_version": 1, "is_virtual": False, "mac_addresses": mac_addresses}
    CanonicalFactsSchema().load(canonical_facts)


def test_canonical_facts_v1_provider_required_for_virtual():
    canonical_facts = {"canonical_facts_version": 1, "is_virtual": True, "mac_addresses": ["c2:00:d0:c8:61:01"]}
    with pytest.raises(MarshmallowValidationError):
        CanonicalFactsSchema().load(canonical_facts)


def test_canonical_facts_v1_noprovider_when_notvirtual():
    canonical_facts = {
        "canonical_facts_version": 1,
        "is_virtual": False,
        "mac_addresses": ["c2:00:d0:c8:61:01"],
        "provider_type": "ibm",
        "provider_id": generate_uuid(),
    }
    with pytest.raises(MarshmallowValidationError):
        CanonicalFactsSchema().load(canonical_facts)


def test_create_delete_group_happy(db_create_group, db_get_group_by_id, db_delete_group):
    group_name = "Host Group 1"

    # Verify that the group is created successfully
    created_group = db_create_group(group_name)
    assert db_get_group_by_id(created_group.id).name == group_name

    # Verify that the same group is deleted successfully
    db_delete_group(created_group.id)
    assert db_get_group_by_id(created_group.id) is None


def test_create_group_no_name(db_create_group):
    # Make sure we can't create a group with an empty name

    with pytest.raises(ValidationException):
        db_create_group(None)


def test_create_group_existing_name_diff_org(db_create_group, db_get_group_by_id):
    # Make sure we can't create two groups with the same name in the same org
    group_name = "TestGroup_diff_org"

    group1 = db_create_group(group_name)
    assert db_get_group_by_id(group1.id).name == group_name

    diff_identity = deepcopy(SYSTEM_IDENTITY)
    diff_identity["org_id"] = "diff_id"
    diff_identity["account"] = "diff_id"

    group2 = db_create_group(group_name, diff_identity)

    assert db_get_group_by_id(group2.id).name == group_name


def test_create_group_existing_name_same_org(db_create_group):
    # Make sure we can't create two groups with the same name in the same org
    group_name = "TestGroup"
    db_create_group(group_name)
    with pytest.raises(IntegrityError):
        db_create_group(group_name)


def test_add_delete_host_group_happy(
    db_create_host,
    db_create_group,
    db_create_host_group_assoc,
    db_get_hosts_for_group,
    db_get_groups_for_host,
    db_remove_hosts_from_group,
):
    hosts_to_create = 3
    host_display_name_base = "hostgroup test host"
    group_name = "Test Group Happy"

    # Create a group to associate with the hosts
    created_group = db_create_group(group_name)
    created_host_list = []

    for index in range(hosts_to_create):
        created_host = db_create_host(
            SYSTEM_IDENTITY,
            extra_data={
                "display_name": f"{host_display_name_base}_{index}",
                "system_profile_facts": {"owner_id": SYSTEM_IDENTITY["system"]["cn"]},
            },
        )

        # Put the created host in the created group
        db_create_host_group_assoc(host_id=created_host.id, group_id=created_group.id)

        # Assert that the host that was just inserted has the correct group
        retrieved_group = db_get_groups_for_host(created_host.id)[0]
        assert retrieved_group.name == group_name
        created_host_list.append(created_host)

    # Fetch the list of hosts that we just created
    retrieved_host_list = db_get_hosts_for_group(created_group.id)

    # Verify that each host we created is present in the retrieved list
    for host in created_host_list:
        assert host in retrieved_host_list

    # Remove all hosts but one from the group
    host_ids_to_remove = [host.id for host in created_host_list][1:hosts_to_create]
    db_remove_hosts_from_group(host_ids_to_remove, created_group.id)

    # Assert that the first host is still in the group (and that the others are not)
    retrieved_host_list = db_get_hosts_for_group(created_group.id)
    assert len(retrieved_host_list) == 1
    assert created_host_list[0].id == retrieved_host_list[0].id


@pytest.mark.parametrize(
    "data",
    [
        {"name": ""},  # Name cannot be blank
        {"name": "a" * 256},  # Name must be 255 chars or less
        {"host_ids": ["asdf", "foobar"]},  # Host IDs must be in UUID format
        {"foo": "bar"},  # Field does not exist
    ],
)
def test_group_schema_validation(data):
    with pytest.raises(MarshmallowValidationError):
        InputGroupSchema().load(data)


def test_create_default_staleness_culling(db_create_staleness_culling, db_get_staleness_culling):
    acc_st_cull = db_create_staleness_culling()

    created_acc_st_cull = db_get_staleness_culling(acc_st_cull.org_id)

    assert created_acc_st_cull
    assert created_acc_st_cull.conventional_time_to_stale == acc_st_cull.conventional_time_to_stale
    assert created_acc_st_cull.conventional_time_to_stale_warning == acc_st_cull.conventional_time_to_stale_warning
    assert created_acc_st_cull.conventional_time_to_delete == acc_st_cull.conventional_time_to_delete
    assert created_acc_st_cull.immutable_time_to_stale == acc_st_cull.immutable_time_to_stale
    assert created_acc_st_cull.immutable_time_to_stale_warning == acc_st_cull.immutable_time_to_stale_warning
    assert created_acc_st_cull.immutable_time_to_delete == acc_st_cull.immutable_time_to_delete


def test_create_staleness_culling(db_create_staleness_culling, db_get_staleness_culling):
    acc_st_cull = db_create_staleness_culling(
        conventional_time_to_stale=2 * 86400,
        conventional_time_to_stale_warning=4 * 86400,
        conventional_time_to_delete=20 * 86400,
    )

    created_acc_st_cull = db_get_staleness_culling(acc_st_cull.org_id)
    assert created_acc_st_cull
    assert created_acc_st_cull.conventional_time_to_stale == acc_st_cull.conventional_time_to_stale
    assert created_acc_st_cull.conventional_time_to_stale_warning == acc_st_cull.conventional_time_to_stale_warning
    assert created_acc_st_cull.conventional_time_to_delete == acc_st_cull.conventional_time_to_delete


def test_delete_staleness_culling(db_create_staleness_culling, db_delete_staleness_culling, db_get_staleness_culling):
    acc_st_cull = db_create_staleness_culling()

    created_acc_st_cull = db_get_staleness_culling(acc_st_cull.org_id)
    assert created_acc_st_cull
    db_delete_staleness_culling(created_acc_st_cull.org_id)
    assert not db_get_staleness_culling(acc_st_cull.org_id)


def test_create_host_validate_staleness(db_create_host, db_get_host):
    with (
        patch("app.staleness_serialization.get_flag_value", return_value=True),
        patch("app.models.host.get_flag_value", return_value=True),
    ):
        host_data = {
            "canonical_facts": {"subscription_manager_id": generate_uuid()},
            "stale_timestamp": now(),
            "reporter": "test_reporter",
        }

        created_host = db_create_host(SYSTEM_IDENTITY, extra_data=host_data)
        staleness_timestamps = _create_staleness_timestamps_values(created_host, created_host.org_id)
        retrieved_host = db_get_host(created_host.id)

        assert retrieved_host.stale_timestamp == staleness_timestamps["stale_timestamp"]
        assert retrieved_host.stale_warning_timestamp == staleness_timestamps["stale_warning_timestamp"]
        assert retrieved_host.deletion_timestamp == staleness_timestamps["culled_timestamp"]
        assert retrieved_host.reporter == host_data["reporter"]


def test_create_host_with_canonical_facts(db_create_host_custom_canonical_facts, db_get_host):
    canonical_facts = {
        "insights_id": generate_uuid(),
        "subscription_manager_id": generate_uuid(),
        "satellite_id": generate_uuid(),
        "fqdn": "test.fqdn",
        "bios_uuid": generate_uuid(),
        "ip_addresses": ["192.168.1.1"],
        "mac_addresses": ["00:00:00:00:00:00"],
        "provider_id": "test_provider",
        "provider_type": "test_provider_type",
    }

    host_data = {"canonical_facts": canonical_facts, **canonical_facts}

    created_host = db_create_host_custom_canonical_facts(SYSTEM_IDENTITY, extra_data=host_data)
    retrieved_host = db_get_host(created_host.id)
    assert retrieved_host.canonical_facts == host_data["canonical_facts"]
    assert retrieved_host.insights_id == uuid.UUID(host_data["insights_id"])
    assert retrieved_host.subscription_manager_id == host_data["subscription_manager_id"]
    assert retrieved_host.satellite_id == host_data["satellite_id"]
    assert retrieved_host.fqdn == host_data["fqdn"]
    assert retrieved_host.bios_uuid == host_data["bios_uuid"]
    assert retrieved_host.ip_addresses == host_data["ip_addresses"]
    assert retrieved_host.mac_addresses == host_data["mac_addresses"]
    assert retrieved_host.provider_id == host_data["provider_id"]
    assert retrieved_host.provider_type == host_data["provider_type"]


def test_create_host_with_missing_canonical_facts(db_create_host_custom_canonical_facts, db_get_host):
    canonical_facts = {
        "insights_id": generate_uuid(),
        "subscription_manager_id": generate_uuid(),
        "satellite_id": generate_uuid(),
        "fqdn": "test.fqdn",
        "bios_uuid": generate_uuid(),
        "provider_id": "test_provider",
        "provider_type": "test_provider_type",
    }

    host_data = {"canonical_facts": canonical_facts, **canonical_facts}

    created_host = db_create_host_custom_canonical_facts(SYSTEM_IDENTITY, extra_data=host_data)
    retrieved_host = db_get_host(created_host.id)
    assert retrieved_host.canonical_facts == host_data["canonical_facts"]
    assert retrieved_host.insights_id == uuid.UUID(host_data["insights_id"])
    assert retrieved_host.subscription_manager_id == host_data["subscription_manager_id"]
    assert retrieved_host.satellite_id == host_data["satellite_id"]
    assert retrieved_host.fqdn == host_data["fqdn"]
    assert retrieved_host.bios_uuid == host_data["bios_uuid"]
    assert retrieved_host.provider_id == host_data["provider_id"]
    assert retrieved_host.provider_type == host_data["provider_type"]
    assert retrieved_host.ip_addresses is None
    assert retrieved_host.mac_addresses is None


def test_create_host_static_system_profile(db_create_host):
    """Test creating a HostStaticSystemProfile record"""
    # Create a host first
    created_host = db_create_host(
        SYSTEM_IDENTITY,
        extra_data={
            "system_profile_facts": {"owner_id": SYSTEM_IDENTITY["system"]["cn"]},
            "display_name": "test_host_for_static_profile",
        },
    )

    # Create static system profile data
    system_profile_data = {
        "org_id": created_host.org_id,
        "host_id": created_host.id,
        "arch": "x86_64",
        "basearch": "x86_64",
        "bios_vendor": "Dell Inc.",
        "bios_version": "2.15.0",
        "cloud_provider": "aws",
        "cores_per_socket": 4,
        "cpu_model": "Intel(R) Xeon(R) CPU E5-2686 v4 @ 2.30GHz",
        "host_type": "edge",
        "infrastructure_type": "virtual",
        "infrastructure_vendor": "aws",
        "insights_client_version": "3.1.7",
        "is_marketplace": False,
        "katello_agent_running": False,
        "number_of_cpus": 8,
        "number_of_sockets": 2,
        "operating_system": {"name": "RHEL", "major": 9, "minor": 1},
        "os_kernel_version": "5.14.0",
        "os_release": "Red Hat Enterprise Linux 9.1",
        "satellite_managed": False,
        "system_update_method": "yum",
        "threads_per_core": 2,
    }

    # Create the static system profile
    static_profile = HostStaticSystemProfile(**system_profile_data)
    db.session.add(static_profile)
    db.session.commit()

    # Verify the record was created
    retrieved_profile = (
        db.session.query(HostStaticSystemProfile)
        .filter_by(org_id=created_host.org_id, host_id=created_host.id)
        .first()
    )

    assert retrieved_profile is not None
    assert retrieved_profile.org_id == created_host.org_id
    assert retrieved_profile.host_id == created_host.id
    assert retrieved_profile.arch == "x86_64"
    assert retrieved_profile.bios_vendor == "Dell Inc."
    assert retrieved_profile.cores_per_socket == 4
    assert retrieved_profile.number_of_cpus == 8
    assert retrieved_profile.operating_system == {"name": "RHEL", "major": 9, "minor": 1}


def test_create_host_static_system_profile_minimal(db_create_host):
    """Test creating a HostStaticSystemProfile with minimal required data"""
    # Create a host first
    created_host = db_create_host(
        SYSTEM_IDENTITY,
        extra_data={
            "system_profile_facts": {"owner_id": SYSTEM_IDENTITY["system"]["cn"]},
            "display_name": "test_host_minimal",
        },
    )

    # Create with only required fields
    minimal_data = {
        "org_id": created_host.org_id,
        "host_id": created_host.id,
    }

    static_profile = HostStaticSystemProfile(**minimal_data)
    db.session.add(static_profile)
    db.session.commit()

    # Verify the record was created
    retrieved_profile = (
        db.session.query(HostStaticSystemProfile)
        .filter_by(org_id=created_host.org_id, host_id=created_host.id)
        .first()
    )

    assert retrieved_profile is not None
    assert retrieved_profile.org_id == created_host.org_id
    assert retrieved_profile.host_id == created_host.id


def test_host_static_system_profile_validation_errors():
    """Test validation errors for HostStaticSystemProfile"""
    # Test missing org_id
    with pytest.raises(ValidationException, match="System org_id cannot be null"):
        HostStaticSystemProfile(org_id=None, host_id=generate_uuid())

    # Test missing host_id
    with pytest.raises(ValidationException, match="System host_id cannot be null"):
        HostStaticSystemProfile(org_id=USER_IDENTITY["org_id"], host_id=None)

    # Test empty org_id
    with pytest.raises(ValidationException, match="System org_id cannot be null"):
        HostStaticSystemProfile(org_id="", host_id=generate_uuid())


@pytest.mark.parametrize(
    "field,value",
    [
        ("cores_per_socket", -1),
        ("cores_per_socket", 2147483648),  # Max int + 1
        ("number_of_cpus", -1),
        ("number_of_cpus", 2147483648),
        ("number_of_sockets", -1),
        ("number_of_sockets", 2147483648),
        ("threads_per_core", -1),
        ("threads_per_core", 2147483648),
    ],
)
def test_host_static_system_profile_check_constraints(db_create_host, field, value):
    """Test check constraints on integer fields"""
    created_host = db_create_host(
        SYSTEM_IDENTITY,
        extra_data={
            "system_profile_facts": {"owner_id": SYSTEM_IDENTITY["system"]["cn"]},
            "display_name": "test_host_constraints",
        },
    )

    data = {
        "org_id": created_host.org_id,
        "host_id": created_host.id,
        field: value,
    }

    static_profile = HostStaticSystemProfile(**data)
    db.session.add(static_profile)
    if value == -1:
        with pytest.raises(IntegrityError):
            db.session.commit()
    else:
        with pytest.raises(DataError):
            db.session.commit()


def test_update_host_static_system_profile(db_create_host):
    """Test updating a HostStaticSystemProfile record"""
    # Create a host first
    created_host = db_create_host(
        SYSTEM_IDENTITY,
        extra_data={
            "system_profile_facts": {"owner_id": SYSTEM_IDENTITY["system"]["cn"]},
            "display_name": "test_host_update",
        },
    )

    # Create initial static system profile
    initial_data = {
        "org_id": created_host.org_id,
        "host_id": created_host.id,
        "arch": "x86_64",
        "number_of_cpus": 4,
        "host_type": "edge",
        "system_update_method": "yum",
    }

    static_profile = HostStaticSystemProfile(**initial_data)
    db.session.add(static_profile)
    db.session.commit()

    # Update the record
    static_profile.arch = "aarch64"
    static_profile.number_of_cpus = 8
    static_profile.host_type = "host"
    static_profile.system_update_method = "dnf"
    static_profile.bios_vendor = "Updated Vendor"
    db.session.commit()

    # Verify the updates
    retrieved_profile = (
        db.session.query(HostStaticSystemProfile)
        .filter_by(org_id=created_host.org_id, host_id=created_host.id)
        .first()
    )

    assert retrieved_profile.arch == "aarch64"
    assert retrieved_profile.number_of_cpus == 8
    assert retrieved_profile.host_type == "host"
    assert retrieved_profile.system_update_method == "dnf"
    assert retrieved_profile.bios_vendor == "Updated Vendor"


def test_delete_host_static_system_profile(db_create_host):
    """Test deleting a HostStaticSystemProfile record"""
    # Create a host first
    created_host = db_create_host(
        SYSTEM_IDENTITY,
        extra_data={
            "system_profile_facts": {"owner_id": SYSTEM_IDENTITY["system"]["cn"]},
            "display_name": "test_host_delete",
        },
    )

    # Create static system profile
    static_profile_data = {
        "org_id": created_host.org_id,
        "host_id": created_host.id,
        "arch": "x86_64",
        "number_of_cpus": 4,
    }

    static_profile = HostStaticSystemProfile(**static_profile_data)
    db.session.add(static_profile)
    db.session.commit()

    # Verify it exists
    retrieved_profile = (
        db.session.query(HostStaticSystemProfile)
        .filter_by(org_id=created_host.org_id, host_id=created_host.id)
        .first()
    )
    assert retrieved_profile is not None

    # Delete the record
    db.session.delete(static_profile)
    db.session.commit()

    # Verify it's gone
    retrieved_profile = (
        db.session.query(HostStaticSystemProfile)
        .filter_by(org_id=created_host.org_id, host_id=created_host.id)
        .first()
    )
    assert retrieved_profile is None


def test_host_static_system_profile_complex_data_types(db_create_host):
    """Test HostStaticSystemProfile with complex JSONB and array data types"""
    # Create a host first
    created_host = db_create_host(
        SYSTEM_IDENTITY,
        extra_data={
            "system_profile_facts": {"owner_id": SYSTEM_IDENTITY["system"]["cn"]},
            "display_name": "test_host_complex_data",
        },
    )

    # Create static system profile with complex data
    complex_data = {
        "org_id": created_host.org_id,
        "host_id": created_host.id,
        "operating_system": {
            "name": "Red Hat Enterprise Linux Server",
            "major": 9,
            "minor": 1,
            "version_id": "9.1",
        },
        "bootc_status": {
            "booted": {
                "image": "quay.io/example/bootc:latest",
                "incompatible": False,
                "pinned": False,
            },
            "rollback": {
                "image": "quay.io/example/bootc:previous",
                "incompatible": False,
                "pinned": True,
            },
        },
        "disk_devices": [
            {
                "device": "/dev/sda",
                "label": "disk1",
                "mount_point": "/",
                "type": "disk",
            },
            {
                "device": "/dev/sdb",
                "label": "disk2",
                "mount_point": "/home",
                "type": "disk",
            },
        ],
        "enabled_services": ["sshd", "chronyd", "NetworkManager"],
        "gpg_pubkeys": ["key1", "key2", "key3"],
        "public_dns": ["8.8.8.8", "8.8.4.4"],
        "public_ipv4_addresses": ["203.0.113.1", "203.0.113.2"],
        "conversions": {"activity": "Conversion completed successfully"},
        "rhsm": {
            "version": "1.29.26",
            "auto_registration": False,
        },
        "yum_repos": [
            {
                "id": "rhel-9-appstream-rpms",
                "name": "Red Hat Enterprise Linux 9 - AppStream",
                "enabled": True,
            }
        ],
    }

    static_profile = HostStaticSystemProfile(**complex_data)
    db.session.add(static_profile)
    db.session.commit()

    # Verify the complex data was stored correctly
    retrieved_profile = (
        db.session.query(HostStaticSystemProfile)
        .filter_by(org_id=created_host.org_id, host_id=created_host.id)
        .first()
    )

    assert retrieved_profile.operating_system["name"] == "Red Hat Enterprise Linux Server"
    assert retrieved_profile.operating_system["major"] == 9
    assert retrieved_profile.bootc_status["booted"]["image"] == "quay.io/example/bootc:latest"
    assert len(retrieved_profile.disk_devices) == 2
    assert retrieved_profile.disk_devices[0]["device"] == "/dev/sda"
    assert "sshd" in retrieved_profile.enabled_services
    assert "8.8.8.8" in retrieved_profile.public_dns
    assert retrieved_profile.rhsm["version"] == "1.29.26"
    assert len(retrieved_profile.yum_repos) == 1
    assert retrieved_profile.yum_repos[0]["id"] == "rhel-9-appstream-rpms"


def test_add_dynamic_profile(db_create_host):
    """
    Tests adding a HostDynamicSystemProfile record using a sample data dictionary.
    """
    host = db_create_host()
    sample_data = get_sample_profile_data(host.org_id, host.id)
    profile = HostDynamicSystemProfile(**sample_data)

    db.session.add(profile)
    db.session.commit()

    retrieved = db.session.query(HostDynamicSystemProfile).filter_by(org_id=host.org_id, host_id=host.id).one()

    assert retrieved is not None
    for key, value in sample_data.items():
        assert getattr(retrieved, key) == value


def test_delete_dynamic_profile(db_create_host):
    """
    Tests deleting a HostDynamicSystemProfile record from the database.
    """
    host = db_create_host()
    profile = HostDynamicSystemProfile(**get_sample_profile_data(host.org_id, host.id))
    db.session.add(profile)
    db.session.commit()

    db.session.delete(profile)
    db.session.commit()

    retrieved = db.session.query(HostDynamicSystemProfile).filter_by(org_id=host.org_id, host_id=host.id).one_or_none()

    assert retrieved is None


def test_update_dynamic_profile(db_create_host):
    """
    Tests updating a HostDynamicSystemProfile record in the database.
    """
    host = db_create_host()
    profile = HostDynamicSystemProfile(**get_sample_profile_data(host.org_id, host.id))
    db.session.add(profile)
    db.session.commit()

    profile.insights_egg_version = "2.1.4"
    db.session.commit()

    retrieved = db.session.query(HostDynamicSystemProfile).filter_by(org_id=host.org_id, host_id=host.id).one()

    assert retrieved.insights_egg_version == "2.1.4"


def test_add_profile_fails_without_parent_host():
    """
    Tests that adding a profile fails with an IntegrityError if the parent Host
    does not exist, validating the foreign key constraint.
    """

    org_id = "org-failure-case"
    non_existent_host_id = uuid.uuid4()
    sample_data = get_sample_profile_data(org_id, non_existent_host_id)

    profile = HostDynamicSystemProfile(org_id=org_id, host_id=non_existent_host_id)
    for key, value in sample_data.items():
        if key not in ["org_id", "host_id"]:
            setattr(profile, key, value)

    with pytest.raises(IntegrityError) as excinfo:
        db.session.add(profile)
        db.session.commit()

    db.session.rollback()

    assert "fk_system_profiles_dynamic_hosts" in str(excinfo.value)


def test_dynamic_profile_missing_required_field(db_create_host):
    """
    Tests that creating a HostDynamicSystemProfile with missing required fields raises an exception.
    """
    host = db_create_host()
    sample_data = get_sample_profile_data(host.org_id, host.id)
    # Remove a required field (e.g., 'org_id')
    sample_data.pop("org_id", None)
    with pytest.raises(TypeError):
        _ = HostDynamicSystemProfile(**sample_data)


def test_dynamic_profile_incorrect_type(db_create_host):
    """
    Tests that creating a HostDynamicSystemProfile with incorrect data types raises an exception.
    """
    host = db_create_host()
    sample_data = get_sample_profile_data(host.org_id, host.id)
    # Set a field to an incorrect type (e.g., 'host_id' as a string instead of UUID)
    sample_data["host_id"] = "not-a-uuid"
    profile = HostDynamicSystemProfile(**sample_data)
    db.session.add(profile)
    with pytest.raises(DataError):
        db.session.commit()
    db.session.rollback()


def test_dynamic_profile_constraint_violation(db_create_host):
    """
    Tests that creating a HostDynamicSystemProfile with duplicate primary key raises an exception.
    """
    host = db_create_host()
    sample_data = get_sample_profile_data(host.org_id, host.id)
    profile1 = HostDynamicSystemProfile(**sample_data)
    db.session.add(profile1)
    db.session.commit()
    # Attempt to add another profile with the same primary key
    profile2 = HostDynamicSystemProfile(**sample_data)
    db.session.add(profile2)
    with pytest.raises(IntegrityError):
        db.session.commit()
<<<<<<< HEAD
    db.session.rollback()
=======
>>>>>>> 6acd8794 (feat(RHINENG-18032): implement system_profiles_static table (#2816))
=======
    db.session.rollback()
>>>>>>> 72e9acb9
<|MERGE_RESOLUTION|>--- conflicted
+++ resolved
@@ -1856,10 +1856,4 @@
     db.session.add(profile2)
     with pytest.raises(IntegrityError):
         db.session.commit()
-<<<<<<< HEAD
-    db.session.rollback()
-=======
->>>>>>> 6acd8794 (feat(RHINENG-18032): implement system_profiles_static table (#2816))
-=======
-    db.session.rollback()
->>>>>>> 72e9acb9
+    db.session.rollback()