import contextlib
import json
import os
import unittest.mock
import uuid
from base64 import b64encode
from collections import namedtuple
from datetime import datetime
from datetime import timedelta
from datetime import timezone
from struct import unpack
from urllib.parse import parse_qs
from urllib.parse import quote_plus as url_quote
from urllib.parse import urlencode
from urllib.parse import urlsplit
from urllib.parse import urlunsplit

<<<<<<< HEAD
import dateutil.parser

from app.auth.identity import Identity
from app.models import Host
from app.utils import HostWrapper

HOST_URL = "/api/inventory/v1/hosts"
TAGS_URL = "/api/inventory/v1/tags"
HEALTH_URL = "/health"
METRICS_URL = "/metrics"
VERSION_URL = "/version"

NS = "testns"
ID = "whoabuddy"

ACCOUNT = "000501"
FACTS = [{"namespace": "ns1", "facts": {"key1": "value1"}}]
SHARED_SECRET = "SuperSecretStuff"

Message = namedtuple("Message", ("value", "key", "headers"))


def get_valid_auth_header(auth_type="account_number"):
    if auth_type == "account_number":
        return build_account_auth_header()

    return build_token_auth_header()


def get_required_headers(auth_type="account_number"):
    headers = get_valid_auth_header(auth_type)
    headers["content-type"] = "application/json"

    return headers


def build_account_auth_header(account=ACCOUNT):
    identity = Identity(account_number=account)
    dict_ = {"identity": identity._asdict()}
    json_doc = json.dumps(dict_)
    auth_header = {"x-rh-identity": b64encode(json_doc.encode())}
    return auth_header


def build_token_auth_header(token=SHARED_SECRET):
    auth_header = {"Authorization": f"Bearer {token}"}
    return auth_header

=======
>>>>>>> c540dd8c

@contextlib.contextmanager
def set_environment(new_env=None):
    new_env = new_env or {}
    patched_dict = unittest.mock.patch.dict(os.environ, new_env)
    patched_dict.start()
    os.environ.clear()
    os.environ.update(new_env)
    yield
    patched_dict.stop()


def valid_system_profile():
    return {
        "number_of_cpus": 1,
        "number_of_sockets": 2,
        "cores_per_socket": 4,
        "system_memory_bytes": 1024,
        "infrastructure_type": "massive cpu",
        "infrastructure_vendor": "dell",
        "network_interfaces": [
            {
                "ipv4_addresses": ["10.10.10.1"],
                "state": "UP",
                "ipv6_addresses": ["2001:0db8:85a3:0000:0000:8a2e:0370:7334"],
                "mtu": 1500,
                "mac_address": "aa:bb:cc:dd:ee:ff",
                "type": "loopback",
                "name": "eth0",
            }
        ],
        "disk_devices": [
            {
                "device": "/dev/sdb1",
                "label": "home drive",
                "options": {"uid": "0", "ro": True},
                "mount_point": "/home",
                "type": "ext3",
            }
        ],
        "bios_vendor": "AMI",
        "bios_version": "1.0.0uhoh",
        "bios_release_date": "10/31/2013",
        "cpu_flags": ["flag1", "flag2"],
        "os_release": "Red Hat EL 7.0.1",
        "os_kernel_version": "Linux 2.0.1",
        "arch": "x86-64",
        "last_boot_time": "12:25 Mar 19, 2019",
        "kernel_modules": ["i915", "e1000e"],
        "running_processes": ["vim", "gcc", "python"],
        "subscription_status": "valid",
        "subscription_auto_attach": "yes",
        "katello_agent_running": False,
        "satellite_managed": False,
        "cloud_provider": "Maclean's Music",
        "yum_repos": [
            {"id": "repo1", "name": "repo1", "gpgcheck": True, "enabled": True, "base_url": "http://rpms.redhat.com"}
        ],
        "dnf_modules": [{"name": "postgresql", "stream": "11"}, {"name": "java", "stream": "8"}],
        "installed_products": [
            {"name": "eap", "id": "123", "status": "UP"},
            {"name": "jbws", "id": "321", "status": "DOWN"},
        ],
        "insights_client_version": "12.0.12",
        "insights_egg_version": "120.0.1",
        "captured_date": "2020-02-13T12:08:55Z",
        "installed_packages": ["rpm1-0:0.0.1.el7.i686", "rpm1-2:0.0.1.el7.i686"],
        "installed_services": ["ndb", "krb5"],
        "enabled_services": ["ndb", "krb5"],
    }


def get_host_from_response(response, index=0):
    return response["results"][index]


def get_host_from_multi_response(response, host_index=0):
    return response["data"][host_index]


def minimal_host(**values):
    data = {
        "account": ACCOUNT,
        "display_name": "hi",
        "ip_addresses": ["10.10.0.1"],
        "facts": None,
        "stale_timestamp": datetime.now(timezone.utc).isoformat(),
        "reporter": "test",
        **values,
    }
    if not data["facts"]:
        data["facts"] = FACTS

    return HostWrapper(data)


def assert_host_was_updated(original_host, updated_host):
    assert updated_host["status"] == 200
    assert updated_host["host"]["id"] == original_host["host"]["id"]
    assert updated_host["host"]["updated"] is not None
    created_time = dateutil.parser.parse(original_host["host"]["created"])
    modified_time = dateutil.parser.parse(updated_host["host"]["updated"])
    assert modified_time > created_time


def assert_host_was_created(create_host_response):
    assert create_host_response["status"] == 201
    created_time = dateutil.parser.parse(create_host_response["host"]["created"])
    current_timestamp = datetime.now(timezone.utc)
    assert current_timestamp > created_time
    assert (current_timestamp - timedelta(minutes=15)) < created_time


def assert_response_status(response_status, expected_status=200):
    assert response_status == expected_status


def assert_host_response_status(response, expected_status=201, host_index=None):
    host = response
    if host_index is not None:
        host = response["data"][host_index]

    assert host["status"] == expected_status


def assert_host_data(actual_host, expected_host, expected_id=None):
    assert actual_host["id"] is not None
    if expected_id:
        assert actual_host["id"] == expected_id
    assert actual_host["account"] == expected_host.account
    assert actual_host["insights_id"] == expected_host.insights_id
    assert actual_host["rhel_machine_id"] == expected_host.rhel_machine_id
    assert actual_host["subscription_manager_id"] == expected_host.subscription_manager_id
    assert actual_host["satellite_id"] == expected_host.satellite_id
    assert actual_host["bios_uuid"] == expected_host.bios_uuid
    assert actual_host["fqdn"] == expected_host.fqdn
    assert actual_host["mac_addresses"] == expected_host.mac_addresses
    assert actual_host["ip_addresses"] == expected_host.ip_addresses
    assert actual_host["ansible_host"] == expected_host.ansible_host
    assert actual_host["created"] is not None
    assert actual_host["updated"] is not None
    if expected_host.facts:
        assert actual_host["facts"] == expected_host.facts
    else:
        assert actual_host["facts"] == []
    if expected_host.display_name:
        assert actual_host["display_name"] == expected_host.display_name
    elif expected_host.fqdn:
        assert actual_host["display_name"] == expected_host.fqdn
    else:
        assert actual_host["display_name"] == actual_host["id"]


def assert_error_response(
    response, expected_title=None, expected_status=None, expected_detail=None, expected_type=None
):
    def _verify_value(field_name, expected_value):
        assert field_name in response
        if expected_value is not None:
            assert response[field_name] == expected_value

    _verify_value("title", expected_title)
    _verify_value("status", expected_status)
    _verify_value("detail", expected_detail)
    _verify_value("type", expected_type)


def emitted_event(emit_event_call):
    args = emit_event_call[1]
    return Message(json.loads(args[0]), args[1], args[2])


def inject_qs(url, **kwargs):
    scheme, netloc, path, query, fragment = urlsplit(url)
    params = parse_qs(query)
    params.update(kwargs)
    new_query = urlencode(params, doseq=True)
    return urlunsplit((scheme, netloc, path, new_query, fragment))


def quote(*args, **kwargs):
    return url_quote(str(args[0]), *args[1:], safe="", **kwargs)


def quote_everything(string):
    encoded = string.encode()
    codes = unpack(f"{len(encoded)}B", encoded)
    return "".join(f"%{code:02x}" for code in codes)


def generate_uuid():
    return str(uuid.uuid4())


def now():
    return datetime.now(timezone.utc)<|MERGE_RESOLUTION|>--- conflicted
+++ resolved
@@ -15,11 +15,9 @@
 from urllib.parse import urlsplit
 from urllib.parse import urlunsplit
 
-<<<<<<< HEAD
 import dateutil.parser
 
 from app.auth.identity import Identity
-from app.models import Host
 from app.utils import HostWrapper
 
 HOST_URL = "/api/inventory/v1/hosts"
@@ -64,8 +62,6 @@
     auth_header = {"Authorization": f"Bearer {token}"}
     return auth_header
 
-=======
->>>>>>> c540dd8c
 
 @contextlib.contextmanager
 def set_environment(new_env=None):
@@ -220,7 +216,7 @@
 
 
 def assert_error_response(
-    response, expected_title=None, expected_status=None, expected_detail=None, expected_type=None
+        response, expected_title=None, expected_status=None, expected_detail=None, expected_type=None
 ):
     def _verify_value(field_name, expected_value):
         assert field_name in response
