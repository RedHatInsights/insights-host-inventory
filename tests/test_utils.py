import contextlib
import json
import os
import unittest.mock
import uuid
from base64 import b64encode
from collections import namedtuple
from datetime import datetime
from datetime import timedelta
from datetime import timezone
from struct import unpack
from urllib.parse import parse_qs
from urllib.parse import quote_plus as url_quote
from urllib.parse import urlencode
from urllib.parse import urlsplit
from urllib.parse import urlunsplit

import dateutil.parser

from app.auth.identity import Identity
from app.utils import HostWrapper

HOST_URL = "/api/inventory/v1/hosts"
TAGS_URL = "/api/inventory/v1/tags"
HEALTH_URL = "/health"
METRICS_URL = "/metrics"
VERSION_URL = "/version"

NS = "testns"
ID = "whoabuddy"

ACCOUNT = "000501"
FACTS = [{"namespace": "ns1", "facts": {"key1": "value1"}}]
SHARED_SECRET = "SuperSecretStuff"

Message = namedtuple("Message", ("value", "key", "headers"))


def get_valid_auth_header(auth_type="account_number"):
    if auth_type == "account_number":
        return build_account_auth_header()

    return build_token_auth_header()


def get_required_headers(auth_type="account_number"):
    headers = get_valid_auth_header(auth_type)
    headers["content-type"] = "application/json"

    return headers


def build_account_auth_header(account=ACCOUNT):
    identity = Identity(account_number=account)
    dict_ = {"identity": identity._asdict()}
    json_doc = json.dumps(dict_)
    auth_header = {"x-rh-identity": b64encode(json_doc.encode())}
    return auth_header


def build_token_auth_header(token=SHARED_SECRET):
    auth_header = {"Authorization": f"Bearer {token}"}
    return auth_header


@contextlib.contextmanager
def set_environment(new_env=None):
    new_env = new_env or {}
    patched_dict = unittest.mock.patch.dict(os.environ, new_env)
    patched_dict.start()
    os.environ.clear()
    os.environ.update(new_env)
    yield
    patched_dict.stop()


def valid_system_profile():
    return {
        "number_of_cpus": 1,
        "number_of_sockets": 2,
        "cores_per_socket": 4,
        "system_memory_bytes": 1024,
        "infrastructure_type": "massive cpu",
        "infrastructure_vendor": "dell",
        "network_interfaces": [
            {
                "ipv4_addresses": ["10.10.10.1"],
                "state": "UP",
                "ipv6_addresses": ["2001:0db8:85a3:0000:0000:8a2e:0370:7334"],
                "mtu": 1500,
                "mac_address": "aa:bb:cc:dd:ee:ff",
                "type": "loopback",
                "name": "eth0",
            }
        ],
        "disk_devices": [
            {
                "device": "/dev/sdb1",
                "label": "home drive",
                "options": {"uid": "0", "ro": True},
                "mount_point": "/home",
                "type": "ext3",
            }
        ],
        "bios_vendor": "AMI",
        "bios_version": "1.0.0uhoh",
        "bios_release_date": "10/31/2013",
        "cpu_flags": ["flag1", "flag2"],
        "os_release": "Red Hat EL 7.0.1",
        "os_kernel_version": "Linux 2.0.1",
        "arch": "x86-64",
        "last_boot_time": "12:25 Mar 19, 2019",
        "kernel_modules": ["i915", "e1000e"],
        "running_processes": ["vim", "gcc", "python"],
        "subscription_status": "valid",
        "subscription_auto_attach": "yes",
        "katello_agent_running": False,
        "satellite_managed": False,
        "cloud_provider": "Maclean's Music",
        "yum_repos": [
            {"id": "repo1", "name": "repo1", "gpgcheck": True, "enabled": True, "base_url": "http://rpms.redhat.com"}
        ],
        "dnf_modules": [{"name": "postgresql", "stream": "11"}, {"name": "java", "stream": "8"}],
        "installed_products": [
            {"name": "eap", "id": "123", "status": "UP"},
            {"name": "jbws", "id": "321", "status": "DOWN"},
        ],
        "insights_client_version": "12.0.12",
        "insights_egg_version": "120.0.1",
        "captured_date": "2020-02-13T12:08:55Z",
        "installed_packages": ["rpm1-0:0.0.1.el7.i686", "rpm1-2:0.0.1.el7.i686"],
        "installed_services": ["ndb", "krb5"],
        "enabled_services": ["ndb", "krb5"],
    }


<<<<<<< HEAD
def get_host_from_response(response, index=0):
    return response["results"][index]


def get_host_from_multi_response(response, host_index=0):
    return response["data"][host_index]


def minimal_host(**values):
    data = {
        "account": ACCOUNT,
        "display_name": "hi",
        "ip_addresses": ["10.10.0.1"],
        "facts": None,
        "stale_timestamp": datetime.now(timezone.utc).isoformat(),
        "reporter": "test",
        **values,
    }
    if not data["facts"]:
        data["facts"] = FACTS

    return HostWrapper(data)


def assert_host_was_updated(original_host, updated_host):
    assert updated_host["status"] == 200
    assert updated_host["host"]["id"] == original_host["host"]["id"]
    assert updated_host["host"]["updated"] is not None
    created_time = dateutil.parser.parse(original_host["host"]["created"])
    modified_time = dateutil.parser.parse(updated_host["host"]["updated"])
    assert modified_time > created_time


def assert_host_was_created(create_host_response):
    assert create_host_response["status"] == 201
    created_time = dateutil.parser.parse(create_host_response["host"]["created"])
    current_timestamp = datetime.now(timezone.utc)
    assert current_timestamp > created_time
    assert (current_timestamp - timedelta(minutes=15)) < created_time


def assert_response_status(response_status, expected_status=200):
    assert response_status == expected_status


def assert_host_response_status(response, expected_status=201, host_index=None):
    host = response
    if host_index is not None:
        host = response["data"][host_index]

    assert host["status"] == expected_status


def assert_host_data(actual_host, expected_host, expected_id=None):
    assert actual_host["id"] is not None
    if expected_id:
        assert actual_host["id"] == expected_id
    assert actual_host["account"] == expected_host.account
    assert actual_host["insights_id"] == expected_host.insights_id
    assert actual_host["rhel_machine_id"] == expected_host.rhel_machine_id
    assert actual_host["subscription_manager_id"] == expected_host.subscription_manager_id
    assert actual_host["satellite_id"] == expected_host.satellite_id
    assert actual_host["bios_uuid"] == expected_host.bios_uuid
    assert actual_host["fqdn"] == expected_host.fqdn
    assert actual_host["mac_addresses"] == expected_host.mac_addresses
    assert actual_host["ip_addresses"] == expected_host.ip_addresses
    assert actual_host["ansible_host"] == expected_host.ansible_host
    assert actual_host["created"] is not None
    assert actual_host["updated"] is not None
    if expected_host.facts:
        assert actual_host["facts"] == expected_host.facts
    else:
        assert actual_host["facts"] == []
    if expected_host.display_name:
        assert actual_host["display_name"] == expected_host.display_name
    elif expected_host.fqdn:
        assert actual_host["display_name"] == expected_host.fqdn
    else:
        assert actual_host["display_name"] == actual_host["id"]


def assert_error_response(
    response, expected_title=None, expected_status=None, expected_detail=None, expected_type=None
):
    def _verify_value(field_name, expected_value):
        assert field_name in response
        if expected_value is not None:
            assert response[field_name] == expected_value

    _verify_value("title", expected_title)
    _verify_value("status", expected_status)
    _verify_value("detail", expected_detail)
    _verify_value("type", expected_type)


def emitted_event(emit_event_call):
    args = emit_event_call[1]
    return Message(json.loads(args[0]), args[1], args[2])


def inject_qs(url, **kwargs):
    scheme, netloc, path, query, fragment = urlsplit(url)
    params = parse_qs(query)
    params.update(kwargs)
    new_query = urlencode(params, doseq=True)
    return urlunsplit((scheme, netloc, path, new_query, fragment))


def quote(*args, **kwargs):
    return url_quote(str(args[0]), *args[1:], safe="", **kwargs)


def quote_everything(string):
    encoded = string.encode()
    codes = unpack(f"{len(encoded)}B", encoded)
    return "".join(f"%{code:02x}" for code in codes)


def generate_uuid():
    return str(uuid.uuid4())


def now():
    return datetime.now(timezone.utc)
=======
class MockEventProducer:
    def __init__(self):
        self.event = None
        self.key = None
        self.headers = None

    def write_event(self, event, key, headers):
        self.event = event
        self.key = key
        self.headers = headers
>>>>>>> d389dc90
<|MERGE_RESOLUTION|>--- conflicted
+++ resolved
@@ -134,7 +134,18 @@
     }
 
 
-<<<<<<< HEAD
+class MockEventProducer:
+    def __init__(self):
+        self.event = None
+        self.key = None
+        self.headers = None
+
+    def write_event(self, event, key, headers):
+        self.event = event
+        self.key = key
+        self.headers = headers
+
+
 def get_host_from_response(response, index=0):
     return response["results"][index]
 
@@ -217,7 +228,7 @@
 
 
 def assert_error_response(
-    response, expected_title=None, expected_status=None, expected_detail=None, expected_type=None
+        response, expected_title=None, expected_status=None, expected_detail=None, expected_type=None
 ):
     def _verify_value(field_name, expected_value):
         assert field_name in response
@@ -258,16 +269,4 @@
 
 
 def now():
-    return datetime.now(timezone.utc)
-=======
-class MockEventProducer:
-    def __init__(self):
-        self.event = None
-        self.key = None
-        self.headers = None
-
-    def write_event(self, event, key, headers):
-        self.event = event
-        self.key = key
-        self.headers = headers
->>>>>>> d389dc90
+    return datetime.now(timezone.utc)