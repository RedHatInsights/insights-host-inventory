--- conflicted
+++ resolved
@@ -4,7 +4,6 @@
 from unittest import main
 from unittest import TestCase
 
-<<<<<<< HEAD
 from .test_utils import ACCOUNT
 from .test_utils import generate_uuid
 from .test_utils import get_valid_auth_header
@@ -13,22 +12,16 @@
 from .test_utils import inject_qs
 from .test_utils import METRICS_URL
 from .test_utils import now
-from .test_utils import rename_host_table_and_indexes
+from .test_utils import VERSION_URL
 from .test_utils import set_environment
-from .test_utils import VERSION_URL
-from app import create_app
-from app import db
-=======
+
 from sqlalchemy_utils import create_database
 from sqlalchemy_utils import database_exists
 
-from .test_utils import set_environment
 from app import Config
 from app import create_app
 from app import db
-from app.auth.identity import Identity
 from app.environment import RuntimeEnvironment
->>>>>>> c540dd8c
 from app.utils import HostWrapper
 
 
