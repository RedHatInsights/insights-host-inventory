--- conflicted
+++ resolved
@@ -1,116 +1,29 @@
 #!/usr/bin/env python
 import json
 import tempfile
-<<<<<<< HEAD
-=======
-import uuid
-from base64 import b64encode
-from datetime import datetime
-from datetime import timezone
-from struct import unpack
->>>>>>> c474552b
 from unittest import main
 from unittest import TestCase
 
 from sqlalchemy_utils import create_database
 from sqlalchemy_utils import database_exists
 
-<<<<<<< HEAD
 from .test_utils import ACCOUNT
 from .test_utils import generate_uuid
 from .test_utils import get_valid_auth_header
 from .test_utils import HEALTH_URL
 from .test_utils import inject_qs
 from .test_utils import METRICS_URL
-from .test_utils import MockEventProducer
 from .test_utils import now
-from .test_utils import set_environment
 from .test_utils import VERSION_URL
-=======
 from .test_utils import MockEventProducer
 from .test_utils import set_environment
->>>>>>> c474552b
 from app import Config
 from app import create_app
 from app import db
 from app.environment import RuntimeEnvironment
-<<<<<<< HEAD
-from app.queue.ingress import handle_message
-from app.utils import HostWrapper
-
-=======
 from app.queue.queue import handle_message
 from app.utils import HostWrapper
 
-HOST_URL = "/api/inventory/v1/hosts"
-TAGS_URL = "/api/inventory/v1/tags"
-HEALTH_URL = "/health"
-METRICS_URL = "/metrics"
-VERSION_URL = "/version"
-
-NS = "testns"
-ID = "whoabuddy"
-
-FACTS = [{"namespace": "ns1", "facts": {"key1": "value1"}}]
-ACCOUNT = "000501"
-SHARED_SECRET = "SuperSecretStuff"
-
-
-def quote(*args, **kwargs):
-    return url_quote(str(args[0]), *args[1:], safe="", **kwargs)
-
-
-def quote_everything(string):
-    encoded = string.encode()
-    codes = unpack(f"{len(encoded)}B", encoded)
-    return "".join(f"%{code:02x}" for code in codes)
-
-
-def generate_uuid():
-    return str(uuid.uuid4())
-
-
-def now():
-    return datetime.now(timezone.utc)
-
-
-def test_data(**values):
-    data = {
-        "account": ACCOUNT,
-        "display_name": "hi",
-        # "insights_id": "1234-56-789",
-        # "rhel_machine_id": "1234-56-789",
-        # "ip_addresses": ["10.10.0.1", "10.0.0.2"],
-        "ip_addresses": ["10.10.0.1"],
-        # "mac_addresses": ["c2:00:d0:c8:61:01"],
-        # "external_id": "i-05d2313e6b9a42b16"
-        "facts": None,
-        "stale_timestamp": now().isoformat(),
-        "reporter": "test",
-        **values,
-    }
-    if not data["facts"]:
-        data["facts"] = FACTS
-    return data
-
-
-def build_auth_header(token):
-    auth_header = {"Authorization": f"Bearer {token}"}
-    return auth_header
-
-
-def build_valid_auth_header():
-    return build_auth_header(SHARED_SECRET)
-
-
-def inject_qs(url, **kwargs):
-    scheme, netloc, path, query, fragment = urlsplit(url)
-    params = parse_qs(query)
-    params.update(kwargs)
-    new_query = urlencode(params, doseq=True)
-    return urlunsplit((scheme, netloc, path, new_query, fragment))
-
->>>>>>> c474552b
 
 class APIBaseTestCase(TestCase):
     def _create_header(self, auth_header, request_id_header):
