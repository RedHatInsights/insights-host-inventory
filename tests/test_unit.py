--- conflicted
+++ resolved
@@ -26,6 +26,7 @@
 from api.parsing import custom_fields_parser
 from api.parsing import customURIParser
 from app import create_app
+from app import SPECIFICATION_FILE
 from app.auth.identity import from_auth_header
 from app.auth.identity import from_bearer_token
 from app.auth.identity import Identity
@@ -423,7 +424,6 @@
         self.assertEqual(config.return_value, app.config["INVENTORY_CONFIG"])
 
 
-<<<<<<< HEAD
 @patch("app.connexion.App")
 @patch("app.db.get_engine")
 class CreateAppConnexionAppInitTestCase(TestCase):
@@ -468,8 +468,6 @@
                 pytest.xfail("Test fails with yml")
 
 
-=======
->>>>>>> 22da00e7
 class HostOrderHowTestCase(TestCase):
     def test_asc(self):
         column = Mock()
