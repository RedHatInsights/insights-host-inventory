--- conflicted
+++ resolved
@@ -786,10 +786,7 @@
         unchanged_input = {
             "display_name": "some display name",
             "ansible_host": "some ansible host",
-<<<<<<< HEAD
-=======
             "account": "some acct",
->>>>>>> 9d2c837e
             "org_id": "some org_id",
             "tags": {
                 "some namespace": {"some key": ["some value", "another value"], "another key": ["value"]},
@@ -828,10 +825,6 @@
             self.assertEqual(value, getattr(actual, key))
 
     def test_with_only_required_fields(self):
-<<<<<<< HEAD
-=======
-        account = "some acct"
->>>>>>> 9d2c837e
         org_id = "some org_id"
         stale_timestamp = datetime.now(timezone.utc)
         reporter = "puptoo"
@@ -840,10 +833,6 @@
         with self.subTest(schema=HostSchema):
             host = deserialize_host(
                 {
-<<<<<<< HEAD
-=======
-                    "account": account,
->>>>>>> 9d2c837e
                     "org_id": org_id,
                     "stale_timestamp": stale_timestamp.isoformat(),
                     "reporter": reporter,
@@ -855,10 +844,6 @@
             self.assertEqual(canonical_facts, host.canonical_facts)
             self.assertIsNone(host.display_name)
             self.assertIsNone(host.ansible_host)
-<<<<<<< HEAD
-=======
-            self.assertEqual(account, host.account)
->>>>>>> 9d2c837e
             self.assertEqual(org_id, host.org_id)
             self.assertEqual(stale_timestamp, host.stale_timestamp)
             self.assertEqual(reporter, host.reporter)
