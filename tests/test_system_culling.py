#!/usr/bin/env python
from datetime import datetime
from datetime import timedelta
from datetime import timezone
from unittest import main
from unittest import mock
from unittest.mock import patch

import pytest

from .test_api_delete import DeleteHostsBaseTestCase
from .test_api_utils import APIBaseTestCase
from .test_api_utils import DBAPITestCase
<<<<<<< HEAD
from .test_utils import ACCOUNT
from .test_utils import emitted_event
from .test_utils import generate_uuid
from .test_utils import HOST_URL
from .test_utils import minimal_host
from .test_utils import now
=======
from .test_api_utils import generate_uuid
from .test_api_utils import HOST_URL
from .test_api_utils import now
from .test_api_utils import test_data
>>>>>>> c474552b
from app import db
from app.models import Host
from app.utils import HostWrapper
from host_reaper import run as host_reaper_run
from tests.test_utils import MockEventProducer


class CullingBaseTestCase(APIBaseTestCase):
    def _nullify_culling_fields(self, host_id):
        with self.app.app_context():
            host = db.session.query(Host).get(host_id)
            host.stale_timestamp = None
            host.reporter = None
            db.session.add(host)
            db.session.commit()


class QueryStaleTimestampTestCase(DBAPITestCase):
    def test_with_stale_timestamp(self):
        def _assert_values(response_host):
            self.assertIn("stale_timestamp", response_host)
            self.assertIn("stale_warning_timestamp", response_host)
            self.assertIn("culled_timestamp", response_host)
            self.assertIn("reporter", response_host)
            self.assertEqual(stale_timestamp_str, response_host["stale_timestamp"])
            self.assertEqual(stale_warning_timestamp_str, response_host["stale_warning_timestamp"])
            self.assertEqual(culled_timestamp_str, response_host["culled_timestamp"])
            self.assertEqual(reporter, response_host["reporter"])

        stale_timestamp = now()
        stale_timestamp_str = stale_timestamp.isoformat()
        stale_warning_timestamp = stale_timestamp + timedelta(weeks=1)
        stale_warning_timestamp_str = stale_warning_timestamp.isoformat()
        culled_timestamp = stale_timestamp + timedelta(weeks=2)
        culled_timestamp_str = culled_timestamp.isoformat()
        reporter = "some reporter"

        host_to_create = HostWrapper(
            {"account": ACCOUNT, "fqdn": "matching fqdn", "stale_timestamp": stale_timestamp_str, "reporter": reporter}
        )

        create_response = self.post(HOST_URL, [host_to_create.data()], 207)
        self._verify_host_status(create_response, 0, 201)
        created_host = self._pluck_host_from_response(create_response, 0)
        _assert_values(created_host)

        update_response = self.post(HOST_URL, [host_to_create.data()], 207)
        self._verify_host_status(update_response, 0, 200)
        updated_host = self._pluck_host_from_response(update_response, 0)
        _assert_values(updated_host)

        get_list_response = self.get(HOST_URL, 200)
        _assert_values(get_list_response["results"][0])

        created_host_id = created_host["id"]
        get_by_id_response = self.get(f"{HOST_URL}/{created_host_id}", 200)
        _assert_values(get_by_id_response["results"][0])


class QueryStalenessBaseTestCase(DBAPITestCase):
    def _create_host(self, stale_timestamp):
        data = {
            "account": ACCOUNT,
            "insights_id": str(generate_uuid()),
            "facts": [{"facts": {"fact1": "value1"}, "namespace": "ns1"}],
        }
        if stale_timestamp:
            data["reporter"] = "some reporter"
            data["stale_timestamp"] = stale_timestamp.isoformat()

        host = HostWrapper(data)
        response = self.post(HOST_URL, [host.data()], 207)
        self._verify_host_status(response, 0, 201)
        return self._pluck_host_from_response(response, 0)

    def _get_hosts_by_id_url(self, host_id_list, endpoint="", query=""):
        host_id_query = ",".join(host_id_list)
        return f"{HOST_URL}/{host_id_query}{endpoint}{query}"

    def _get_hosts_by_id(self, host_id_list, endpoint="", query=""):
        url = self._get_hosts_by_id_url(host_id_list, endpoint, query)
        response = self.get(url, 200)
        return response["results"]


class QueryStalenessGetHostsBaseTestCase(QueryStalenessBaseTestCase, CullingBaseTestCase):
    def setUp(self):
        super().setUp()
        current_timestamp = now()
        self.fresh_host = self._create_host(current_timestamp + timedelta(hours=1))
        self.stale_host = self._create_host(current_timestamp - timedelta(hours=1))
        self.stale_warning_host = self._create_host(current_timestamp - timedelta(weeks=1, hours=1))
        self.culled_host = self._create_host(current_timestamp - timedelta(weeks=2, hours=1))

        self.unknown_host = self._create_host(current_timestamp)
        self._nullify_culling_fields(self.unknown_host["id"])

    def _created_hosts(self):
        return (self.fresh_host["id"], self.stale_host["id"], self.stale_warning_host["id"], self.culled_host["id"])

    def _get_all_hosts_url(self, query):
        return f"{HOST_URL}{query}"

    def _get_all_hosts(self, query):
        url = self._get_all_hosts_url(query)
        response = self.get(url, 200)
        return tuple(host["id"] for host in response["results"])

    def _get_created_hosts_by_id_url(self, query):
        return self._get_hosts_by_id_url(self._created_hosts(), query=query)


class QueryStalenessGetHostsTestCase(QueryStalenessGetHostsBaseTestCase):
    def _get_endpoint_query_results(self, endpoint="", query=""):
        hosts = self._get_hosts_by_id(self._created_hosts(), endpoint, query)
        if endpoint == "/tags" or endpoint == "/tags/count":
            return tuple(hosts.keys())
        else:
            return tuple(host["id"] for host in hosts)

    def test_dont_get_only_culled(self):
        self.get(self._get_all_hosts_url(query="?staleness=culled"), 400)

    def test_get_only_fresh(self):
        retrieved_host_ids = self._get_all_hosts("?staleness=fresh")
        self.assertEqual((self.fresh_host["id"],), retrieved_host_ids)

    def test_get_only_stale(self):
        retrieved_host_ids = self._get_all_hosts("?staleness=stale")
        self.assertEqual((self.stale_host["id"],), retrieved_host_ids)

    def test_get_only_stale_warning(self):
        retrieved_host_ids = self._get_all_hosts("?staleness=stale_warning")
        self.assertEqual((self.stale_warning_host["id"],), retrieved_host_ids)

    def test_get_only_unknown(self):
        retrieved_host_ids = self._get_all_hosts("?staleness=unknown")
        self.assertEqual((self.unknown_host["id"],), retrieved_host_ids)

    def test_get_multiple_states(self):
        retrieved_host_ids = self._get_all_hosts("?staleness=fresh,stale")
        self.assertEqual((self.stale_host["id"], self.fresh_host["id"]), retrieved_host_ids)

    def test_get_hosts_list_default_ignores_culled(self):
        retrieved_host_ids = self._get_all_hosts("")
        self.assertNotIn(self.culled_host["id"], retrieved_host_ids)

    def test_get_hosts_by_id_default_ignores_culled(self):
        retrieved_host_ids = self._get_endpoint_query_results("")
        self.assertNotIn(self.culled_host["id"], retrieved_host_ids)

    def test_tags_default_ignores_culled(self):
        retrieved_host_ids = self._get_endpoint_query_results("/tags")
        self.assertNotIn(self.culled_host["id"], retrieved_host_ids)

    def test_tags_count_default_ignores_culled(self):
        retrieved_host_ids = self._get_endpoint_query_results("/tags/count")
        self.assertNotIn(self.culled_host["id"], retrieved_host_ids)

    def test_get_system_profile_ignores_culled(self):
        retrieved_host_ids = self._get_endpoint_query_results("/system_profile")
        self.assertNotIn(self.culled_host["id"], retrieved_host_ids)


class QueryStalenessPatchIgnoresCulledTestCase(QueryStalenessGetHostsBaseTestCase):
    def test_patch_ignores_culled(self):
        url = HOST_URL + "/" + self.culled_host["id"]
        self.patch(url, {"display_name": "patched"}, 404)

    def test_patch_works_on_non_culled(self):
        with self.app.app_context():
            url = HOST_URL + "/" + self.fresh_host["id"]
            self.patch(url, {"display_name": "patched"}, 200)

    def test_patch_facts_ignores_culled(self):
        url = HOST_URL + "/" + self.culled_host["id"] + "/facts/ns1"
        self.patch(url, {"ARCHITECTURE": "patched"}, 400)

    def test_patch_facts_works_on_non_culled(self):
        url = HOST_URL + "/" + self.fresh_host["id"] + "/facts/ns1"
        self.patch(url, {"ARCHITECTURE": "patched"}, 200)

    def test_put_facts_ignores_culled(self):
        url = HOST_URL + "/" + self.culled_host["id"] + "/facts/ns1"
        self.put(url, {"ARCHITECTURE": "patched"}, 400)

    def test_put_facts_works_on_non_culled(self):
        url = HOST_URL + "/" + self.fresh_host["id"] + "/facts/ns1"
        self.put(url, {"ARCHITECTURE": "patched"}, 200)


class QueryStalenessDeleteIgnoresCulledTestCase(QueryStalenessGetHostsBaseTestCase):
    def test_delete_ignores_culled(self):
        url = HOST_URL + "/" + self.culled_host["id"]
        self.delete(url, 404)

    def test_delete_works_on_non_culled(self):
        with self.app.app_context():
            url = HOST_URL + "/" + self.fresh_host["id"]
            self.delete(url, 200, return_response_as_json=False)


class QueryStalenessGetHostsIgnoresStalenessParameterTestCase(QueryStalenessGetHostsTestCase):
    def _check_query_fails(self, endpoint="", query=""):
        url = self._get_hosts_by_id_url(self._created_hosts(), endpoint, query)
        self.get(url, 400)

    def test_get_host_by_id_doesnt_use_staleness_parameter(self):
        self._check_query_fails(query="?staleness=fresh")

    def test_tags_doesnt_use_staleness_parameter(self):
        self._check_query_fails("/tags", "?staleness=fresh")

    def test_tags_count_doesnt_use_staleness_parameter(self):
        self._check_query_fails("/tags/count", "?staleness=fresh")

    def test_sytem_profile_doesnt_use_staleness_parameter(self):
        self._check_query_fails("/system_profile", "?staleness=fresh")


class QueryStalenessConfigTimestampsTestCase(QueryStalenessBaseTestCase):
    def _create_and_get_host(self, stale_timestamp):
        host_to_create = self._create_host(stale_timestamp)
        retrieved_host = self._get_hosts_by_id((host_to_create["id"],))[0]
        self.assertEqual(stale_timestamp.isoformat(), retrieved_host["stale_timestamp"])
        return retrieved_host

    def test_stale_warning_timestamp(self):
        for culling_stale_warning_offset_days in (1, 7, 12):
            with self.subTest(culling_stale_warning_offset_days=culling_stale_warning_offset_days):
                config = self.app.config["INVENTORY_CONFIG"]
                config.culling_stale_warning_offset_days = culling_stale_warning_offset_days

                stale_timestamp = datetime.now(timezone.utc) + timedelta(hours=1)
                host = self._create_and_get_host(stale_timestamp)

                stale_warning_timestamp = stale_timestamp + timedelta(days=culling_stale_warning_offset_days)
                self.assertEqual(stale_warning_timestamp.isoformat(), host["stale_warning_timestamp"])

    def test_culled_timestamp(self):
        for culling_culled_offset_days in (8, 14, 20):
            with self.subTest(culling_culled_offset_days=culling_culled_offset_days):
                config = self.app.config["INVENTORY_CONFIG"]
                config.culling_culled_offset_days = culling_culled_offset_days

                stale_timestamp = datetime.now(timezone.utc) + timedelta(hours=1)
                host = self._create_and_get_host(stale_timestamp)

                culled_timestamp = stale_timestamp + timedelta(days=culling_culled_offset_days)
                self.assertEqual(culled_timestamp.isoformat(), host["culled_timestamp"])


class HostReaperTestCase(DeleteHostsBaseTestCase, CullingBaseTestCase):
    def setUp(self):
        super().setUp()
        self.now_timestamp = datetime.now(timezone.utc)
        self.staleness_timestamps = {
            "fresh": self.now_timestamp + timedelta(hours=1),
            "stale": self.now_timestamp,
            "stale_warning": self.now_timestamp - timedelta(weeks=1),
            "culled": self.now_timestamp - timedelta(weeks=2),
        }
        self.event_producer = MockEventProducer()

    def _run_host_reaper(self):
        with patch("app.queue.events.datetime", **{"now.return_value": self.now_timestamp}):
            with self.app.app_context():
                config = self.app.config["INVENTORY_CONFIG"]
                host_reaper_run(config, mock.Mock(), db.session, self.event_producer)

    def _add_hosts(self, data):
        post = []
        for d in data:
            host = minimal_host(insights_id=generate_uuid(), **d)
            post.append(host.data())

        response = self.post(HOST_URL, post, 207)

        hosts = []
        for i in range(len(data)):
            self._verify_host_status(response, i, 201)
            added_host = self._pluck_host_from_response(response, i)
            hosts.append(HostWrapper(added_host))

        return hosts

    def _get_hosts(self, host_ids):
        url_part = ",".join(host_ids)
        return self.get(f"{HOST_URL}/{url_part}")

    @pytest.mark.host_reaper
    def test_culled_host_is_removed(self):
        with self.app.app_context():
            added_host = self._add_hosts(
                ({"stale_timestamp": self.staleness_timestamps["culled"].isoformat(), "reporter": "some reporter"},)
            )[0]
            self._check_hosts_are_present((added_host.id,))

            self._run_host_reaper()
            self._check_hosts_are_deleted((added_host.id,))

            self._assert_event_is_valid(self.event_producer, added_host, self.now_timestamp)

    @pytest.mark.host_reaper
    def test_non_culled_host_is_not_removed(self):
        hosts_to_add = []
        for stale_timestamp in (
            self.staleness_timestamps["stale_warning"],
            self.staleness_timestamps["stale"],
            self.staleness_timestamps["fresh"],
        ):
            hosts_to_add.append({"stale_timestamp": stale_timestamp.isoformat(), "reporter": "some reporter"})

        added_hosts = self._add_hosts(hosts_to_add)
        added_host_ids = tuple(host.id for host in added_hosts)
        self._check_hosts_are_present(added_host_ids)

        self._run_host_reaper()
        self._check_hosts_are_present(added_host_ids)
        self.assertIsNone(self.event_producer.event)

    @pytest.mark.host_reaper
    def test_unknown_host_is_not_removed(self):
        with self.app.app_context():
            added_hosts = self._add_hosts(({},))
            added_host_id = added_hosts[0].id
            self._check_hosts_are_present((added_host_id,))

            self._nullify_culling_fields(added_host_id)

            self._run_host_reaper()
            self._check_hosts_are_present((added_host_id,))
            self.assertIsNone(self.event_producer.event)


if __name__ == "__main__":
    main()<|MERGE_RESOLUTION|>--- conflicted
+++ resolved
@@ -11,19 +11,11 @@
 from .test_api_delete import DeleteHostsBaseTestCase
 from .test_api_utils import APIBaseTestCase
 from .test_api_utils import DBAPITestCase
-<<<<<<< HEAD
 from .test_utils import ACCOUNT
-from .test_utils import emitted_event
-from .test_utils import generate_uuid
 from .test_utils import HOST_URL
 from .test_utils import minimal_host
-from .test_utils import now
-=======
 from .test_api_utils import generate_uuid
-from .test_api_utils import HOST_URL
 from .test_api_utils import now
-from .test_api_utils import test_data
->>>>>>> c474552b
 from app import db
 from app.models import Host
 from app.utils import HostWrapper
