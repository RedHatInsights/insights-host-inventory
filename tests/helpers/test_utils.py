--- conflicted
+++ resolved
@@ -150,10 +150,8 @@
         "installed_services": ["ndb", "krb5"],
         "enabled_services": ["ndb", "krb5"],
         "sap_sids": ["ABC", "DEF", "GHI"],
-<<<<<<< HEAD
         "selinux_current_mode": "enforcing",
         "selinux_config_file": "enforcing",
-=======
     }
 
 
@@ -169,5 +167,4 @@
         "request_id": "b9757340-f839-4541-9af6-f7535edf08db",
         "archive_url": "http://s3.aws.com/redhat/insights/1234567",
         "b64_identity": get_encoded_idstr(),
->>>>>>> d290bec7
     }