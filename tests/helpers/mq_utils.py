--- conflicted
+++ resolved
@@ -82,11 +82,7 @@
 
     assert isinstance(event, dict)
 
-<<<<<<< HEAD
-    expected_keys = {"timestamp", "type", "id", "org_id", "insights_id", "request_id", "metadata"}
-=======
     expected_keys = {"timestamp", "type", "id", "account", "org_id", "insights_id", "request_id", "metadata"}
->>>>>>> 9d2c837e
     assert set(event.keys()) == expected_keys
 
     assert timestamp.replace(tzinfo=timezone.utc).isoformat() == event["timestamp"]
@@ -129,7 +125,6 @@
             "id": str(host.id),
             "org_id": host.org_id,
             "account": host.account,
-            "org_id": host.org_id,
             "display_name": display_name,
             "ansible_host": host.ansible_host,
             "fqdn": host.canonical_facts.get("fqdn"),
