import json
import os
from collections import namedtuple
from datetime import UTC
from datetime import datetime
from datetime import timedelta
from types import SimpleNamespace
from typing import Any
from unittest.mock import Mock
from uuid import UUID

from confluent_kafka import TopicPartition

from app.auth.identity import Identity
from app.auth.identity import to_auth_header
from app.common import inventory_config
from app.culling import CONVENTIONAL_TIME_TO_DELETE_SECONDS
from app.culling import CONVENTIONAL_TIME_TO_STALE_SECONDS
from app.culling import CONVENTIONAL_TIME_TO_STALE_WARNING_SECONDS
from app.models import Host
from app.serialization import _deserialize_tags
from app.serialization import serialize_facts
from app.serialization import serialize_uuid
from app.utils import Tag
from tests.helpers.test_utils import SYSTEM_IDENTITY
from tests.helpers.test_utils import USER_IDENTITY
from tests.helpers.test_utils import generate_uuid
from tests.helpers.test_utils import minimal_host

MockFutureCallback = namedtuple("MockFutureCallback", ("method", "args", "kwargs", "extra_arg"))


class MockEventProducer:
    def __init__(self):
        self.event = None
        self.key = None
        self.headers = None
        self.topic = None
        self.wait = None
        self._kafka_producer = Mock()
        self._kafka_producer.flush = Mock(return_value=True)

    def write_event(self, event, key, headers, wait=False):
        self.event = event
        self.key = key
        self.headers = headers
        self.wait = wait


class FakeMessage:
    def __init__(self, error=None, message=None):
        self.message = message or json.dumps({"platform_metadata": {"request_id": generate_uuid()}})
        self._error = error

    def value(self):
        return self.message

    def error(self):
        return self._error

    def partition(self):
        return 0

    def offset(self):
        return 0


class MockFuture:
    def __init__(self):
        self.callbacks = []
        self.errbacks = []

    @staticmethod
    def _fire(source):
        for callback in source:
            args = callback.args + (callback.extra_arg,)
            callback.method(*args, **callback.kwargs)

    @staticmethod
    def _add(target, args, kwargs):
        item = MockFutureCallback(args[0], args[1:], kwargs, object())
        target.append(item)

    def add_callback(self, *args, **kwargs):
        self._add(self.callbacks, args, kwargs)

    def add_errback(self, *args, **kwargs):
        self._add(self.errbacks, args, kwargs)

    def success(self):
        self._fire(self.callbacks)

    def failure(self):
        self._fire(self.errbacks)


def generate_kessel_workspace_message(
    operation: str, id: str, name: str, type: str = "standard", identity: dict = SYSTEM_IDENTITY
):
    now = datetime.now().isoformat()

    payload_dict = {
        "operation": operation,
        "org_id": identity["org_id"],
        "account_number": identity["account_number"],
        "workspace": {
            "id": id,
            "name": name,
            "type": type,
            "created": now,
            "modified": now,
        },
    }

    return {
        "schema": {"type": "string", "optional": False, "name": "io.debezium.data.Json", "version": 1},
        "payload": json.dumps(payload_dict),
    }


def wrap_message(host_data, operation="add_host", platform_metadata=None, operation_args=None):
    message = {"operation": operation, "data": host_data}

    if platform_metadata:
        message["platform_metadata"] = platform_metadata

    if operation_args:
        message["operation_args"] = operation_args

    return message


def assert_mq_host_data(actual_id: str, actual_event: dict, expected_results: dict, host_keys_to_check: list[str]):
    """
    Assert that MQ host data matches expected results.

    Special handling for system_profile: When backward compatibility is enabled,
    the actual event may contain legacy fields (e.g., 'ansible', 'sap_system') in addition
    to the 'workloads' structure. This function compares the 'workloads' data specifically
    and ignores legacy backward compatibility fields in the actual event.
    """
    assert actual_event["host"]["id"] == actual_id

    for key in host_keys_to_check:
        if key == "system_profile":
            # Special comparison for system_profile to handle backward compatibility
            actual_sp = actual_event["host"]["system_profile"]
            expected_sp = expected_results["host"]["system_profile"]

            # Compare all fields that exist in expected results
            for expected_key, expected_value in expected_sp.items():
                assert expected_key in actual_sp, f"Expected key '{expected_key}' not found in actual system_profile"
                assert actual_sp[expected_key] == expected_value, (
                    f"system_profile['{expected_key}'] mismatch: "
                    f"expected {expected_value}, got {actual_sp[expected_key]}"
                )
        else:
            assert actual_event["host"][key] == expected_results["host"][key]


def assert_delete_event_is_valid(
    event_producer,
    host,
    timestamp,
    expected_request_id=None,
    expected_metadata=None,
    identity=USER_IDENTITY,
    initiated_by_frontend=False,
):
    event = json.loads(event_producer.event)

    assert isinstance(event, dict)

    expected_keys = {
        "timestamp",
        "type",
        "id",
        "account",
        "org_id",
        "insights_id",
        "request_id",
        "subscription_manager_id",
        "initiated_by_frontend",
        "platform_metadata",
        "metadata",
    }
    assert set(event.keys()) == expected_keys

    assert timestamp.replace(tzinfo=UTC).isoformat() == event["timestamp"]

    assert event["type"] == "delete"

    assert serialize_uuid(host.insights_id) == event["insights_id"]

    assert event["initiated_by_frontend"] is initiated_by_frontend

    if initiated_by_frontend:
        assert event["subscription_manager_id"] is not None

    assert event_producer.key == str(host.id)
    assert event_producer.headers == expected_headers(
        "delete",
        event["request_id"],
        serialize_uuid(host.insights_id),
        host.reporter,
        host.system_profile_facts.get("host_type"),
        host.system_profile_facts.get("operating_system", {}).get("name"),
    )

    if identity:
        assert event["platform_metadata"] == {"b64_identity": to_auth_header(Identity(obj=identity))}

    if expected_request_id:
        assert event["request_id"] == expected_request_id

    if expected_metadata:
        assert event["metadata"] == expected_metadata


def assert_delete_notification_is_valid(notification_event_producer, host):
    event = json.loads(notification_event_producer.event)

    assert isinstance(event, dict)

    expected_keys = {
        "timestamp",
        "event_type",
        "org_id",
        "application",
        "bundle",
        "context",
        "events",
    }
    assert set(event.keys()) == expected_keys

    assert event["event_type"] == "system-deleted"

    assert serialize_uuid(host.insights_id) == event["events"][0]["payload"]["insights_id"]


def _assert_stale_notification_headers(headers: dict[str, Any] | None, event_type: str) -> None:
    """Validate notification headers structure and content."""
    assert headers is not None, "Headers should not be None"
    assert isinstance(headers, dict), f"Headers should be a dict, got: {type(headers)}"

    # Stale notifications don't include request_id (job-triggered, not request-triggered)
    expected_header_keys = {"event_type", "producer", "rh-message-id"}
    assert set(headers.keys()) == expected_header_keys, f"Header keys mismatch: {set(headers.keys())}"

    assert headers["event_type"] == event_type, f"Header event_type mismatch: {headers['event_type']} != {event_type}"
    # Producer is the hostname of the machine running the code
    assert headers["producer"], "Producer header should not be empty"

    # Validate rh-message-id is a valid UUID
    try:
        UUID(headers["rh-message-id"])
    except ValueError as err:
        raise AssertionError(f"rh-message-id is not a valid UUID: {headers['rh-message-id']}") from err


def _assert_stale_notification_context(context: dict[str, Any], host: Host) -> None:
    """Validate notification context structure and content."""
    expected_context_keys = {
        "inventory_id",
        "hostname",
        "display_name",
        "rhel_version",
        "tags",
        "host_url",
    }
    assert set(context.keys()) == expected_context_keys, f"Context keys mismatch: {set(context.keys())}"

    # Verify context field values
    assert context["inventory_id"] == str(host.id)
    assert context["display_name"] == host.display_name
    assert context["hostname"] == host.canonical_facts.get("fqdn", "")

    # Validate host_url
    expected_host_url = f"{inventory_config().base_ui_url}/{host.id}"
    assert context["host_url"] == expected_host_url, f"host_url mismatch: {context['host_url']} != {expected_host_url}"

    # rhel_version is only populated for RHEL hosts
    # Get operating_system from the static_system_profile relationship
    os_info = {}
    if host.static_system_profile and host.static_system_profile.operating_system:
        os_info = host.static_system_profile.operating_system

    if os_info.get("name", "").lower() == "rhel":
        expected_version = f"{os_info.get('major')}.{os_info.get('minor')}"
        assert context["rhel_version"] == expected_version
    else:
        assert context["rhel_version"] == ""

    # Validate tags
    expected_tags = _deserialize_tags(host.tags)
    assert context["tags"] == expected_tags, f"Tags mismatch: {context['tags']} != {expected_tags}"


def _assert_stale_notification_payload(payload: dict[str, Any], host: Host) -> None:
    """Validate notification payload structure and content."""
    expected_payload_keys = {
        "insights_id",
        "subscription_manager_id",
        "satellite_id",
        "groups",
    }
    assert set(payload.keys()) == expected_payload_keys, f"Payload keys mismatch: {set(payload.keys())}"

    # Verify payload field values
    assert payload["insights_id"] == host.canonical_facts.get("insights_id", "")
    assert payload["subscription_manager_id"] == host.canonical_facts.get("subscription_manager_id", "")
    assert payload["satellite_id"] == host.canonical_facts.get("satellite_id", "")

    # Verify groups - a host can have at most 1 group
    expected_groups = host.groups or []
    payload_groups = payload.get("groups", [])
    assert len(payload_groups) <= 1
    assert len(payload_groups) == len(expected_groups)
    if expected_groups:
        assert payload_groups[0]["id"] == expected_groups[0].get("id")
        assert payload_groups[0]["name"] == expected_groups[0].get("name")


def assert_stale_notification_is_valid(notification_event_producer: MockEventProducer, host: Host) -> None:
    """
    Validate stale notification structure and content, including headers.

    Args:
        notification_event_producer: The mock event producer containing the notification
        host: The host object to validate against
    """
    # Validate headers
    _assert_stale_notification_headers(notification_event_producer.headers, "system-became-stale")

    # Validate event body
    event = json.loads(notification_event_producer.event)
    assert isinstance(event, dict)

    # Validate root level keys
    expected_root_keys = {
        "timestamp",
        "event_type",
        "org_id",
        "application",
        "bundle",
        "context",
        "events",
    }
    assert set(event.keys()) == expected_root_keys, f"Root keys mismatch: {set(event.keys())}"

    # Verify root level fields
    assert event["event_type"] == "system-became-stale"
    assert event["org_id"] == host.org_id
    assert event["application"] == "inventory"
    assert event["bundle"] == "rhel"

<<<<<<< HEAD
    assert serialize_uuid(host.insights_id) == event["events"][0]["payload"]["insights_id"]
=======
    # Validate timestamp format and approximate value (within 10 seconds from now)
    event_timestamp = event["timestamp"]
    try:
        parsed_timestamp = datetime.fromisoformat(event_timestamp.replace("Z", "+00:00"))
    except ValueError as err:
        raise AssertionError(f"Timestamp is not in correct ISO format: {event_timestamp}") from err

    now = datetime.now(UTC)
    time_diff = abs((now - parsed_timestamp).total_seconds())
    assert time_diff < 10, f"Timestamp {parsed_timestamp} is more than 10 seconds from now ({now})"

    # Validate context
    _assert_stale_notification_context(event["context"], host)

    # Validate events structure
    assert isinstance(event["events"], list)
    assert len(event["events"]) == 1

    event_item = event["events"][0]
    expected_event_keys = {"metadata", "payload"}
    assert set(event_item.keys()) == expected_event_keys, f"Event keys mismatch: {set(event_item.keys())}"

    # Validate metadata is empty dict
    assert event_item["metadata"] == {}, f"Metadata should be empty dict, got: {event_item['metadata']}"

    # Validate payload
    _assert_stale_notification_payload(event_item["payload"], host)
>>>>>>> 7bdb20ca


def assert_patch_event_is_valid(
    host,
    event_producer,
    expected_request_id,
    expected_timestamp,
    display_name="patch_event_test",
    stale_timestamp=None,
    reporter=None,
    identity=USER_IDENTITY,
):
    stale_timestamp = (
        host.last_check_in.astimezone(UTC) + timedelta(seconds=CONVENTIONAL_TIME_TO_STALE_SECONDS)
    ).isoformat()
    stale_warning_timestamp = (
        host.last_check_in.astimezone(UTC) + timedelta(seconds=CONVENTIONAL_TIME_TO_STALE_WARNING_SECONDS)
    ).isoformat()
    culled_timestamp = (
        host.last_check_in.astimezone(UTC) + timedelta(seconds=CONVENTIONAL_TIME_TO_DELETE_SECONDS)
    ).isoformat()

    reporter = reporter or host.reporter

    event = json.loads(event_producer.event)

    assert isinstance(event, dict)

    expected_event = {
        "type": "updated",
        "host": {
            "id": str(host.id),
            "org_id": host.org_id,
            "account": host.account,
            "display_name": display_name,
            "ansible_host": host.ansible_host,
            "fqdn": host.fqdn,
            "groups": host.groups,
            "insights_id": serialize_uuid(host.insights_id),
            "bios_uuid": host.bios_uuid,
            "ip_addresses": host.ip_addresses,
            "mac_addresses": host.mac_addresses,
            "facts": serialize_facts(host.facts),
            "satellite_id": host.satellite_id,
            "subscription_manager_id": host.subscription_manager_id,
            "system_profile": host.system_profile_facts,
            "per_reporter_staleness": host.per_reporter_staleness,
            "tags": [tag.data() for tag in Tag.create_tags_from_nested(host.tags)],
            "reporter": reporter,
            "stale_timestamp": stale_timestamp,
            "stale_warning_timestamp": stale_warning_timestamp,
            "culled_timestamp": culled_timestamp,
            "created": host.created_on.astimezone(UTC).isoformat(),
            "last_check_in": host.last_check_in.isoformat(),
            "provider_id": host.provider_id,
            "provider_type": host.provider_type,
            "openshift_cluster_id": host.openshift_cluster_id,
        },
        "platform_metadata": {"b64_identity": to_auth_header(Identity(obj=identity))},
        "metadata": {"request_id": expected_request_id},
        "timestamp": expected_timestamp.isoformat(),
    }

    # We don't have this information without retrieving the host after the patch request
    del event["host"]["updated"]

    assert event == expected_event
    assert event_producer.key == str(host.id)
    assert event_producer.headers == expected_headers(
        "updated",
        expected_request_id,
        serialize_uuid(host.insights_id),
        host.reporter,
        host.system_profile_facts.get("host_type"),
        host.system_profile_facts.get("operating_system", {}).get("name"),
    )


def assert_system_registered_notification_is_valid(notification_event_producer, host):
    event = json.loads(notification_event_producer.event)
    context = event["context"]

    assert isinstance(event, dict)

    expected_keys = {
        "timestamp",
        "event_type",
        "org_id",
        "application",
        "bundle",
        "context",
        "events",
    }

    expected_context_keys = {
        "inventory_id",
        "hostname",
        "display_name",
        "rhel_version",
        "tags",
        "host_url",
    }

    expected_payload_keys = {
        "insights_id",
        "subscription_manager_id",
        "satellite_id",
        "groups",
        "reporter",
        "system_check_in",
    }
    assert set(event.keys()) == expected_keys
    assert set(context.keys()) == expected_context_keys
    assert context["host_url"].endswith(f"/insights/inventory/{context['inventory_id']}")
    assert event["event_type"] == "new-system-registered"

    for item in event["events"]:
        payload = item["payload"]
        assert set(payload.keys()) == expected_payload_keys
        assert serialize_uuid(host.insights_id) == payload["insights_id"]
        assert isinstance(datetime.fromisoformat(payload["system_check_in"]), datetime)


def expected_headers(
    event_type, request_id, insights_id=None, reporter=None, host_type=None, os_name=None, is_bootc="False"
):
    return {
        "event_type": event_type,
        "request_id": request_id,
        "producer": os.uname().nodename,
        "insights_id": insights_id,
        "reporter": reporter,
        "host_type": host_type,
        "os_name": os_name,
        "is_bootc": is_bootc,
    }


def expected_encoded_headers(event_type, request_id, insights_id=None, reporter=None, host_type=None, os_name=None):
    return [
        ("event_type", event_type.name.encode("utf-8")),
        ("request_id", request_id.encode("utf-8")),
        ("producer", os.uname().nodename.encode("utf-8")),
        ("insights_id", insights_id.encode("utf-8")),
        ("reporter", reporter.encode("utf-8")),
        ("host_type", host_type.encode("utf-8")),
        ("os_name", os_name.encode("utf-8")),
    ]


def assert_synchronize_event_is_valid(
    event_producer, key, host, groups, timestamp, expected_request_id=None, expected_metadata=None
):
    event = json.loads(event_producer.event)

    assert key == event_producer.key
    assert isinstance(event, dict)
    expected_keys = {"metadata", "timestamp", "host", "platform_metadata", "type"}

    assert set(event.keys()) == expected_keys
    assert timestamp.replace(tzinfo=UTC).isoformat() == event["timestamp"]
    assert event["type"] == "updated"
    assert serialize_uuid(host.insights_id) == event["host"]["insights_id"]
    assert str(host.id) in event_producer.key

    # Assert groups data
    if groups == []:
        assert event["host"]["groups"] == []
    else:
        assert event["host"]["groups"][0]["id"] == str(groups[0].id)
        assert event["host"]["groups"][0]["name"] == groups[0].name
        assert event["host"]["groups"][0]["ungrouped"] == groups[0].ungrouped

    assert event_producer.headers == expected_headers(
        "updated",
        event["metadata"]["request_id"],
        serialize_uuid(host.insights_id),
        host.reporter,
        host.system_profile_facts.get("host_type"),
        host.system_profile_facts.get("operating_system", {}).get("name"),
    )

    if expected_request_id:
        assert event["request_id"] == expected_request_id

    if expected_metadata:
        assert event["metadata"] == expected_metadata


def create_kafka_consumer_mock(
    mocker, topic, number_of_partitions, messages_per_partition, number_of_polls=5, message_list=None
):
    fake_consumer = mocker.Mock()
    mock_consume = []
    poll_result_list = []
    mock_start_offsets = {}
    partitions_dict = {}
    partitions = []

    for partition_id in range(number_of_partitions):
        partition = TopicPartition(topic, partition_id)
        partitions_dict[partition_id] = partition
        partitions.append(partition)

    fake_consumer.list_topics.return_value = SimpleNamespace(
        topics={topic: SimpleNamespace(partitions=partitions_dict)}
    )

    fake_consumer.partitions_for_topic.return_value = set(range(number_of_partitions))
    fake_consumer.assignment.return_value = set(partitions)

    if message_list:
        mock_consume = [mocker.Mock(**{"value.return_value": message}) for message in message_list]
    else:
        mock_consume = [
            mocker.Mock(**{"value.return_value": json.dumps(wrap_message(minimal_host().data()))})
            for _ in range(number_of_partitions * messages_per_partition)
        ]

    for partition in partitions:
        mock_start_offsets[partition] = SimpleNamespace(offset=1)

    poll_result_list.extend([mock_consume] * number_of_polls)
    poll_result_list.append({})

    fake_consumer.consume.side_effect = poll_result_list
    fake_consumer.offsets_for_times.return_value = mock_start_offsets
    return fake_consumer<|MERGE_RESOLUTION|>--- conflicted
+++ resolved
@@ -354,9 +354,6 @@
     assert event["application"] == "inventory"
     assert event["bundle"] == "rhel"
 
-<<<<<<< HEAD
-    assert serialize_uuid(host.insights_id) == event["events"][0]["payload"]["insights_id"]
-=======
     # Validate timestamp format and approximate value (within 10 seconds from now)
     event_timestamp = event["timestamp"]
     try:
@@ -384,7 +381,6 @@
 
     # Validate payload
     _assert_stale_notification_payload(event_item["payload"], host)
->>>>>>> 7bdb20ca
 
 
 def assert_patch_event_is_valid(
