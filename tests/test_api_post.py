#!/usr/bin/env python
import copy
from datetime import timedelta
<<<<<<< HEAD
=======
from itertools import product
from unittest import main
from unittest.mock import call
from unittest.mock import patch
>>>>>>> c540dd8c

import pytest

from lib.host_repository import canonical_fact_host_query
from lib.host_repository import canonical_facts_host_query
from tests.test_utils import ACCOUNT
from tests.test_utils import assert_error_response
from tests.test_utils import assert_host_data
from tests.test_utils import assert_host_response_status
from tests.test_utils import assert_host_was_created
from tests.test_utils import assert_host_was_updated
from tests.test_utils import assert_response_status
from tests.test_utils import FACTS
from tests.test_utils import generate_uuid
from tests.test_utils import get_host_from_multi_response
from tests.test_utils import get_host_from_response
from tests.test_utils import HOST_URL
from tests.test_utils import minimal_host
from tests.test_utils import now
from tests.test_utils import SHARED_SECRET
from tests.test_utils import valid_system_profile


def test_create_and_update(api_create_or_update_host, api_get_host):
    host = minimal_host()

    multi_response_status, multi_response_data = api_create_or_update_host([host])

    assert_response_status(multi_response_status, 207)

    create_host_response = get_host_from_multi_response(multi_response_data)

    assert_host_was_created(create_host_response)
    assert_host_data(actual_host=create_host_response["host"], expected_host=host)

    created_host_id = create_host_response["host"]["id"]

    host.facts = copy.deepcopy(FACTS)
    # Replace facts under the first namespace
    host.facts[0]["facts"] = {"newkey1": "newvalue1"}
    # Add a new set of facts under a new namespace
    host.facts.append({"namespace": "ns2", "facts": {"key2": "value2"}})

    # Add a new canonical fact
    host.rhel_machine_id = generate_uuid()
    host.ip_addresses = ["10.10.0.1", "10.0.0.2", "fe80::d46b:2807:f258:c319"]
    host.mac_addresses = ["c2:00:d0:c8:61:01"]
    host.external_id = "i-05d2313e6b9a42b16"
    host.insights_id = generate_uuid()

    multi_response_status, multi_response_data = api_create_or_update_host([host])

    assert_response_status(multi_response_status, 207)

    update_host_response = get_host_from_multi_response(multi_response_data)

    assert_host_was_updated(create_host_response, update_host_response)
    assert_host_data(actual_host=update_host_response["host"], expected_host=host)

    response_status, response_data = api_get_host(f"{HOST_URL}/{created_host_id}")

    assert_response_status(response_status, 200)

    host_response = get_host_from_response(response_data)

    assert_host_data(actual_host=host_response, expected_host=host, expected_id=created_host_id)


def test_create_with_branch_id(api_create_or_update_host):
    host = minimal_host()

    multi_response_status, multi_response_data = api_create_or_update_host(
        [host], query_parameters={"branch_id": "1234"}
    )

    assert_response_status(multi_response_status, 207)

    create_host_response = get_host_from_multi_response(multi_response_data)

    assert_host_was_created(create_host_response)


def test_create_host_update_with_same_insights_id_and_different_canonical_facts(
    api_create_or_update_host, api_get_host
):
    original_insights_id = generate_uuid()

    host = minimal_host(
        insights_id=original_insights_id,
        rhel_machine_id=generate_uuid(),
        subscription_manager_id=generate_uuid(),
        satellite_id=generate_uuid(),
        bios_uuid=generate_uuid(),
        fqdn="original_fqdn",
        mac_addresses=["aa:bb:cc:dd:ee:ff"],
        external_id="abcdef",
    )

    # Create the host
    multi_response_status, multi_response_data = api_create_or_update_host([host])

    assert_response_status(multi_response_status, 207)

    create_host_response = get_host_from_multi_response(multi_response_data)

    assert_host_was_created(create_host_response)

    created_host_id = create_host_response["host"]["id"]

    # Change the canonical facts except for the insights_id
    host.rhel_machine_id = generate_uuid()
    host.ip_addresses = ["192.168.1.44", "10.0.0.2"]
    host.subscription_manager_id = generate_uuid()
    host.satellite_id = generate_uuid()
    host.bios_uuid = generate_uuid()
    host.fqdn = "expected_fqdn"
    host.mac_addresses = ["ff:ee:dd:cc:bb:aa"]
    host.external_id = "fedcba"
    host.facts = [{"namespace": "ns1", "facts": {"newkey": "newvalue"}}]

    # Update the host
    multi_response_status, multi_response_data = api_create_or_update_host([host])

    assert_response_status(multi_response_status, 207)

    update_host_response = get_host_from_multi_response(multi_response_data)

    assert_host_was_updated(create_host_response, update_host_response)

    # Retrieve the host using the id that we first received
    response_status, response_data = api_get_host(f"{HOST_URL}/{created_host_id}")

    assert_response_status(response_status, 200)

    host_response = get_host_from_response(response_data)

    assert_host_data(actual_host=host_response, expected_host=host, expected_id=created_host_id)


def test_match_host_by_elevated_id_performance(api_create_or_update_host, mocker):
    canonical_fact_query = mocker.patch(
        "lib.host_repository.canonical_fact_host_query", wraps=canonical_fact_host_query
    )
    canonical_facts_query = mocker.patch(
        "lib.host_repository.canonical_facts_host_query", wraps=canonical_facts_host_query
    )

    subscription_manager_id = generate_uuid()
    host = minimal_host(subscription_manager_id=subscription_manager_id)

    multi_response_status, multi_response_data = api_create_or_update_host([host])

    assert_response_status(multi_response_status, 207)

    create_host_response = get_host_from_multi_response(multi_response_data)

    assert_host_was_created(create_host_response)

    # Create a host with Subscription Manager ID
    insights_id = generate_uuid()
    host = minimal_host(insights_id=insights_id, subscription_manager_id=subscription_manager_id)

    mocker.resetall()

    # Update a host with Insights ID and Subscription Manager ID
    multi_response_status, multi_response_data = api_create_or_update_host([host])

    assert_response_status(multi_response_status, 207)

    update_host_response = get_host_from_multi_response(multi_response_data)

    assert_host_was_updated(create_host_response, update_host_response)

    expected_calls = (
        mocker.call(ACCOUNT, "insights_id", insights_id),
        mocker.call(ACCOUNT, "subscription_manager_id", subscription_manager_id),
    )
    canonical_fact_query.assert_has_calls(expected_calls)

    assert canonical_fact_query.call_count == len(expected_calls)
    canonical_facts_query.assert_not_called()


def test_create_host_with_empty_facts_display_name_then_update(api_create_or_update_host, api_get_host):
    # Create a host with empty facts, and display_name
    # then update those fields
    host = minimal_host()
    del host.display_name
    del host.facts

    # Create the host
    multi_response_status, multi_response_data = api_create_or_update_host([host])

    assert_response_status(multi_response_status, 207)

    create_host_response = get_host_from_multi_response(multi_response_data)

    assert_host_was_created(create_host_response)

    created_host_id = create_host_response["host"]["id"]

    # Update the facts and display name
    host.facts = copy.deepcopy(FACTS)
    host.display_name = "expected_display_name"

    # Update the hosts
    multi_response_status, multi_response_data = api_create_or_update_host([host])

    assert_response_status(multi_response_status, 207)

    update_host_response = get_host_from_multi_response(multi_response_data)

    assert_host_was_updated(create_host_response, update_host_response)

    response_status, response_data = api_get_host(f"{HOST_URL}/{created_host_id}")

    assert_response_status(response_status, 200)

    host_response = get_host_from_response(response_data)

    assert_host_data(actual_host=host_response, expected_host=host, expected_id=created_host_id)


def test_create_and_update_multiple_hosts_with_account_mismatch(api_create_or_update_host):
    """
    Attempt to create multiple hosts, one host has the wrong account number.
    Verify this causes an error response to be returned.
    """
    host1 = minimal_host(display_name="host1", ip_addresses=["10.0.0.1"], rhel_machine_id=generate_uuid())
    host2 = minimal_host(
        display_name="host2", account="222222", ip_addresses=["10.0.0.2"], rhel_machine_id=generate_uuid()
    )
    host_list = [host1, host2]

    # Create the host
    multi_response_status, multi_response_data = api_create_or_update_host(host_list)

    assert_response_status(multi_response_status, 207)

    assert len(host_list) == len(multi_response_data["data"])
    assert multi_response_status, multi_response_data["errors"] == 1

    assert_host_response_status(multi_response_data, 201, 0)
    assert_host_response_status(multi_response_data, 400, 1)


def test_create_host_without_canonical_facts(api_create_or_update_host):
    host = minimal_host()
    del host.insights_id
    del host.rhel_machine_id
    del host.subscription_manager_id
    del host.satellite_id
    del host.bios_uuid
    del host.ip_addresses
    del host.fqdn
    del host.mac_addresses
    del host.external_id

    multi_response_status, multi_response_data = api_create_or_update_host([host])

    assert_response_status(multi_response_status, 207)

    host_response = get_host_from_multi_response(multi_response_data)

    assert_error_response(host_response, expected_title="Invalid request", expected_status=400)


def test_create_host_without_account(api_create_or_update_host):
    host = minimal_host()
    del host.account

    multi_response_status, multi_response_data = api_create_or_update_host([host])

    assert_error_response(
        multi_response_data,
        expected_title="Bad Request",
        expected_detail="'account' is a required property - '0'",
        expected_status=400,
    )


@pytest.mark.parametrize("account", ["", "someaccount"])
def test_create_host_with_invalid_account(api_create_or_update_host, account):
    host = minimal_host(account=account)

    multi_response_status, multi_response_data = api_create_or_update_host([host])

    assert_response_status(multi_response_status, 207)

    host_response = get_host_from_multi_response(multi_response_data)

    assert_error_response(
        host_response,
        expected_title="Bad Request",
        expected_detail="{'account': ['Length must be between 1 and 10.']}",
        expected_status=400,
    )


def test_create_host_with_mismatched_account_numbers(api_create_or_update_host):
    host = minimal_host(account=ACCOUNT[::-1])

    multi_response_status, multi_response_data = api_create_or_update_host([host])

    assert_response_status(multi_response_status, 207)

    host_response = get_host_from_multi_response(multi_response_data)

    assert_error_response(
        host_response,
        expected_title="Invalid request",
        expected_detail="The account number associated with the user does not match the account number associated "
        "with the host",
        expected_status=400,
    )


def _invalid_facts(key, value=None):
    invalid_facts = copy.deepcopy(FACTS)

    if value is None:
        del invalid_facts[0][key]
    else:
        invalid_facts[0][key] = value

    return invalid_facts


@pytest.mark.parametrize(
    "invalid_facts", [_invalid_facts("namespace"), _invalid_facts("facts"), _invalid_facts("namespace", "")]
)
def test_create_host_with_invalid_facts(api_create_or_update_host, invalid_facts):
    host = minimal_host(facts=invalid_facts)

    multi_response_status, multi_response_data = api_create_or_update_host([host])

    assert_error_response(multi_response_data, expected_title="Bad Request", expected_status=400)


@pytest.mark.parametrize(
    "uuid_field", ["insights_id", "rhel_machine_id", "subscription_manager_id", "satellite_id", "bios_uuid"]
)
def test_create_host_with_invalid_uuid_field_values(api_create_or_update_host, uuid_field):
    host = minimal_host()
    setattr(host, uuid_field, "notauuid")

    multi_response_status, multi_response_data = api_create_or_update_host([host])

    assert_response_status(multi_response_status, 207)

    host_response = get_host_from_multi_response(multi_response_data)

    assert_error_response(host_response, expected_title="Bad Request", expected_status=400)


@pytest.mark.parametrize(
    "non_nullable_field",
    [
        "display_name",
        "account",
        "insights_id",
        "rhel_machine_id",
        "subscription_manager_id",
        "satellite_id",
        "fqdn",
        "bios_uuid",
        "ip_addresses",
        "mac_addresses",
        "external_id",
        "ansible_host",
        "stale_timestamp",
        "reporter",
    ],
)
def test_create_host_with_non_nullable_fields_as_none(api_create_or_update_host, non_nullable_field):
    # Have at least one good canonical fact set
    host = minimal_host(insights_id=generate_uuid(), rhel_machine_id=generate_uuid())
    # Set a null canonical fact
    setattr(host, non_nullable_field, None)

    multi_response_status, multi_response_data = api_create_or_update_host([host])

    assert_error_response(multi_response_data, expected_title="Bad Request", expected_status=400)


@pytest.mark.parametrize("field", ["account", "stale_timestamp", "reporter"])
def test_create_host_without_required_fields(api_create_or_update_host, field):
    host = minimal_host()
    delattr(host, field)

    multi_response_status, multi_response_data = api_create_or_update_host([host])

    assert_error_response(multi_response_data, expected_title="Bad Request", expected_status=400)


@pytest.mark.parametrize("valid_ip_array", [["blah"], ["1.1.1.1", "sigh"]])
def test_create_host_with_valid_ip_address(api_create_or_update_host, valid_ip_array):
    host = minimal_host(insights_id=generate_uuid(), ip_addresses=valid_ip_array)

    multi_response_status, multi_response_data = api_create_or_update_host([host])

    assert_response_status(multi_response_status, 207)

    create_host_response = get_host_from_multi_response(multi_response_data)

    assert_host_was_created(create_host_response)


@pytest.mark.parametrize("invalid_ip_array", [[], [""], ["a" * 256]])
def test_create_host_with_invalid_ip_address(api_create_or_update_host, invalid_ip_array):
    host = minimal_host(insights_id=generate_uuid(), ip_addresses=invalid_ip_array)

    multi_response_status, multi_response_data = api_create_or_update_host([host])

    assert_response_status(multi_response_status, 207)

    host_response = get_host_from_multi_response(multi_response_data)

    assert_error_response(host_response, expected_title="Bad Request", expected_status=400)


@pytest.mark.parametrize("valid_mac_array", [["blah"], ["11:22:33:44:55:66", "blah"]])
def test_create_host_with_valid_mac_address(api_create_or_update_host, valid_mac_array):
    host = minimal_host(insights_id=generate_uuid(), mac_addresses=valid_mac_array)

    multi_response_status, multi_response_data = api_create_or_update_host([host])

    assert_response_status(multi_response_status, 207)

    create_host_response = get_host_from_multi_response(multi_response_data)

    assert_host_was_created(create_host_response)


@pytest.mark.parametrize("invalid_mac_array", [[], [""], ["11:22:33:44:55:66", "a" * 256]])
def test_create_host_with_invalid_mac_address(api_create_or_update_host, invalid_mac_array):
    host = minimal_host(insights_id=generate_uuid(), mac_addresses=invalid_mac_array)

    multi_response_status, multi_response_data = api_create_or_update_host([host])

    assert_response_status(multi_response_status, 207)

    host_response = get_host_from_multi_response(multi_response_data)

    assert_error_response(host_response, expected_title="Bad Request", expected_status=400)


@pytest.mark.parametrize("invalid_display_name", ["", "a" * 201])
def test_create_host_with_invalid_display_name(api_create_or_update_host, invalid_display_name):
    host = minimal_host(display_name=invalid_display_name)

    multi_response_status, multi_response_data = api_create_or_update_host([host])

    assert_response_status(multi_response_status, 207)

    host_response = get_host_from_multi_response(multi_response_data)

    assert_error_response(host_response, expected_title="Bad Request", expected_status=400)


@pytest.mark.parametrize("invalid_fqdn", ["", "a" * 256])
def test_create_host_with_invalid_fqdn(api_create_or_update_host, invalid_fqdn):
    host = minimal_host(fqdn=invalid_fqdn)

    multi_response_status, multi_response_data = api_create_or_update_host([host])

    assert_response_status(multi_response_status, 207)

    host_response = get_host_from_multi_response(multi_response_data)

    assert_error_response(host_response, expected_title="Bad Request", expected_status=400)


@pytest.mark.parametrize("invalid_external_id", ["", "a" * 501])
def test_create_host_with_invalid_external_id(api_create_or_update_host, invalid_external_id):
    host = minimal_host(external_id=invalid_external_id)

    multi_response_status, multi_response_data = api_create_or_update_host([host])

    assert_response_status(multi_response_status, 207)

    host_response = get_host_from_multi_response(multi_response_data)

    assert_error_response(host_response, expected_title="Bad Request", expected_status=400)


def test_create_host_with_ansible_host(api_create_or_update_host, api_get_host):
    # Create a host with ansible_host field
    host = minimal_host(ansible_host="ansible_host_" + generate_uuid())

    multi_response_status, multi_response_data = api_create_or_update_host([host])

    assert_response_status(multi_response_status, 207)

    create_host_response = get_host_from_multi_response(multi_response_data)

    assert_host_was_created(create_host_response)

    created_host_id = create_host_response["host"]["id"]

    response_status, response_data = api_get_host(f"{HOST_URL}/{created_host_id}")

    assert_response_status(response_status, 200)

    host_response = get_host_from_response(response_data)

    assert_host_data(actual_host=host_response, expected_host=host, expected_id=created_host_id)


@pytest.mark.parametrize("ansible_host", ["ima_ansible_host_23c211af-c8eb-4575-9e54-3d86771af7f8", ""])
def test_create_host_without_ansible_host_then_update(api_create_or_update_host, api_get_host, ansible_host):
    # Create a host without ansible_host field
    # then update those fields
    host = minimal_host()
    del host.ansible_host

    # Create the host
    multi_response_status, multi_response_data = api_create_or_update_host([host])

    assert_response_status(multi_response_status, 207)

    create_host_response = get_host_from_multi_response(multi_response_data)

    created_host_id = create_host_response["host"]["id"]

    host.ansible_host = ansible_host

    # Update the hosts
    multi_response_status, multi_response_data = api_create_or_update_host([host])

    assert_response_status(multi_response_status, 207)

    update_host_response = get_host_from_multi_response(multi_response_data)

    assert_host_was_updated(create_host_response, update_host_response)

    response_status, response_data = api_get_host(f"{HOST_URL}/{created_host_id}")

    assert_response_status(response_status, 200)

    host_response = get_host_from_response(response_data)

    assert_host_data(actual_host=host_response, expected_host=host, expected_id=created_host_id)


@pytest.mark.parametrize("invalid_ansible_host", ["a" * 256])
def test_create_host_with_invalid_ansible_host(api_create_or_update_host, invalid_ansible_host):
    host = minimal_host(ansible_host=invalid_ansible_host)

    multi_response_status, multi_response_data = api_create_or_update_host([host])

    assert_response_status(multi_response_status, 207)

    host_response = get_host_from_multi_response(multi_response_data)

    assert_error_response(host_response, expected_title="Bad Request", expected_status=400)


def test_ignore_culled_host_on_update_by_canonical_facts(api_create_or_update_host):
    # Culled host
    host = minimal_host(fqdn="my awesome fqdn", facts=None, stale_timestamp=(now() - timedelta(weeks=3)).isoformat())

    # Create the host
    multi_response_status, multi_response_data = api_create_or_update_host([host])

    assert_response_status(multi_response_status, 207)

    create_host_response = get_host_from_multi_response(multi_response_data)

    assert_host_was_created(create_host_response)

    # Update the host
    multi_response_status, multi_response_data = api_create_or_update_host([host])

    assert_response_status(multi_response_status, 207)

    update_host_response = get_host_from_multi_response(multi_response_data)

    assert_host_was_created(update_host_response)

    assert create_host_response["host"]["id"] != update_host_response["host"]["id"]


def test_ignore_culled_host_on_update_by_elevated_id(api_create_or_update_host):
    # Culled host
    host = minimal_host(
        insights_id=generate_uuid(), facts=None, stale_timestamp=(now() - timedelta(weeks=3)).isoformat()
    )

    # Create the host
    multi_response_status, multi_response_data = api_create_or_update_host([host])

    assert_response_status(multi_response_status, 207)

    create_host_response = get_host_from_multi_response(multi_response_data)

    assert_host_was_created(create_host_response)

    # Update the host
    host.ip_addresses = ["10.10.0.2"]

    multi_response_status, multi_response_data = api_create_or_update_host([host])

    assert_response_status(multi_response_status, 207)

    update_host_response = get_host_from_multi_response(multi_response_data)

    assert_host_was_created(update_host_response)

    assert create_host_response["host"]["id"] != update_host_response["host"]["id"]


def test_create_host_with_20_byte_mac_address(api_create_or_update_host, api_get_host):
    system_profile = {
        "network_interfaces": [{"mac_address": "00:11:22:33:44:55:66:77:88:99:aa:bb:cc:dd:ee:ff:00:11:22:33"}]
    }

    host = minimal_host(system_profile=system_profile)

    multi_response_status, multi_response_data = api_create_or_update_host([host])

    assert_response_status(multi_response_status, 207)

    create_host_response = get_host_from_multi_response(multi_response_data)

    assert_host_was_created(create_host_response)

    created_host_id = create_host_response["host"]["id"]

    response_status, response_data = api_get_host(f"{HOST_URL}/{created_host_id}")

    assert_response_status(response_status, 200)

    host_response = get_host_from_response(response_data)

    assert_host_data(actual_host=host_response, expected_host=host, expected_id=created_host_id)


def test_create_host_with_too_long_mac_address(api_create_or_update_host):
    system_profile = {
        "network_interfaces": [{"mac_address": "00:11:22:33:44:55:66:77:88:99:aa:bb:cc:dd:ee:ff:00:11:22:33:44"}]
    }

    host = minimal_host(system_profile=system_profile)

    multi_response_status, multi_response_data = api_create_or_update_host([host])

    assert_response_status(multi_response_status, 207)

    host_response = get_host_from_multi_response(multi_response_data)

    assert_error_response(host_response, expected_title="Bad Request", expected_status=400)


@pytest.mark.parametrize(
    "sample",
    [
        {"disk_devices": [{"options": {"": "invalid"}}]},
        {"disk_devices": [{"options": {"ro": True, "uuid": "0", "": "invalid"}}]},
        {"disk_devices": [{"options": {"nested": {"uuid": "0", "": "invalid"}}}]},
        {"disk_devices": [{"options": {"ro": True}}, {"options": {"": "invalid"}}]},
    ],
)
def test_create_host_with_empty_json_key_in_system_profile(api_create_or_update_host, sample):
    host = minimal_host(system_profile=sample)

    multi_response_status, multi_response_data = api_create_or_update_host([host])

    assert_response_status(multi_response_status, 207)

    host_response = get_host_from_multi_response(multi_response_data)

    assert_error_response(host_response, expected_title="Bad Request", expected_status=400)


@pytest.mark.parametrize(
    "facts",
    [
        [{"facts": {"": "invalid"}, "namespace": "rhsm"}],
        [{"facts": {"metadata": {"": "invalid"}}, "namespace": "rhsm"}],
        [{"facts": {"foo": "bar", "": "invalid"}, "namespace": "rhsm"}],
        [{"facts": {"foo": "bar"}, "namespace": "valid"}, {"facts": {"": "invalid"}, "namespace": "rhsm"}],
    ],
)
def test_create_host_with_empty_json_key_in_facts(api_create_or_update_host, facts):
    host = minimal_host(facts=facts)

    multi_response_status, multi_response_data = api_create_or_update_host([host])

    assert_response_status(multi_response_status, 207)

    host_response = get_host_from_multi_response(multi_response_data)

    assert_error_response(host_response, expected_title="Bad Request", expected_status=400)


def test_create_host_without_display_name_and_without_fqdn(api_create_or_update_host, api_get_host):
    """
    This test should verify that the display_name is set to the id
    when neither the display name or fqdn is set.
    """
    host = minimal_host()
    del host.display_name
    del host.fqdn

    # Create the host
    multi_response_status, multi_response_data = api_create_or_update_host([host])

    assert_response_status(multi_response_status, 207)

    create_host_response = get_host_from_multi_response(multi_response_data)

    assert_host_was_created(create_host_response)

    created_host_id = create_host_response["host"]["id"]

    response_status, response_data = api_get_host(f"{HOST_URL}/{created_host_id}")

    assert_response_status(response_status, 200)

    host_response = get_host_from_response(response_data)

    assert_host_data(actual_host=host_response, expected_host=host, expected_id=created_host_id)


def test_create_host_without_display_name_and_with_fqdn(api_create_or_update_host, api_get_host):
    """
    This test should verify that the display_name is set to the
    fqdn when a display_name is not passed in but the fqdn is passed in.
    """
    expected_display_name = "fred.flintstone.bedrock.com"

    host = minimal_host(fqdn=expected_display_name)
    del host.display_name

    multi_response_status, multi_response_data = api_create_or_update_host([host])

    assert_response_status(multi_response_status, 207)

    create_host_response = get_host_from_multi_response(multi_response_data)

    assert_host_was_created(create_host_response)

    created_host_id = create_host_response["host"]["id"]

    response_status, response_data = api_get_host(f"{HOST_URL}/{created_host_id}")

    assert_response_status(response_status, 200)

    host_response = get_host_from_response(response_data)

    host.display_name = expected_display_name

    assert_host_data(actual_host=host_response, expected_host=host, expected_id=created_host_id)


@pytest.mark.bulk_creation
def test_create_and_update_multiple_hosts_with_different_accounts(api_create_or_update_host, monkeypatch):
    monkeypatch.setenv("INVENTORY_SHARED_SECRET", SHARED_SECRET)

    host1 = minimal_host(
        display_name="host1", account="111111", ip_addresses=["10.0.0.1"], rhel_machine_id=generate_uuid()
    )
    host2 = minimal_host(
        display_name="host2", account="222222", ip_addresses=["10.0.0.2"], rhel_machine_id=generate_uuid()
    )
    host_list = [host1, host2]

    # Create the host
    multi_response_status, multi_response_data = api_create_or_update_host(host_list, auth_type="token")

    assert_response_status(multi_response_status, 207)

    assert len(host_list) == len(multi_response_data["data"])
    assert multi_response_data["total"] == len(multi_response_data["data"])
    assert multi_response_status, multi_response_data["errors"] == 0

    for i, host in enumerate(host_list):
        create_host_response = get_host_from_multi_response(multi_response_data, host_index=i)

        assert_host_was_created(create_host_response)

        host_list[i].id = create_host_response["host"]["id"]

    host_list[0].bios_uuid = generate_uuid()
    host_list[0].display_name = "fred"

    host_list[1].bios_uuid = generate_uuid()
    host_list[1].display_name = "barney"

    # Update the host
    multi_response_status, multi_response_data = api_create_or_update_host(host_list, auth_type="token")

    assert_response_status(multi_response_status, 207)

    for i, host in enumerate(host_list):
        update_host_response = get_host_from_multi_response(multi_response_data, host_index=i)

        assert_host_response_status(update_host_response, expected_status=200)
        assert_host_data(
            actual_host=update_host_response["host"], expected_host=host_list[i], expected_id=host_list[i].id
        )


@pytest.mark.system_profile
def test_create_host_with_system_profile(api_create_or_update_host, api_get_host):
    host = minimal_host(system_profile=valid_system_profile())

    # Create the host
    multi_response_status, multi_response_data = api_create_or_update_host([host])

    assert_response_status(multi_response_status, 207)

    create_host_response = get_host_from_multi_response(multi_response_data)

    assert_host_was_created(create_host_response)

    created_host = create_host_response["host"]

    # verify system_profile is not included
    assert "system_profile" not in created_host

    response_status, response_data = api_get_host(f"{HOST_URL}/{created_host['id']}/system_profile")

    assert_response_status(response_status, 200)

    host_response = get_host_from_response(response_data)

    assert host_response["id"] == created_host["id"]
    assert host_response["system_profile"] == host.system_profile


@pytest.mark.system_profile
def test_create_host_with_system_profile_and_query_with_branch_id(api_create_or_update_host, api_get_host):
    host = minimal_host(system_profile=valid_system_profile())

    # Create the host
    multi_response_status, multi_response_data = api_create_or_update_host([host])

    assert_response_status(multi_response_status, 207)

    create_host_response = get_host_from_multi_response(multi_response_data)

    assert_host_was_created(create_host_response)

    created_host = create_host_response["host"]

    # verify system_profile is not included
    assert "system_profile" not in created_host

    response_status, response_data = api_get_host(
        f"{HOST_URL}/{created_host['id']}/system_profile", query_parameters={"branch_id": 1234}
    )

    assert_response_status(response_status, 200)

    host_response = get_host_from_response(response_data)

    assert host_response["id"] == created_host["id"]
    assert host_response["system_profile"] == host.system_profile


@pytest.mark.system_profile
def test_create_host_with_null_system_profile(api_create_or_update_host):
    host = minimal_host(system_profile=None)

    # Create the host without a system profile
    multi_response_status, multi_response_data = api_create_or_update_host([host])

    assert_error_response(multi_response_data, expected_title="Bad Request", expected_status=400)


@pytest.mark.system_profile
@pytest.mark.parametrize(
    "system_profile",
    [{"infrastructure_type": "i" * 101, "infrastructure_vendor": "i" * 101, "cloud_provider": "i" * 101}],
)
def test_create_host_with_system_profile_with_invalid_data(api_create_or_update_host, api_get_host, system_profile):
    host = minimal_host(system_profile=system_profile)

    # Create the host
    multi_response_status, multi_response_data = api_create_or_update_host([host])

    assert_response_status(multi_response_status, 207)

    host_response = get_host_from_multi_response(multi_response_data)

    assert_error_response(host_response, expected_title="Bad Request", expected_status=400)


@pytest.mark.system_profile
@pytest.mark.parametrize(
    "yum_url",
    [
        "file:///cdrom/",
        "http://foo.com http://foo.com",
        "file:///etc/pki/rpm-gpg/RPM-GPG-KEY-fedora-$releasever-$basearch",
        "https://codecs.fedoraproject.org/openh264/$releasever/$basearch/debug/",
    ],
)
def test_create_host_with_system_profile_with_different_yum_urls(api_create_or_update_host, api_get_host, yum_url):
    system_profile = {"yum_repos": [{"name": "repo1", "gpgcheck": True, "enabled": True, "base_url": yum_url}]}
    host = minimal_host(system_profile=system_profile)

    # Create the host
    multi_response_status, multi_response_data = api_create_or_update_host([host])

    assert_response_status(multi_response_status, 207)

    create_host_response = get_host_from_multi_response(multi_response_data)

    assert_host_was_created(create_host_response)

    created_host = create_host_response["host"]

    # verify system_profile is not included
    assert "system_profile" not in created_host

    response_status, response_data = api_get_host(f"{HOST_URL}/{created_host['id']}/system_profile")

    assert_response_status(response_status, 200)

    host_response = get_host_from_response(response_data)

    assert host_response["id"] == created_host["id"]
    assert host_response["system_profile"] == host.system_profile


@pytest.mark.system_profile
@pytest.mark.parametrize("cloud_provider", ["cumulonimbus", "cumulus", "c" * 100])
def test_create_host_with_system_profile_with_different_cloud_providers(
    api_create_or_update_host, api_get_host, cloud_provider
):
    host = minimal_host(system_profile={"cloud_provider": cloud_provider})

    # Create the host
    multi_response_status, multi_response_data = api_create_or_update_host([host])

    assert_response_status(multi_response_status, 207)

    create_host_response = get_host_from_multi_response(multi_response_data)

    assert_host_was_created(create_host_response)

    created_host = create_host_response["host"]

    # verify system_profile is not included
    assert "system_profile" not in created_host

    response_status, response_data = api_get_host(f"{HOST_URL}/{created_host['id']}/system_profile")

    assert_response_status(response_status, 200)

    host_response = get_host_from_response(response_data)

    assert host_response["id"] == created_host["id"]
    assert host_response["system_profile"] == host.system_profile


@pytest.mark.system_profile
def test_get_system_profile_of_host_that_does_not_have_system_profile(api_create_or_update_host, api_get_host):
    host = minimal_host()

    # Create the host
    multi_response_status, multi_response_data = api_create_or_update_host([host])

    assert_response_status(multi_response_status, 207)

    create_host_response = get_host_from_multi_response(multi_response_data)

    assert_host_was_created(create_host_response)

    created_host = create_host_response["host"]

    # verify system_profile is not included
    assert "system_profile" not in created_host

    response_status, response_data = api_get_host(f"{HOST_URL}/{created_host['id']}/system_profile")

    assert_response_status(response_status, 200)

    host_response = get_host_from_response(response_data)

    assert host_response["id"] == created_host["id"]
    assert host_response["system_profile"] == {}


@pytest.mark.system_profile
def test_get_system_profile_of_multiple_hosts(api_create_or_update_host, api_get_host):
    host_id_list = []
    expected_system_profiles = []

    for i in range(2):
        system_profile = valid_system_profile()
        system_profile["number_of_cpus"] = i

        host = minimal_host(ip_addresses=[f"10.0.0.{i}"], system_profile=system_profile)

        multi_response_status, multi_response_data = api_create_or_update_host([host])

        assert_response_status(multi_response_status, 207)

        create_host_response = get_host_from_multi_response(multi_response_data)

        assert_host_was_created(create_host_response)

        created_host_id = create_host_response["host"]["id"]

        host_id_list.append(created_host_id)
        expected_system_profiles.append({"id": created_host_id, "system_profile": host.system_profile})

    url_host_id_list = ",".join(host_id_list)
    test_url = f"{HOST_URL}/{url_host_id_list}/system_profile"

    response_status, response_data = api_get_host(test_url)

    assert_response_status(response_status, 200)

    assert len(expected_system_profiles) == len(response_data["results"])
    for expected_system_profile in expected_system_profiles:
        assert expected_system_profile in response_data["results"]

    # TODO: Move to a separate pagination test
    # paging_test(test_url, len(expected_system_profiles))
    # invalid_paging_parameters_test(test_url)


@pytest.mark.system_profile
def test_get_system_profile_of_host_that_does_not_exist(api_get_host):
    expected_count = 0
    expected_total = 0
    host_id = generate_uuid()

    response_status, response_data = api_get_host(f"{HOST_URL}/{host_id}/system_profile")

    assert_response_status(response_status, 200)

    assert response_data["count"] == expected_count
    assert response_data["total"] == expected_total


@pytest.mark.system_profile
@pytest.mark.parametrize("invalid_host_id", ["notauuid", "922680d3-4aa2-4f0e-9f39-38ab8ea318bb,notuuid"])
def test_get_system_profile_with_invalid_host_id(api_get_host, invalid_host_id):
    response_status, response_data = api_get_host(f"{HOST_URL}/{invalid_host_id}/system_profile")

    assert_error_response(response_data, expected_title="Bad Request", expected_status=400)


@pytest.mark.tagging
def test_create_host_with_null_tags(api_create_or_update_host):
    host = minimal_host(tags=None)

    multi_response_status, multi_response_data = api_create_or_update_host([host])

    assert_error_response(multi_response_data, expected_title="Bad Request", expected_status=400)


@pytest.mark.tagging
def test_create_host_with_null_tag_key(api_create_or_update_host):
    host = minimal_host(tags=[({"namespace": "ns", "key": None, "value": "val"},)])

    multi_response_status, multi_response_data = api_create_or_update_host([host])

    assert_error_response(multi_response_data, expected_title="Bad Request", expected_status=400)


@pytest.mark.tagging
@pytest.mark.parametrize(
    "tag",
    [
        {"namespace": "a" * 256, "key": "key", "value": "val"},
        {"namespace": "ns", "key": "a" * 256, "value": "val"},
        {"namespace": "ns", "key": "key", "value": "a" * 256},
        {"namespace": "ns", "key": "", "value": "val"},
        {"namespace": "ns", "value": "val"},
    ],
)
def test_create_host_with_invalid_tags(api_create_or_update_host, tag):
    host = minimal_host(tags=[tag])

    multi_response_status, multi_response_data = api_create_or_update_host([host])

    assert_response_status(multi_response_status, 207)

    host_response = get_host_from_multi_response(multi_response_data)

    assert_error_response(host_response, expected_title="Bad Request", expected_status=400)


@pytest.mark.tagging
def test_create_host_with_keyless_tag(api_create_or_update_host):
    host = minimal_host(tags=[{"namespace": "ns", "key": None, "value": "val"}])

    multi_response_status, multi_response_data = api_create_or_update_host([host])

    assert_error_response(multi_response_data, expected_title="Bad Request", expected_status=400)


@pytest.mark.tagging
def test_create_host_with_invalid_string_tag_format(api_create_or_update_host):
    host = minimal_host(tags=["string/tag=format"])

    multi_response_status, multi_response_data = api_create_or_update_host([host])

    assert_error_response(multi_response_data, expected_title="Bad Request", expected_status=400)


@pytest.mark.tagging
def test_create_host_with_invalid_tag_format(api_create_or_update_host):
    host = minimal_host(tags=[{"namespace": "spam", "key": {"foo": "bar"}, "value": "eggs"}])

    multi_response_status, multi_response_data = api_create_or_update_host([host])

    assert_error_response(multi_response_data, expected_title="Bad Request", expected_status=400)


@pytest.mark.tagging
def test_create_host_with_tags(api_create_or_update_host, api_get_host):
    host = minimal_host(
        tags=[
            {"namespace": "NS3", "key": "key2", "value": "val2"},
            {"namespace": "NS1", "key": "key3", "value": "val3"},
            {"namespace": "Sat", "key": "prod", "value": None},
            {"namespace": "NS2", "key": "key1", "value": ""},
        ]
    )

    multi_response_status, multi_response_data = api_create_or_update_host([host])

    assert_response_status(multi_response_status, 207)

    create_host_response = get_host_from_multi_response(multi_response_data)

    assert_host_was_created(create_host_response)

    created_host_id = create_host_response["host"]["id"]

    response_status, response_data = api_get_host(f"{HOST_URL}/{created_host_id}")

    assert_response_status(response_status, 200)

    host_response = get_host_from_response(response_data)

    assert_host_data(actual_host=host_response, expected_host=host, expected_id=created_host_id)

    host_tags_response_status, host_tags_response_data = api_get_host(f"{HOST_URL}/{created_host_id}/tags")

    assert_response_status(host_tags_response_status, 200)

    host_tags = host_tags_response_data["results"][created_host_id]

    expected_tags = [
        {"namespace": "NS1", "key": "key3", "value": "val3"},
        {"namespace": "NS3", "key": "key2", "value": "val2"},
        {"namespace": "Sat", "key": "prod", "value": None},
        {"namespace": "NS2", "key": "key1", "value": None},
    ]

    assert len(host_tags) == len(expected_tags)


@pytest.mark.tagging
def test_create_host_with_tags_special_characters(api_create_or_update_host, api_get_host):
    tags = [
        {"namespace": "NS1;,/?:@&=+$-_.!~*'()#", "key": "ŠtěpánΔ12!@#$%^&*()_+-=", "value": "ŠtěpánΔ:;'|,./?~`"},
        {"namespace": " \t\n\r\f\v", "key": " \t\n\r\f\v", "value": " \t\n\r\f\v"},
    ]
    host = minimal_host(tags=tags)

    multi_response_status, multi_response_data = api_create_or_update_host([host])

    assert_response_status(multi_response_status, 207)

    create_host_response = get_host_from_multi_response(multi_response_data)

    assert_host_was_created(create_host_response)

    created_host_id = create_host_response["host"]["id"]

    response_status, response_data = api_get_host(f"{HOST_URL}/{created_host_id}")

    assert_response_status(response_status, 200)

    host_response = get_host_from_response(response_data)

    assert_host_data(actual_host=host_response, expected_host=host, expected_id=created_host_id)

    host_tags_response_status, host_tags_response_data = api_get_host(f"{HOST_URL}/{created_host_id}/tags")

    assert_response_status(host_tags_response_status, 200)

    host_tags = host_tags_response_data["results"][created_host_id]

    assert len(host_tags) == len(tags)


@pytest.mark.tagging
def test_create_host_with_tag_without_some_fields(api_create_or_update_host, api_get_host):
    tags = [
        {"namespace": None, "key": "key3", "value": "val3"},
        {"namespace": "", "key": "key1", "value": "val1"},
        {"namespace": "null", "key": "key4", "value": "val4"},
        {"key": "key2", "value": "val2"},
        {"namespace": "Sat", "key": "prod", "value": None},
        {"namespace": "Sat", "key": "dev", "value": ""},
        {"key": "some_key"},
    ]

    host = minimal_host(tags=tags)

    multi_response_status, multi_response_data = api_create_or_update_host([host])

    assert_response_status(multi_response_status, 207)

    create_host_response = get_host_from_multi_response(multi_response_data)

    assert_host_was_created(create_host_response)

    created_host_id = create_host_response["host"]["id"]

    response_status, response_data = api_get_host(f"{HOST_URL}/{created_host_id}")

    assert_response_status(response_status, 200)

    host_response = get_host_from_response(response_data)

    assert_host_data(actual_host=host_response, expected_host=host, expected_id=created_host_id)

    host_tags_response_status, host_tags_response_data = api_get_host(f"{HOST_URL}/{created_host_id}/tags")

    assert_response_status(host_tags_response_status, 200)

    host_tags = host_tags_response_data["results"][created_host_id]

    expected_tags = [
        {"namespace": "Sat", "key": "prod", "value": None},
        {"namespace": "Sat", "key": "dev", "value": None},
        {"namespace": None, "key": "key1", "value": "val1"},
        {"namespace": None, "key": "key2", "value": "val2"},
        {"namespace": None, "key": "key3", "value": "val3"},
        {"namespace": None, "key": "key4", "value": "val4"},
        {"namespace": None, "key": "some_key", "value": None},
    ]

    assert len(host_tags) == len(expected_tags)


@pytest.mark.tagging
def test_update_host_replaces_tags(api_create_or_update_host, api_get_host):
    insights_id = generate_uuid()

    create_tags = [
        {"namespace": "namespace1", "key": "key1", "value": "value1"},
        {"namespace": "namespace1", "key": "key2", "value": "value2"},
    ]

    host = minimal_host(insights_id=insights_id, tags=create_tags)

    multi_response_status, multi_response_data = api_create_or_update_host([host])

    assert_response_status(multi_response_status, 207)

    create_host_response = get_host_from_multi_response(multi_response_data)

    assert_host_was_created(create_host_response)

    created_host_id = create_host_response["host"]["id"]

    host_tags_response_status, host_tags_response_data = api_get_host(f"{HOST_URL}/{created_host_id}/tags")

    assert_response_status(host_tags_response_status, 200)

    created_host_tags = host_tags_response_data["results"][created_host_id]

    assert len(created_host_tags) == len(create_tags)

    update_tags = [
        {"namespace": "namespace1", "key": "key2", "value": "value3"},
        {"namespace": "namespace1", "key": "key3", "value": "value4"},
    ]

    host = minimal_host(insights_id=insights_id, tags=update_tags)

    multi_response_status, multi_response_data = api_create_or_update_host([host])

    assert_response_status(multi_response_status, 207)

    update_host_response = get_host_from_multi_response(multi_response_data)

    assert_host_was_updated(create_host_response, update_host_response)

    host_tags_response_status, host_tags_response_data = api_get_host(f"{HOST_URL}/{created_host_id}/tags")

    assert_response_status(host_tags_response_status, 200)

    updated_host_tags = host_tags_response_data["results"][created_host_id]

    assert len(updated_host_tags) == len(update_tags)


@pytest.mark.tagging
def test_update_host_does_not_remove_namespace(api_create_or_update_host, api_get_host):
    insights_id = generate_uuid()
    create_tags = [{"namespace": "namespace1", "key": "key1", "value": "value1"}]

    host = minimal_host(insights_id=insights_id, tags=create_tags)

    multi_response_status, multi_response_data = api_create_or_update_host([host])

    assert_response_status(multi_response_status, 207)

    create_host_response = get_host_from_multi_response(multi_response_data)

    assert_host_was_created(create_host_response)

    created_host_id = create_host_response["host"]["id"]

    host_tags_response_status, host_tags_response_data = api_get_host(f"{HOST_URL}/{created_host_id}/tags")

    assert_response_status(host_tags_response_status, 200)

    created_host_tags = host_tags_response_data["results"][created_host_id]

    assert len(created_host_tags) == len(create_tags)

    update_tags = [{"namespace": "namespace2", "key": "key2", "value": "value3"}]

    host = minimal_host(insights_id=insights_id, tags=update_tags)

    multi_response_status, multi_response_data = api_create_or_update_host([host])

    assert_response_status(multi_response_status, 207)

    update_host_response = get_host_from_multi_response(multi_response_data)

    assert_host_was_updated(create_host_response, update_host_response)

    host_tags_response_status, host_tags_response_data = api_get_host(f"{HOST_URL}/{created_host_id}/tags")

    assert_response_status(host_tags_response_status, 200)

    updated_host_tags = host_tags_response_data["results"][created_host_id]

    assert len(updated_host_tags) == len(create_tags) + len(update_tags)


@pytest.mark.tagging
def test_create_host_with_nested_tags(api_create_or_update_host):
    host = minimal_host(tags={"namespace": {"key": ["value"]}})

    multi_response_status, multi_response_data = api_create_or_update_host([host])

    assert_error_response(multi_response_data, expected_title="Bad Request", expected_status=400)


@pytest.mark.system_culling
@pytest.mark.parametrize("fields_to_delete", [("stale_timestamp", "reporter"), ("stale_timestamp",), ("reporter",)])
def test_create_host_without_culling_fields(api_create_or_update_host, fields_to_delete):
    host = minimal_host(fqdn="match this host")
    for field in fields_to_delete:
        delattr(host, field)

    multi_response_status, multi_response_data = api_create_or_update_host([host])

    assert_error_response(multi_response_data, expected_title="Bad Request", expected_status=400)


@pytest.mark.system_culling
@pytest.mark.parametrize("culling_fields", [("stale_timestamp",), ("reporter",), ("stale_timestamp", "reporter")])
def test_create_host_with_null_culling_fields(api_create_or_update_host, culling_fields):
    host = minimal_host(fqdn="match this host", **{field: None for field in culling_fields})

    multi_response_status, multi_response_data = api_create_or_update_host([host])

    assert_error_response(multi_response_data, expected_title="Bad Request", expected_status=400)


@pytest.mark.system_culling
@pytest.mark.parametrize("culling_fields", [("stale_timestamp",), ("reporter",), ("stale_timestamp", "reporter")])
def test_create_host_with_empty_culling_fields(api_create_or_update_host, culling_fields):
    host = minimal_host(**{field: "" for field in culling_fields})

    multi_response_status, multi_response_data = api_create_or_update_host([host])

    assert_response_status(multi_response_status, 207)

    host_response = get_host_from_multi_response(multi_response_data)

    assert_error_response(host_response, expected_title="Bad Request", expected_status=400)


@pytest.mark.system_culling
def test_create_host_with_invalid_stale_timestamp(api_create_or_update_host):
    host = minimal_host(stale_timestamp="not a timestamp")

    multi_response_status, multi_response_data = api_create_or_update_host([host])

    assert_response_status(multi_response_status, 207)

    host_response = get_host_from_multi_response(multi_response_data)

    assert_error_response(host_response, expected_title="Bad Request", expected_status=400)


@pytest.mark.system_culling
def test_create_host_with_stale_timestamp_and_reporter(api_create_or_update_host, get_host_from_db):
    stale_timestamp = now()
    reporter = "some reporter"

    host = minimal_host(stale_timestamp=stale_timestamp.isoformat(), reporter=reporter)

    multi_response_status, multi_response_data = api_create_or_update_host([host])

    assert_response_status(multi_response_status, 207)

    create_host_response = get_host_from_multi_response(multi_response_data)

    assert_host_was_created(create_host_response)

    created_host_id = create_host_response["host"]["id"]

    retrieved_host = get_host_from_db(created_host_id)

    assert stale_timestamp == retrieved_host.stale_timestamp
    assert reporter == retrieved_host.reporter


@pytest.mark.system_culling
def test_update_stale_timestamp_from_same_reporter(api_create_or_update_host, get_host_from_db):
    current_timestamp = now()

    old_stale_timestamp = current_timestamp + timedelta(days=1)
    reporter = "some reporter"

    host = minimal_host(stale_timestamp=old_stale_timestamp.isoformat(), reporter=reporter)

    multi_response_status, multi_response_data = api_create_or_update_host([host])

    assert_response_status(multi_response_status, 207)

    create_host_response = get_host_from_multi_response(multi_response_data)

    assert_host_was_created(create_host_response)

    created_host_id = create_host_response["host"]["id"]

    old_retrieved_host = get_host_from_db(created_host_id)

    assert old_stale_timestamp == old_retrieved_host.stale_timestamp
    assert reporter == old_retrieved_host.reporter

    new_stale_timestamp = current_timestamp + timedelta(days=2)

    host = minimal_host(stale_timestamp=new_stale_timestamp.isoformat(), reporter=reporter)

    multi_response_status, multi_response_data = api_create_or_update_host([host])

    assert_response_status(multi_response_status, 207)

    update_host_response = get_host_from_multi_response(multi_response_data)

    assert_host_was_updated(create_host_response, update_host_response)

    new_retrieved_host = get_host_from_db(created_host_id)

    assert new_stale_timestamp == new_retrieved_host.stale_timestamp
    assert reporter == new_retrieved_host.reporter


@pytest.mark.system_culling
def test_dont_update_stale_timestamp_from_same_reporter(api_create_or_update_host, get_host_from_db):
    current_timestamp = now()

    old_stale_timestamp = current_timestamp + timedelta(days=2)
    reporter = "some reporter"

    host = minimal_host(stale_timestamp=old_stale_timestamp.isoformat(), reporter=reporter)

    multi_response_status, multi_response_data = api_create_or_update_host([host])

    assert_response_status(multi_response_status, 207)

    create_host_response = get_host_from_multi_response(multi_response_data)

    assert_host_was_created(create_host_response)

    created_host_id = create_host_response["host"]["id"]

    old_retrieved_host = get_host_from_db(created_host_id)

    assert old_stale_timestamp == old_retrieved_host.stale_timestamp

    new_stale_timestamp = current_timestamp + timedelta(days=1)

    host = minimal_host(stale_timestamp=new_stale_timestamp.isoformat(), reporter=reporter)

    multi_response_status, multi_response_data = api_create_or_update_host([host])

    assert_response_status(multi_response_status, 207)

    update_host_response = get_host_from_multi_response(multi_response_data)

    assert_host_was_updated(create_host_response, update_host_response)

    new_retrieved_host = get_host_from_db(created_host_id)

    assert old_stale_timestamp == new_retrieved_host.stale_timestamp


@pytest.mark.system_culling
def test_update_stale_timestamp_from_different_reporter(api_create_or_update_host, get_host_from_db):
    current_timestamp = now()

    old_stale_timestamp = current_timestamp + timedelta(days=2)
    old_reporter = "old reporter"

    host = minimal_host(stale_timestamp=old_stale_timestamp.isoformat(), reporter=old_reporter)

    multi_response_status, multi_response_data = api_create_or_update_host([host])

    assert_response_status(multi_response_status, 207)

    create_host_response = get_host_from_multi_response(multi_response_data)

    assert_host_was_created(create_host_response)

    created_host_id = create_host_response["host"]["id"]

    old_retrieved_host = get_host_from_db(created_host_id)

    assert old_stale_timestamp == old_retrieved_host.stale_timestamp
    assert old_reporter == old_retrieved_host.reporter

    new_stale_timestamp = current_timestamp + timedelta(days=1)
    new_reporter = "new reporter"

    host = minimal_host(stale_timestamp=new_stale_timestamp.isoformat(), reporter=new_reporter)

    multi_response_status, multi_response_data = api_create_or_update_host([host])

    assert_response_status(multi_response_status, 207)

    update_host_response = get_host_from_multi_response(multi_response_data)

    assert_host_was_updated(create_host_response, update_host_response)

    new_retrieved_host = get_host_from_db(created_host_id)

    assert new_stale_timestamp == new_retrieved_host.stale_timestamp
    assert new_reporter == new_retrieved_host.reporter


@pytest.mark.system_culling
def test_update_stale_host_timestamp_from_next_reporter(api_create_or_update_host, get_host_from_db):
    current_timestamp = now()

    old_stale_timestamp = current_timestamp - timedelta(days=1)  # stale host
    old_reporter = "old reporter"

    host = minimal_host(stale_timestamp=old_stale_timestamp.isoformat(), reporter=old_reporter)

    multi_response_status, multi_response_data = api_create_or_update_host([host])

<<<<<<< HEAD
    assert_response_status(multi_response_status, 207)

    create_host_response = get_host_from_multi_response(multi_response_data)

    assert_host_was_created(create_host_response)

    created_host_id = create_host_response["host"]["id"]

    old_retrieved_host = get_host_from_db(created_host_id)

    assert old_stale_timestamp == old_retrieved_host.stale_timestamp
    assert old_reporter == old_retrieved_host.reporter

    new_stale_timestamp = current_timestamp + timedelta(days=1)
    new_reporter = "new reporter"

    host = minimal_host(stale_timestamp=new_stale_timestamp.isoformat(), reporter=new_reporter)

    multi_response_status, multi_response_data = api_create_or_update_host([host])

    assert_response_status(multi_response_status, 207)

    update_host_response = get_host_from_multi_response(multi_response_data)

    assert_host_was_updated(create_host_response, update_host_response)

    new_retrieved_host = get_host_from_db(created_host_id)

    assert new_stale_timestamp == new_retrieved_host.stale_timestamp
    assert new_reporter == new_retrieved_host.reporter


@pytest.mark.system_culling
def test_dont_update_stale_timestamp_from_different_reporter(api_create_or_update_host, get_host_from_db):
    current_timestamp = now()

    old_stale_timestamp = current_timestamp + timedelta(days=1)
    old_reporter = "old reporter"

    host = minimal_host(stale_timestamp=old_stale_timestamp.isoformat(), reporter=old_reporter)

    multi_response_status, multi_response_data = api_create_or_update_host([host])

    assert_response_status(multi_response_status, 207)

    create_host_response = get_host_from_multi_response(multi_response_data)

    assert_host_was_created(create_host_response)

    created_host_id = create_host_response["host"]["id"]

    old_retrieved_host = get_host_from_db(created_host_id)

    assert old_stale_timestamp == old_retrieved_host.stale_timestamp
    assert old_reporter == old_retrieved_host.reporter

    new_stale_timestamp = current_timestamp + timedelta(days=2)

    host = minimal_host(stale_timestamp=new_stale_timestamp.isoformat(), reporter="new_reporter")

    multi_response_status, multi_response_data = api_create_or_update_host([host])

    assert_response_status(multi_response_status, 207)

    update_host_response = get_host_from_multi_response(multi_response_data)

    assert_host_was_updated(create_host_response, update_host_response)

    new_retrieved_host = get_host_from_db(created_host_id)

    assert old_stale_timestamp == new_retrieved_host.stale_timestamp
    assert old_reporter == new_retrieved_host.reporter


@pytest.mark.system_culling
def test_create_host_with_stale_timestamp_without_time_zone(api_create_or_update_host):
    host = minimal_host(stale_timestamp=datetime.now().isoformat(), reporter="reporter")

    multi_response_status, multi_response_data = api_create_or_update_host([host])

    assert_response_status(multi_response_status, 207)
=======
    def test_always_update_stale_timestamp_from_next_reporter(self):
        old_stale_timestamp = now() + timedelta(days=2)
        old_reporter = "old reporter"

        timestamps = (old_stale_timestamp + timedelta(days=1), old_stale_timestamp - timedelta(days=1))
        reporters = (old_reporter, "new reporter")
        for new_stale_timestamp, new_reporter in product(timestamps, reporters):
            with self.subTest(stale_timestamp=new_stale_timestamp, reporter=new_reporter):
                print("DISTEST", new_stale_timestamp, new_reporter)
                insights_id = generate_uuid()
                created_host = self._add_host(
                    201,
                    insights_id=insights_id,
                    stale_timestamp=old_stale_timestamp.isoformat(),
                    reporter=old_reporter,
                )
                old_retrieved_host = self._retrieve_host(created_host)

                self.assertEqual(old_stale_timestamp, old_retrieved_host.stale_timestamp)
                self.assertEqual(old_reporter, old_retrieved_host.reporter)

                self._add_host(
                    200,
                    insights_id=insights_id,
                    stale_timestamp=new_stale_timestamp.isoformat(),
                    reporter=new_reporter,
                )

                new_retrieved_host = self._retrieve_host(created_host)

                self.assertEqual(new_stale_timestamp, new_retrieved_host.stale_timestamp)
                self.assertEqual(new_reporter, new_retrieved_host.reporter)
>>>>>>> c540dd8c

    host_response = get_host_from_multi_response(multi_response_data)

    assert_error_response(host_response, expected_title="Bad Request", expected_status=400)<|MERGE_RESOLUTION|>--- conflicted
+++ resolved
@@ -1,13 +1,7 @@
 #!/usr/bin/env python
 import copy
 from datetime import timedelta
-<<<<<<< HEAD
-=======
 from itertools import product
-from unittest import main
-from unittest.mock import call
-from unittest.mock import patch
->>>>>>> c540dd8c
 
 import pytest
 
@@ -1437,13 +1431,17 @@
 
 
 @pytest.mark.system_culling
-def test_update_stale_timestamp_from_same_reporter(api_create_or_update_host, get_host_from_db):
-    current_timestamp = now()
-
-    old_stale_timestamp = current_timestamp + timedelta(days=1)
-    reporter = "some reporter"
-
-    host = minimal_host(stale_timestamp=old_stale_timestamp.isoformat(), reporter=reporter)
+@pytest.mark.parametrize("new_stale_timestamp,new_reporter", [
+    (now() + timedelta(days=3), "old reporter"),
+    (now() + timedelta(days=3), "new reporter"),
+    (now() + timedelta(days=1), "old reporter"),
+    (now() + timedelta(days=1), "new reporter"),
+])
+def test_always_update_stale_timestamp_from_next_reporter(api_create_or_update_host, get_host_from_db, new_stale_timestamp, new_reporter):
+    old_stale_timestamp = now() + timedelta(days=2)
+    old_reporter = "old reporter"
+
+    host = minimal_host(stale_timestamp=old_stale_timestamp.isoformat(), reporter=old_reporter)
 
     multi_response_status, multi_response_data = api_create_or_update_host([host])
 
@@ -1455,14 +1453,13 @@
 
     created_host_id = create_host_response["host"]["id"]
 
-    old_retrieved_host = get_host_from_db(created_host_id)
-
-    assert old_stale_timestamp == old_retrieved_host.stale_timestamp
-    assert reporter == old_retrieved_host.reporter
-
-    new_stale_timestamp = current_timestamp + timedelta(days=2)
-
-    host = minimal_host(stale_timestamp=new_stale_timestamp.isoformat(), reporter=reporter)
+    retrieved_host = get_host_from_db(created_host_id)
+
+    assert old_stale_timestamp == retrieved_host.stale_timestamp
+    assert old_reporter == retrieved_host.reporter
+
+    host.stale_timestamp = new_stale_timestamp.isoformat()
+    host.reporter = new_reporter
 
     multi_response_status, multi_response_data = api_create_or_update_host([host])
 
@@ -1472,223 +1469,7 @@
 
     assert_host_was_updated(create_host_response, update_host_response)
 
-    new_retrieved_host = get_host_from_db(created_host_id)
-
-    assert new_stale_timestamp == new_retrieved_host.stale_timestamp
-    assert reporter == new_retrieved_host.reporter
-
-
-@pytest.mark.system_culling
-def test_dont_update_stale_timestamp_from_same_reporter(api_create_or_update_host, get_host_from_db):
-    current_timestamp = now()
-
-    old_stale_timestamp = current_timestamp + timedelta(days=2)
-    reporter = "some reporter"
-
-    host = minimal_host(stale_timestamp=old_stale_timestamp.isoformat(), reporter=reporter)
-
-    multi_response_status, multi_response_data = api_create_or_update_host([host])
-
-    assert_response_status(multi_response_status, 207)
-
-    create_host_response = get_host_from_multi_response(multi_response_data)
-
-    assert_host_was_created(create_host_response)
-
-    created_host_id = create_host_response["host"]["id"]
-
-    old_retrieved_host = get_host_from_db(created_host_id)
-
-    assert old_stale_timestamp == old_retrieved_host.stale_timestamp
-
-    new_stale_timestamp = current_timestamp + timedelta(days=1)
-
-    host = minimal_host(stale_timestamp=new_stale_timestamp.isoformat(), reporter=reporter)
-
-    multi_response_status, multi_response_data = api_create_or_update_host([host])
-
-    assert_response_status(multi_response_status, 207)
-
-    update_host_response = get_host_from_multi_response(multi_response_data)
-
-    assert_host_was_updated(create_host_response, update_host_response)
-
-    new_retrieved_host = get_host_from_db(created_host_id)
-
-    assert old_stale_timestamp == new_retrieved_host.stale_timestamp
-
-
-@pytest.mark.system_culling
-def test_update_stale_timestamp_from_different_reporter(api_create_or_update_host, get_host_from_db):
-    current_timestamp = now()
-
-    old_stale_timestamp = current_timestamp + timedelta(days=2)
-    old_reporter = "old reporter"
-
-    host = minimal_host(stale_timestamp=old_stale_timestamp.isoformat(), reporter=old_reporter)
-
-    multi_response_status, multi_response_data = api_create_or_update_host([host])
-
-    assert_response_status(multi_response_status, 207)
-
-    create_host_response = get_host_from_multi_response(multi_response_data)
-
-    assert_host_was_created(create_host_response)
-
-    created_host_id = create_host_response["host"]["id"]
-
-    old_retrieved_host = get_host_from_db(created_host_id)
-
-    assert old_stale_timestamp == old_retrieved_host.stale_timestamp
-    assert old_reporter == old_retrieved_host.reporter
-
-    new_stale_timestamp = current_timestamp + timedelta(days=1)
-    new_reporter = "new reporter"
-
-    host = minimal_host(stale_timestamp=new_stale_timestamp.isoformat(), reporter=new_reporter)
-
-    multi_response_status, multi_response_data = api_create_or_update_host([host])
-
-    assert_response_status(multi_response_status, 207)
-
-    update_host_response = get_host_from_multi_response(multi_response_data)
-
-    assert_host_was_updated(create_host_response, update_host_response)
-
-    new_retrieved_host = get_host_from_db(created_host_id)
-
-    assert new_stale_timestamp == new_retrieved_host.stale_timestamp
-    assert new_reporter == new_retrieved_host.reporter
-
-
-@pytest.mark.system_culling
-def test_update_stale_host_timestamp_from_next_reporter(api_create_or_update_host, get_host_from_db):
-    current_timestamp = now()
-
-    old_stale_timestamp = current_timestamp - timedelta(days=1)  # stale host
-    old_reporter = "old reporter"
-
-    host = minimal_host(stale_timestamp=old_stale_timestamp.isoformat(), reporter=old_reporter)
-
-    multi_response_status, multi_response_data = api_create_or_update_host([host])
-
-<<<<<<< HEAD
-    assert_response_status(multi_response_status, 207)
-
-    create_host_response = get_host_from_multi_response(multi_response_data)
-
-    assert_host_was_created(create_host_response)
-
-    created_host_id = create_host_response["host"]["id"]
-
-    old_retrieved_host = get_host_from_db(created_host_id)
-
-    assert old_stale_timestamp == old_retrieved_host.stale_timestamp
-    assert old_reporter == old_retrieved_host.reporter
-
-    new_stale_timestamp = current_timestamp + timedelta(days=1)
-    new_reporter = "new reporter"
-
-    host = minimal_host(stale_timestamp=new_stale_timestamp.isoformat(), reporter=new_reporter)
-
-    multi_response_status, multi_response_data = api_create_or_update_host([host])
-
-    assert_response_status(multi_response_status, 207)
-
-    update_host_response = get_host_from_multi_response(multi_response_data)
-
-    assert_host_was_updated(create_host_response, update_host_response)
-
-    new_retrieved_host = get_host_from_db(created_host_id)
-
-    assert new_stale_timestamp == new_retrieved_host.stale_timestamp
-    assert new_reporter == new_retrieved_host.reporter
-
-
-@pytest.mark.system_culling
-def test_dont_update_stale_timestamp_from_different_reporter(api_create_or_update_host, get_host_from_db):
-    current_timestamp = now()
-
-    old_stale_timestamp = current_timestamp + timedelta(days=1)
-    old_reporter = "old reporter"
-
-    host = minimal_host(stale_timestamp=old_stale_timestamp.isoformat(), reporter=old_reporter)
-
-    multi_response_status, multi_response_data = api_create_or_update_host([host])
-
-    assert_response_status(multi_response_status, 207)
-
-    create_host_response = get_host_from_multi_response(multi_response_data)
-
-    assert_host_was_created(create_host_response)
-
-    created_host_id = create_host_response["host"]["id"]
-
-    old_retrieved_host = get_host_from_db(created_host_id)
-
-    assert old_stale_timestamp == old_retrieved_host.stale_timestamp
-    assert old_reporter == old_retrieved_host.reporter
-
-    new_stale_timestamp = current_timestamp + timedelta(days=2)
-
-    host = minimal_host(stale_timestamp=new_stale_timestamp.isoformat(), reporter="new_reporter")
-
-    multi_response_status, multi_response_data = api_create_or_update_host([host])
-
-    assert_response_status(multi_response_status, 207)
-
-    update_host_response = get_host_from_multi_response(multi_response_data)
-
-    assert_host_was_updated(create_host_response, update_host_response)
-
-    new_retrieved_host = get_host_from_db(created_host_id)
-
-    assert old_stale_timestamp == new_retrieved_host.stale_timestamp
-    assert old_reporter == new_retrieved_host.reporter
-
-
-@pytest.mark.system_culling
-def test_create_host_with_stale_timestamp_without_time_zone(api_create_or_update_host):
-    host = minimal_host(stale_timestamp=datetime.now().isoformat(), reporter="reporter")
-
-    multi_response_status, multi_response_data = api_create_or_update_host([host])
-
-    assert_response_status(multi_response_status, 207)
-=======
-    def test_always_update_stale_timestamp_from_next_reporter(self):
-        old_stale_timestamp = now() + timedelta(days=2)
-        old_reporter = "old reporter"
-
-        timestamps = (old_stale_timestamp + timedelta(days=1), old_stale_timestamp - timedelta(days=1))
-        reporters = (old_reporter, "new reporter")
-        for new_stale_timestamp, new_reporter in product(timestamps, reporters):
-            with self.subTest(stale_timestamp=new_stale_timestamp, reporter=new_reporter):
-                print("DISTEST", new_stale_timestamp, new_reporter)
-                insights_id = generate_uuid()
-                created_host = self._add_host(
-                    201,
-                    insights_id=insights_id,
-                    stale_timestamp=old_stale_timestamp.isoformat(),
-                    reporter=old_reporter,
-                )
-                old_retrieved_host = self._retrieve_host(created_host)
-
-                self.assertEqual(old_stale_timestamp, old_retrieved_host.stale_timestamp)
-                self.assertEqual(old_reporter, old_retrieved_host.reporter)
-
-                self._add_host(
-                    200,
-                    insights_id=insights_id,
-                    stale_timestamp=new_stale_timestamp.isoformat(),
-                    reporter=new_reporter,
-                )
-
-                new_retrieved_host = self._retrieve_host(created_host)
-
-                self.assertEqual(new_stale_timestamp, new_retrieved_host.stale_timestamp)
-                self.assertEqual(new_reporter, new_retrieved_host.reporter)
->>>>>>> c540dd8c
-
-    host_response = get_host_from_multi_response(multi_response_data)
-
-    assert_error_response(host_response, expected_title="Bad Request", expected_status=400)+    retrieved_host = get_host_from_db(created_host_id)
+
+    assert new_stale_timestamp == retrieved_host.stale_timestamp
+    assert new_reporter == retrieved_host.reporter