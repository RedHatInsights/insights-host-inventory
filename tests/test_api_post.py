#!/usr/bin/env python
import copy
import json
from datetime import timedelta

import pytest

<<<<<<< HEAD
from lib.host_repository import canonical_fact_host_query
from lib.host_repository import canonical_facts_host_query
from tests.test_utils import ACCOUNT
from tests.test_utils import assert_error_response
from tests.test_utils import assert_host_data
from tests.test_utils import assert_host_response_status
from tests.test_utils import assert_host_was_created
from tests.test_utils import assert_host_was_updated
from tests.test_utils import assert_response_status
from tests.test_utils import FACTS
from tests.test_utils import generate_uuid
from tests.test_utils import get_host_from_multi_response
from tests.test_utils import get_host_from_response
from tests.test_utils import HOST_URL
from tests.test_utils import minimal_host
from tests.test_utils import now
from tests.test_utils import SHARED_SECRET
=======
from app.models import Host
from app.queue.ingress import handle_message
from app.utils import HostWrapper
from lib.host_repository import canonical_fact_host_query
from lib.host_repository import canonical_facts_host_query
from tests.test_api_utils import ACCOUNT
from tests.test_api_utils import build_valid_auth_header
from tests.test_api_utils import DBAPITestCase
from tests.test_api_utils import FACTS
from tests.test_api_utils import generate_uuid
from tests.test_api_utils import HOST_URL
from tests.test_api_utils import now
from tests.test_api_utils import PaginationBaseTestCase
from tests.test_api_utils import SHARED_SECRET
from tests.test_api_utils import test_data
from tests.test_utils import set_environment, MockEventProducer
>>>>>>> d389dc90
from tests.test_utils import valid_system_profile


def test_create_and_update(api_create_or_update_host, api_get_host):
    host = minimal_host()

    multi_response_status, multi_response_data = api_create_or_update_host([host])

    assert_response_status(multi_response_status, 207)

    create_host_response = get_host_from_multi_response(multi_response_data)

    assert_host_was_created(create_host_response)
    assert_host_data(actual_host=create_host_response["host"], expected_host=host)

    created_host_id = create_host_response["host"]["id"]

    host.facts = copy.deepcopy(FACTS)
    # Replace facts under the first namespace
    host.facts[0]["facts"] = {"newkey1": "newvalue1"}
    # Add a new set of facts under a new namespace
    host.facts.append({"namespace": "ns2", "facts": {"key2": "value2"}})

    # Add a new canonical fact
    host.rhel_machine_id = generate_uuid()
    host.ip_addresses = ["10.10.0.1", "10.0.0.2", "fe80::d46b:2807:f258:c319"]
    host.mac_addresses = ["c2:00:d0:c8:61:01"]
    host.external_id = "i-05d2313e6b9a42b16"
    host.insights_id = generate_uuid()

    multi_response_status, multi_response_data = api_create_or_update_host([host])

    assert_response_status(multi_response_status, 207)

    update_host_response = get_host_from_multi_response(multi_response_data)

    assert_host_was_updated(create_host_response, update_host_response)
    assert_host_data(actual_host=update_host_response["host"], expected_host=host)

    response_status, response_data = api_get_host(f"{HOST_URL}/{created_host_id}")

    assert_response_status(response_status, 200)

    host_response = get_host_from_response(response_data)

    assert_host_data(actual_host=host_response, expected_host=host, expected_id=created_host_id)


def test_create_with_branch_id(api_create_or_update_host):
    host = minimal_host()

    multi_response_status, multi_response_data = api_create_or_update_host(
        [host], query_parameters={"branch_id": "1234"}
    )

    assert_response_status(multi_response_status, 207)

    create_host_response = get_host_from_multi_response(multi_response_data)

    assert_host_was_created(create_host_response)


def test_create_host_update_with_same_insights_id_and_different_canonical_facts(
    api_create_or_update_host, api_get_host
):
    original_insights_id = generate_uuid()

    host = minimal_host(
        insights_id=original_insights_id,
        rhel_machine_id=generate_uuid(),
        subscription_manager_id=generate_uuid(),
        satellite_id=generate_uuid(),
        bios_uuid=generate_uuid(),
        fqdn="original_fqdn",
        mac_addresses=["aa:bb:cc:dd:ee:ff"],
        external_id="abcdef",
    )

    # Create the host
    multi_response_status, multi_response_data = api_create_or_update_host([host])

    assert_response_status(multi_response_status, 207)

    create_host_response = get_host_from_multi_response(multi_response_data)

    assert_host_was_created(create_host_response)

    created_host_id = create_host_response["host"]["id"]

    # Change the canonical facts except for the insights_id
    host.rhel_machine_id = generate_uuid()
    host.ip_addresses = ["192.168.1.44", "10.0.0.2"]
    host.subscription_manager_id = generate_uuid()
    host.satellite_id = generate_uuid()
    host.bios_uuid = generate_uuid()
    host.fqdn = "expected_fqdn"
    host.mac_addresses = ["ff:ee:dd:cc:bb:aa"]
    host.external_id = "fedcba"
    host.facts = [{"namespace": "ns1", "facts": {"newkey": "newvalue"}}]

    # Update the host
    multi_response_status, multi_response_data = api_create_or_update_host([host])

    assert_response_status(multi_response_status, 207)

    update_host_response = get_host_from_multi_response(multi_response_data)

    assert_host_was_updated(create_host_response, update_host_response)

    # Retrieve the host using the id that we first received
    response_status, response_data = api_get_host(f"{HOST_URL}/{created_host_id}")

    assert_response_status(response_status, 200)

    host_response = get_host_from_response(response_data)

    assert_host_data(actual_host=host_response, expected_host=host, expected_id=created_host_id)


def test_match_host_by_elevated_id_performance(api_create_or_update_host, mocker):
    canonical_fact_query = mocker.patch(
        "lib.host_repository.canonical_fact_host_query", wraps=canonical_fact_host_query
    )
    canonical_facts_query = mocker.patch(
        "lib.host_repository.canonical_facts_host_query", wraps=canonical_facts_host_query
    )

    subscription_manager_id = generate_uuid()
    host = minimal_host(subscription_manager_id=subscription_manager_id)

    multi_response_status, multi_response_data = api_create_or_update_host([host])

    assert_response_status(multi_response_status, 207)

    create_host_response = get_host_from_multi_response(multi_response_data)

    assert_host_was_created(create_host_response)

    # Create a host with Subscription Manager ID
    insights_id = generate_uuid()
    host = minimal_host(insights_id=insights_id, subscription_manager_id=subscription_manager_id)

    mocker.resetall()

    # Update a host with Insights ID and Subscription Manager ID
    multi_response_status, multi_response_data = api_create_or_update_host([host])

    assert_response_status(multi_response_status, 207)

    update_host_response = get_host_from_multi_response(multi_response_data)

    assert_host_was_updated(create_host_response, update_host_response)

    expected_calls = (
        mocker.call(ACCOUNT, "insights_id", insights_id),
        mocker.call(ACCOUNT, "subscription_manager_id", subscription_manager_id),
    )
    canonical_fact_query.assert_has_calls(expected_calls)

    assert canonical_fact_query.call_count == len(expected_calls)
    canonical_facts_query.assert_not_called()


def test_create_host_with_empty_facts_display_name_then_update(api_create_or_update_host, api_get_host):
    # Create a host with empty facts, and display_name
    # then update those fields
    host = minimal_host()
    del host.display_name
    del host.facts

    # Create the host
    multi_response_status, multi_response_data = api_create_or_update_host([host])

    assert_response_status(multi_response_status, 207)

    create_host_response = get_host_from_multi_response(multi_response_data)

    assert_host_was_created(create_host_response)

    created_host_id = create_host_response["host"]["id"]

    # Update the facts and display name
    host.facts = copy.deepcopy(FACTS)
    host.display_name = "expected_display_name"

    # Update the hosts
    multi_response_status, multi_response_data = api_create_or_update_host([host])

    assert_response_status(multi_response_status, 207)

    update_host_response = get_host_from_multi_response(multi_response_data)

    assert_host_was_updated(create_host_response, update_host_response)

    response_status, response_data = api_get_host(f"{HOST_URL}/{created_host_id}")

    assert_response_status(response_status, 200)

    host_response = get_host_from_response(response_data)

    assert_host_data(actual_host=host_response, expected_host=host, expected_id=created_host_id)


def test_create_and_update_multiple_hosts_with_account_mismatch(api_create_or_update_host):
    """
    Attempt to create multiple hosts, one host has the wrong account number.
    Verify this causes an error response to be returned.
    """
    host1 = minimal_host(display_name="host1", ip_addresses=["10.0.0.1"], rhel_machine_id=generate_uuid())
    host2 = minimal_host(
        display_name="host2", account="222222", ip_addresses=["10.0.0.2"], rhel_machine_id=generate_uuid()
    )
    host_list = [host1, host2]

    # Create the host
    multi_response_status, multi_response_data = api_create_or_update_host(host_list)

    assert_response_status(multi_response_status, 207)

    assert len(host_list) == len(multi_response_data["data"])
    assert multi_response_status, multi_response_data["errors"] == 1

    assert_host_response_status(multi_response_data, 201, 0)
    assert_host_response_status(multi_response_data, 400, 1)


def test_create_host_without_canonical_facts(api_create_or_update_host):
    host = minimal_host()
    del host.insights_id
    del host.rhel_machine_id
    del host.subscription_manager_id
    del host.satellite_id
    del host.bios_uuid
    del host.ip_addresses
    del host.fqdn
    del host.mac_addresses
    del host.external_id

    multi_response_status, multi_response_data = api_create_or_update_host([host])

    assert_response_status(multi_response_status, 207)

    host_response = get_host_from_multi_response(multi_response_data)

    assert_error_response(host_response, expected_title="Invalid request", expected_status=400)


def test_create_host_without_account(api_create_or_update_host):
    host = minimal_host()
    del host.account

    multi_response_status, multi_response_data = api_create_or_update_host([host])

    assert_error_response(
        multi_response_data,
        expected_title="Bad Request",
        expected_detail="'account' is a required property - '0'",
        expected_status=400,
    )


@pytest.mark.parametrize("account", ["", "someaccount"])
def test_create_host_with_invalid_account(api_create_or_update_host, account):
    host = minimal_host(account=account)

    multi_response_status, multi_response_data = api_create_or_update_host([host])

    assert_response_status(multi_response_status, 207)

    host_response = get_host_from_multi_response(multi_response_data)

    assert_error_response(
        host_response,
        expected_title="Bad Request",
        expected_detail="{'account': ['Length must be between 1 and 10.']}",
        expected_status=400,
    )


def test_create_host_with_mismatched_account_numbers(api_create_or_update_host):
    host = minimal_host(account=ACCOUNT[::-1])

    multi_response_status, multi_response_data = api_create_or_update_host([host])

    assert_response_status(multi_response_status, 207)

    host_response = get_host_from_multi_response(multi_response_data)

    assert_error_response(
        host_response,
        expected_title="Invalid request",
        expected_detail="The account number associated with the user does not match the account number associated "
        "with the host",
        expected_status=400,
    )


def _invalid_facts(key, value=None):
    invalid_facts = copy.deepcopy(FACTS)

    if value is None:
        del invalid_facts[0][key]
    else:
        invalid_facts[0][key] = value

    return invalid_facts


@pytest.mark.parametrize(
    "invalid_facts", [_invalid_facts("namespace"), _invalid_facts("facts"), _invalid_facts("namespace", "")]
)
def test_create_host_with_invalid_facts(api_create_or_update_host, invalid_facts):
    host = minimal_host(facts=invalid_facts)

    multi_response_status, multi_response_data = api_create_or_update_host([host])

    assert_error_response(multi_response_data, expected_title="Bad Request", expected_status=400)


@pytest.mark.parametrize(
    "uuid_field", ["insights_id", "rhel_machine_id", "subscription_manager_id", "satellite_id", "bios_uuid"]
)
def test_create_host_with_invalid_uuid_field_values(api_create_or_update_host, uuid_field):
    host = minimal_host()
    setattr(host, uuid_field, "notauuid")

    multi_response_status, multi_response_data = api_create_or_update_host([host])

    assert_response_status(multi_response_status, 207)

    host_response = get_host_from_multi_response(multi_response_data)

    assert_error_response(host_response, expected_title="Bad Request", expected_status=400)


@pytest.mark.parametrize(
    "non_nullable_field",
    [
        "display_name",
        "account",
        "insights_id",
        "rhel_machine_id",
        "subscription_manager_id",
        "satellite_id",
        "fqdn",
        "bios_uuid",
        "ip_addresses",
        "mac_addresses",
        "external_id",
        "ansible_host",
        "stale_timestamp",
        "reporter",
    ],
)
def test_create_host_with_non_nullable_fields_as_none(api_create_or_update_host, non_nullable_field):
    # Have at least one good canonical fact set
    host = minimal_host(insights_id=generate_uuid(), rhel_machine_id=generate_uuid())
    # Set a null canonical fact
    setattr(host, non_nullable_field, None)

    multi_response_status, multi_response_data = api_create_or_update_host([host])

    assert_error_response(multi_response_data, expected_title="Bad Request", expected_status=400)


@pytest.mark.parametrize("field", ["account", "stale_timestamp", "reporter"])
def test_create_host_without_required_fields(api_create_or_update_host, field):
    host = minimal_host()
    delattr(host, field)

    multi_response_status, multi_response_data = api_create_or_update_host([host])

    assert_error_response(multi_response_data, expected_title="Bad Request", expected_status=400)


@pytest.mark.parametrize("valid_ip_array", [["blah"], ["1.1.1.1", "sigh"]])
def test_create_host_with_valid_ip_address(api_create_or_update_host, valid_ip_array):
    host = minimal_host(insights_id=generate_uuid(), ip_addresses=valid_ip_array)

    multi_response_status, multi_response_data = api_create_or_update_host([host])

    assert_response_status(multi_response_status, 207)

    create_host_response = get_host_from_multi_response(multi_response_data)

    assert_host_was_created(create_host_response)


@pytest.mark.parametrize("invalid_ip_array", [[], [""], ["a" * 256]])
def test_create_host_with_invalid_ip_address(api_create_or_update_host, invalid_ip_array):
    host = minimal_host(insights_id=generate_uuid(), ip_addresses=invalid_ip_array)

    multi_response_status, multi_response_data = api_create_or_update_host([host])

    assert_response_status(multi_response_status, 207)

    host_response = get_host_from_multi_response(multi_response_data)

    assert_error_response(host_response, expected_title="Bad Request", expected_status=400)


@pytest.mark.parametrize("valid_mac_array", [["blah"], ["11:22:33:44:55:66", "blah"]])
def test_create_host_with_valid_mac_address(api_create_or_update_host, valid_mac_array):
    host = minimal_host(insights_id=generate_uuid(), mac_addresses=valid_mac_array)

    multi_response_status, multi_response_data = api_create_or_update_host([host])

    assert_response_status(multi_response_status, 207)

    create_host_response = get_host_from_multi_response(multi_response_data)

    assert_host_was_created(create_host_response)


@pytest.mark.parametrize("invalid_mac_array", [[], [""], ["11:22:33:44:55:66", "a" * 256]])
def test_create_host_with_invalid_mac_address(api_create_or_update_host, invalid_mac_array):
    host = minimal_host(insights_id=generate_uuid(), mac_addresses=invalid_mac_array)

    multi_response_status, multi_response_data = api_create_or_update_host([host])

    assert_response_status(multi_response_status, 207)

    host_response = get_host_from_multi_response(multi_response_data)

    assert_error_response(host_response, expected_title="Bad Request", expected_status=400)


@pytest.mark.parametrize("invalid_display_name", ["", "a" * 201])
def test_create_host_with_invalid_display_name(api_create_or_update_host, invalid_display_name):
    host = minimal_host(display_name=invalid_display_name)

    multi_response_status, multi_response_data = api_create_or_update_host([host])

    assert_response_status(multi_response_status, 207)

    host_response = get_host_from_multi_response(multi_response_data)

    assert_error_response(host_response, expected_title="Bad Request", expected_status=400)


@pytest.mark.parametrize("invalid_fqdn", ["", "a" * 256])
def test_create_host_with_invalid_fqdn(api_create_or_update_host, invalid_fqdn):
    host = minimal_host(fqdn=invalid_fqdn)

    multi_response_status, multi_response_data = api_create_or_update_host([host])

    assert_response_status(multi_response_status, 207)

    host_response = get_host_from_multi_response(multi_response_data)

    assert_error_response(host_response, expected_title="Bad Request", expected_status=400)


@pytest.mark.parametrize("invalid_external_id", ["", "a" * 501])
def test_create_host_with_invalid_external_id(api_create_or_update_host, invalid_external_id):
    host = minimal_host(external_id=invalid_external_id)

    multi_response_status, multi_response_data = api_create_or_update_host([host])

    assert_response_status(multi_response_status, 207)

    host_response = get_host_from_multi_response(multi_response_data)

    assert_error_response(host_response, expected_title="Bad Request", expected_status=400)


def test_create_host_with_ansible_host(api_create_or_update_host, api_get_host):
    # Create a host with ansible_host field
    host = minimal_host(ansible_host="ansible_host_" + generate_uuid())

    multi_response_status, multi_response_data = api_create_or_update_host([host])

    assert_response_status(multi_response_status, 207)

    create_host_response = get_host_from_multi_response(multi_response_data)

    assert_host_was_created(create_host_response)

    created_host_id = create_host_response["host"]["id"]

    response_status, response_data = api_get_host(f"{HOST_URL}/{created_host_id}")

    assert_response_status(response_status, 200)

    host_response = get_host_from_response(response_data)

    assert_host_data(actual_host=host_response, expected_host=host, expected_id=created_host_id)


@pytest.mark.parametrize("ansible_host", ["ima_ansible_host_23c211af-c8eb-4575-9e54-3d86771af7f8", ""])
def test_create_host_without_ansible_host_then_update(api_create_or_update_host, api_get_host, ansible_host):
    # Create a host without ansible_host field
    # then update those fields
    host = minimal_host()
    del host.ansible_host

    # Create the host
    multi_response_status, multi_response_data = api_create_or_update_host([host])

    assert_response_status(multi_response_status, 207)

    create_host_response = get_host_from_multi_response(multi_response_data)

    created_host_id = create_host_response["host"]["id"]

    host.ansible_host = ansible_host

    # Update the hosts
    multi_response_status, multi_response_data = api_create_or_update_host([host])

<<<<<<< HEAD
    assert_response_status(multi_response_status, 207)
=======
    def test_create_host_ignores_tags(self):
        host_data = HostWrapper(test_data(tags=[{"namespace": "ns", "key": "some_key", "value": "val"}]))
        create_response = self.post(HOST_URL, [host_data.data()], 207)
        self._verify_host_status(create_response, 0, 201)
        host = self._pluck_host_from_response(create_response, 0)
        host_id = host["id"]
        tags_response = self.get(f"{HOST_URL}/{host_id}/tags")

        self.assertEqual(tags_response["results"][host_id], [])

    def test_update_host_with_tags_doesnt_change_tags(self):
        create_host_data = HostWrapper(
            test_data(tags=[{"namespace": "ns", "key": "some_key", "value": "val"}], fqdn="fqdn")
        )

        message = {"operation": "add_host", "data": create_host_data.data()}

        mock_event_producer = MockEventProducer()
        with self.app.app_context():
            handle_message(json.dumps(message), mock_event_producer)

        event = json.loads(mock_event_producer.event)
        host_id = event["host"]["id"]

        # attempt to update
        update_host_data = HostWrapper(
            test_data(tags=[{"namespace": "other_ns", "key": "other_key", "value": "other_val"}], fqdn="fqdn")
        )
        update_response = self.post(HOST_URL, [update_host_data.data()], 207)
        self._verify_host_status(update_response, 0, 200)

        tags_response = self.get(f"{HOST_URL}/{host_id}/tags")

        # check the tags haven't updated
        self.assertEqual(create_host_data.tags, tags_response["results"][host_id])

    def test_create_host_with_20_byte_MAC_address(self):
        system_profile = {
            "network_interfaces": [{"mac_address": "00:11:22:33:44:55:66:77:88:99:aa:bb:cc:dd:ee:ff:00:11:22:33"}]
        }
>>>>>>> d389dc90

    update_host_response = get_host_from_multi_response(multi_response_data)

    assert_host_was_updated(create_host_response, update_host_response)

    response_status, response_data = api_get_host(f"{HOST_URL}/{created_host_id}")

    assert_response_status(response_status, 200)

    host_response = get_host_from_response(response_data)

    assert_host_data(actual_host=host_response, expected_host=host, expected_id=created_host_id)


@pytest.mark.parametrize("invalid_ansible_host", ["a" * 256])
def test_create_host_with_invalid_ansible_host(api_create_or_update_host, invalid_ansible_host):
    host = minimal_host(ansible_host=invalid_ansible_host)

    multi_response_status, multi_response_data = api_create_or_update_host([host])

    assert_response_status(multi_response_status, 207)

    host_response = get_host_from_multi_response(multi_response_data)

    assert_error_response(host_response, expected_title="Bad Request", expected_status=400)


def test_ignore_culled_host_on_update_by_canonical_facts(api_create_or_update_host):
    # Culled host
    host = minimal_host(fqdn="my awesome fqdn", facts=None, stale_timestamp=(now() - timedelta(weeks=3)).isoformat())

    # Create the host
    multi_response_status, multi_response_data = api_create_or_update_host([host])

    assert_response_status(multi_response_status, 207)

    create_host_response = get_host_from_multi_response(multi_response_data)

    assert_host_was_created(create_host_response)

    # Update the host
    multi_response_status, multi_response_data = api_create_or_update_host([host])

    assert_response_status(multi_response_status, 207)

    update_host_response = get_host_from_multi_response(multi_response_data)

    assert_host_was_created(update_host_response)

    assert create_host_response["host"]["id"] != update_host_response["host"]["id"]


def test_ignore_culled_host_on_update_by_elevated_id(api_create_or_update_host):
    # Culled host
    host = minimal_host(
        insights_id=generate_uuid(), facts=None, stale_timestamp=(now() - timedelta(weeks=3)).isoformat()
    )

    # Create the host
    multi_response_status, multi_response_data = api_create_or_update_host([host])

    assert_response_status(multi_response_status, 207)

    create_host_response = get_host_from_multi_response(multi_response_data)

    assert_host_was_created(create_host_response)

    # Update the host
    host.ip_addresses = ["10.10.0.2"]

    multi_response_status, multi_response_data = api_create_or_update_host([host])

    assert_response_status(multi_response_status, 207)

    update_host_response = get_host_from_multi_response(multi_response_data)

    assert_host_was_created(update_host_response)

    assert create_host_response["host"]["id"] != update_host_response["host"]["id"]


def test_create_host_with_20_byte_mac_address(api_create_or_update_host, api_get_host):
    system_profile = {
        "network_interfaces": [{"mac_address": "00:11:22:33:44:55:66:77:88:99:aa:bb:cc:dd:ee:ff:00:11:22:33"}]
    }

    host = minimal_host(system_profile=system_profile)

    multi_response_status, multi_response_data = api_create_or_update_host([host])

    assert_response_status(multi_response_status, 207)

    create_host_response = get_host_from_multi_response(multi_response_data)

    assert_host_was_created(create_host_response)

    created_host_id = create_host_response["host"]["id"]

    response_status, response_data = api_get_host(f"{HOST_URL}/{created_host_id}")

    assert_response_status(response_status, 200)

    host_response = get_host_from_response(response_data)

    assert_host_data(actual_host=host_response, expected_host=host, expected_id=created_host_id)


def test_create_host_with_too_long_mac_address(api_create_or_update_host):
    system_profile = {
        "network_interfaces": [{"mac_address": "00:11:22:33:44:55:66:77:88:99:aa:bb:cc:dd:ee:ff:00:11:22:33:44"}]
    }

    host = minimal_host(system_profile=system_profile)

    multi_response_status, multi_response_data = api_create_or_update_host([host])

    assert_response_status(multi_response_status, 207)

    host_response = get_host_from_multi_response(multi_response_data)

    assert_error_response(host_response, expected_title="Bad Request", expected_status=400)


@pytest.mark.parametrize(
    "sample",
    [
        {"disk_devices": [{"options": {"": "invalid"}}]},
        {"disk_devices": [{"options": {"ro": True, "uuid": "0", "": "invalid"}}]},
        {"disk_devices": [{"options": {"nested": {"uuid": "0", "": "invalid"}}}]},
        {"disk_devices": [{"options": {"ro": True}}, {"options": {"": "invalid"}}]},
    ],
)
def test_create_host_with_empty_json_key_in_system_profile(api_create_or_update_host, sample):
    host = minimal_host(system_profile=sample)

    multi_response_status, multi_response_data = api_create_or_update_host([host])

    assert_response_status(multi_response_status, 207)

    host_response = get_host_from_multi_response(multi_response_data)

    assert_error_response(host_response, expected_title="Bad Request", expected_status=400)


@pytest.mark.parametrize(
    "facts",
    [
        [{"facts": {"": "invalid"}, "namespace": "rhsm"}],
        [{"facts": {"metadata": {"": "invalid"}}, "namespace": "rhsm"}],
        [{"facts": {"foo": "bar", "": "invalid"}, "namespace": "rhsm"}],
        [{"facts": {"foo": "bar"}, "namespace": "valid"}, {"facts": {"": "invalid"}, "namespace": "rhsm"}],
    ],
)
def test_create_host_with_empty_json_key_in_facts(api_create_or_update_host, facts):
    host = minimal_host(facts=facts)

    multi_response_status, multi_response_data = api_create_or_update_host([host])

    assert_response_status(multi_response_status, 207)

    host_response = get_host_from_multi_response(multi_response_data)

    assert_error_response(host_response, expected_title="Bad Request", expected_status=400)


def test_create_host_without_display_name_and_without_fqdn(api_create_or_update_host, api_get_host):
    """
    This test should verify that the display_name is set to the id
    when neither the display name or fqdn is set.
    """
    host = minimal_host()
    del host.display_name
    del host.fqdn

    # Create the host
    multi_response_status, multi_response_data = api_create_or_update_host([host])

    assert_response_status(multi_response_status, 207)

    create_host_response = get_host_from_multi_response(multi_response_data)

    assert_host_was_created(create_host_response)

    created_host_id = create_host_response["host"]["id"]

    response_status, response_data = api_get_host(f"{HOST_URL}/{created_host_id}")

    assert_response_status(response_status, 200)

    host_response = get_host_from_response(response_data)

    assert_host_data(actual_host=host_response, expected_host=host, expected_id=created_host_id)


def test_create_host_without_display_name_and_with_fqdn(api_create_or_update_host, api_get_host):
    """
    This test should verify that the display_name is set to the
    fqdn when a display_name is not passed in but the fqdn is passed in.
    """
    expected_display_name = "fred.flintstone.bedrock.com"

    host = minimal_host(fqdn=expected_display_name)
    del host.display_name

    multi_response_status, multi_response_data = api_create_or_update_host([host])

    assert_response_status(multi_response_status, 207)

    create_host_response = get_host_from_multi_response(multi_response_data)

    assert_host_was_created(create_host_response)

    created_host_id = create_host_response["host"]["id"]

    response_status, response_data = api_get_host(f"{HOST_URL}/{created_host_id}")

    assert_response_status(response_status, 200)

    host_response = get_host_from_response(response_data)

    host.display_name = expected_display_name

    assert_host_data(actual_host=host_response, expected_host=host, expected_id=created_host_id)


@pytest.mark.bulk_creation
def test_create_and_update_multiple_hosts_with_different_accounts(api_create_or_update_host, monkeypatch):
    monkeypatch.setenv("INVENTORY_SHARED_SECRET", SHARED_SECRET)

    host1 = minimal_host(
        display_name="host1", account="111111", ip_addresses=["10.0.0.1"], rhel_machine_id=generate_uuid()
    )
    host2 = minimal_host(
        display_name="host2", account="222222", ip_addresses=["10.0.0.2"], rhel_machine_id=generate_uuid()
    )
    host_list = [host1, host2]

    # Create the host
    multi_response_status, multi_response_data = api_create_or_update_host(host_list, auth_type="token")

    assert_response_status(multi_response_status, 207)

    assert len(host_list) == len(multi_response_data["data"])
    assert multi_response_data["total"] == len(multi_response_data["data"])
    assert multi_response_status, multi_response_data["errors"] == 0

    for i, host in enumerate(host_list):
        create_host_response = get_host_from_multi_response(multi_response_data, host_index=i)

        assert_host_was_created(create_host_response)

        host_list[i].id = create_host_response["host"]["id"]

    host_list[0].bios_uuid = generate_uuid()
    host_list[0].display_name = "fred"

    host_list[1].bios_uuid = generate_uuid()
    host_list[1].display_name = "barney"

    # Update the host
    multi_response_status, multi_response_data = api_create_or_update_host(host_list, auth_type="token")

    assert_response_status(multi_response_status, 207)

    for i, host in enumerate(host_list):
        update_host_response = get_host_from_multi_response(multi_response_data, host_index=i)

        assert_host_response_status(update_host_response, expected_status=200)
        assert_host_data(
            actual_host=update_host_response["host"], expected_host=host_list[i], expected_id=host_list[i].id
        )


@pytest.mark.system_profile
def test_create_host_with_system_profile(api_create_or_update_host, api_get_host):
    host = minimal_host(system_profile=valid_system_profile())

    # Create the host
    multi_response_status, multi_response_data = api_create_or_update_host([host])

    assert_response_status(multi_response_status, 207)

    create_host_response = get_host_from_multi_response(multi_response_data)

    assert_host_was_created(create_host_response)

    created_host = create_host_response["host"]

    # verify system_profile is not included
    assert "system_profile" not in created_host

    response_status, response_data = api_get_host(f"{HOST_URL}/{created_host['id']}/system_profile")

    assert_response_status(response_status, 200)

    host_response = get_host_from_response(response_data)

    assert host_response["id"] == created_host["id"]
    assert host_response["system_profile"] == host.system_profile


@pytest.mark.system_profile
def test_create_host_with_system_profile_and_query_with_branch_id(api_create_or_update_host, api_get_host):
    host = minimal_host(system_profile=valid_system_profile())

    # Create the host
    multi_response_status, multi_response_data = api_create_or_update_host([host])

    assert_response_status(multi_response_status, 207)

    create_host_response = get_host_from_multi_response(multi_response_data)

    assert_host_was_created(create_host_response)

    created_host = create_host_response["host"]

<<<<<<< HEAD
    # verify system_profile is not included
    assert "system_profile" not in created_host

    response_status, response_data = api_get_host(
        f"{HOST_URL}/{created_host['id']}/system_profile", query_parameters={"branch_id": 1234}
    )

    assert_response_status(response_status, 200)

    host_response = get_host_from_response(response_data)

    assert host_response["id"] == created_host["id"]
    assert host_response["system_profile"] == host.system_profile


@pytest.mark.system_profile
def test_create_host_with_null_system_profile(api_create_or_update_host):
    host = minimal_host(system_profile=None)

    # Create the host without a system profile
    multi_response_status, multi_response_data = api_create_or_update_host([host])

    assert_error_response(multi_response_data, expected_title="Bad Request", expected_status=400)


@pytest.mark.system_profile
@pytest.mark.parametrize(
    "system_profile",
    [{"infrastructure_type": "i" * 101, "infrastructure_vendor": "i" * 101, "cloud_provider": "i" * 101}],
)
def test_create_host_with_system_profile_with_invalid_data(api_create_or_update_host, api_get_host, system_profile):
    host = minimal_host(system_profile=system_profile)

    # Create the host
    multi_response_status, multi_response_data = api_create_or_update_host([host])

    assert_response_status(multi_response_status, 207)

    host_response = get_host_from_multi_response(multi_response_data)

    assert_error_response(host_response, expected_title="Bad Request", expected_status=400)


@pytest.mark.system_profile
@pytest.mark.parametrize(
    "yum_url",
    [
        "file:///cdrom/",
        "http://foo.com http://foo.com",
        "file:///etc/pki/rpm-gpg/RPM-GPG-KEY-fedora-$releasever-$basearch",
        "https://codecs.fedoraproject.org/openh264/$releasever/$basearch/debug/",
    ],
)
def test_create_host_with_system_profile_with_different_yum_urls(api_create_or_update_host, api_get_host, yum_url):
    system_profile = {"yum_repos": [{"name": "repo1", "gpgcheck": True, "enabled": True, "base_url": yum_url}]}
    host = minimal_host(system_profile=system_profile)

    # Create the host
    multi_response_status, multi_response_data = api_create_or_update_host([host])

    assert_response_status(multi_response_status, 207)

    create_host_response = get_host_from_multi_response(multi_response_data)

    assert_host_was_created(create_host_response)

    created_host = create_host_response["host"]

    # verify system_profile is not included
    assert "system_profile" not in created_host

    response_status, response_data = api_get_host(f"{HOST_URL}/{created_host['id']}/system_profile")

    assert_response_status(response_status, 200)

    host_response = get_host_from_response(response_data)

    assert host_response["id"] == created_host["id"]
    assert host_response["system_profile"] == host.system_profile


@pytest.mark.system_profile
@pytest.mark.parametrize("cloud_provider", ["cumulonimbus", "cumulus", "c" * 100])
def test_create_host_with_system_profile_with_different_cloud_providers(
    api_create_or_update_host, api_get_host, cloud_provider
):
    host = minimal_host(system_profile={"cloud_provider": cloud_provider})

    # Create the host
    multi_response_status, multi_response_data = api_create_or_update_host([host])

    assert_response_status(multi_response_status, 207)

    create_host_response = get_host_from_multi_response(multi_response_data)

    assert_host_was_created(create_host_response)

    created_host = create_host_response["host"]

    # verify system_profile is not included
    assert "system_profile" not in created_host

    response_status, response_data = api_get_host(f"{HOST_URL}/{created_host['id']}/system_profile")

    assert_response_status(response_status, 200)

    host_response = get_host_from_response(response_data)

    assert host_response["id"] == created_host["id"]
    assert host_response["system_profile"] == host.system_profile


@pytest.mark.system_profile
def test_get_system_profile_of_host_that_does_not_have_system_profile(api_create_or_update_host, api_get_host):
    host = minimal_host()

    # Create the host
    multi_response_status, multi_response_data = api_create_or_update_host([host])

    assert_response_status(multi_response_status, 207)

    create_host_response = get_host_from_multi_response(multi_response_data)

    assert_host_was_created(create_host_response)

    created_host = create_host_response["host"]

    # verify system_profile is not included
    assert "system_profile" not in created_host

    response_status, response_data = api_get_host(f"{HOST_URL}/{created_host['id']}/system_profile")

    assert_response_status(response_status, 200)

    host_response = get_host_from_response(response_data)

    assert host_response["id"] == created_host["id"]
    assert host_response["system_profile"] == {}


@pytest.mark.system_profile
def test_get_system_profile_of_multiple_hosts(api_create_or_update_host, api_get_host):
    host_id_list = []
    expected_system_profiles = []

    for i in range(2):
        system_profile = valid_system_profile()
        system_profile["number_of_cpus"] = i

        host = minimal_host(ip_addresses=[f"10.0.0.{i}"], system_profile=system_profile)

        multi_response_status, multi_response_data = api_create_or_update_host([host])

        assert_response_status(multi_response_status, 207)

        create_host_response = get_host_from_multi_response(multi_response_data)

        assert_host_was_created(create_host_response)

        created_host_id = create_host_response["host"]["id"]

        host_id_list.append(created_host_id)
        expected_system_profiles.append({"id": created_host_id, "system_profile": host.system_profile})

    url_host_id_list = ",".join(host_id_list)
    test_url = f"{HOST_URL}/{url_host_id_list}/system_profile"

    response_status, response_data = api_get_host(test_url)

    assert_response_status(response_status, 200)

    assert len(expected_system_profiles) == len(response_data["results"])
    for expected_system_profile in expected_system_profiles:
        assert expected_system_profile in response_data["results"]

    # TODO: Move to a separate pagination test
    # paging_test(test_url, len(expected_system_profiles))
    # invalid_paging_parameters_test(test_url)


@pytest.mark.system_profile
def test_get_system_profile_of_host_that_does_not_exist(api_get_host):
    expected_count = 0
    expected_total = 0
    host_id = generate_uuid()

    response_status, response_data = api_get_host(f"{HOST_URL}/{host_id}/system_profile")

    assert_response_status(response_status, 200)

    assert response_data["count"] == expected_count
    assert response_data["total"] == expected_total


@pytest.mark.system_profile
@pytest.mark.parametrize("invalid_host_id", ["notauuid", "922680d3-4aa2-4f0e-9f39-38ab8ea318bb,notuuid"])
def test_get_system_profile_with_invalid_host_id(api_get_host, invalid_host_id):
    response_status, response_data = api_get_host(f"{HOST_URL}/{invalid_host_id}/system_profile")

    assert_error_response(response_data, expected_title="Bad Request", expected_status=400)


@pytest.mark.tagging
def test_create_host_with_null_tags(api_create_or_update_host):
    host = minimal_host(tags=None)

    multi_response_status, multi_response_data = api_create_or_update_host([host])

    assert_error_response(multi_response_data, expected_title="Bad Request", expected_status=400)


@pytest.mark.tagging
def test_create_host_with_null_tag_key(api_create_or_update_host):
    host = minimal_host(tags=[({"namespace": "ns", "key": None, "value": "val"},)])

    multi_response_status, multi_response_data = api_create_or_update_host([host])

    assert_error_response(multi_response_data, expected_title="Bad Request", expected_status=400)


@pytest.mark.tagging
@pytest.mark.parametrize(
    "tag",
    [
        {"namespace": "a" * 256, "key": "key", "value": "val"},
        {"namespace": "ns", "key": "a" * 256, "value": "val"},
        {"namespace": "ns", "key": "key", "value": "a" * 256},
        {"namespace": "ns", "key": "", "value": "val"},
        {"namespace": "ns", "value": "val"},
    ],
)
def test_create_host_with_invalid_tags(api_create_or_update_host, tag):
    host = minimal_host(tags=[tag])

    multi_response_status, multi_response_data = api_create_or_update_host([host])

    assert_response_status(multi_response_status, 207)

    host_response = get_host_from_multi_response(multi_response_data)

    assert_error_response(host_response, expected_title="Bad Request", expected_status=400)


@pytest.mark.tagging
def test_create_host_with_keyless_tag(api_create_or_update_host):
    host = minimal_host(tags=[{"namespace": "ns", "key": None, "value": "val"}])

    multi_response_status, multi_response_data = api_create_or_update_host([host])

    assert_error_response(multi_response_data, expected_title="Bad Request", expected_status=400)


@pytest.mark.tagging
def test_create_host_with_invalid_string_tag_format(api_create_or_update_host):
    host = minimal_host(tags=["string/tag=format"])

    multi_response_status, multi_response_data = api_create_or_update_host([host])

    assert_error_response(multi_response_data, expected_title="Bad Request", expected_status=400)


@pytest.mark.tagging
def test_create_host_with_invalid_tag_format(api_create_or_update_host):
    host = minimal_host(tags=[{"namespace": "spam", "key": {"foo": "bar"}, "value": "eggs"}])

    multi_response_status, multi_response_data = api_create_or_update_host([host])

    assert_error_response(multi_response_data, expected_title="Bad Request", expected_status=400)


@pytest.mark.tagging
def test_create_host_with_tags(api_create_or_update_host, api_get_host):
    host = minimal_host(
        tags=[
            {"namespace": "NS3", "key": "key2", "value": "val2"},
            {"namespace": "NS1", "key": "key3", "value": "val3"},
            {"namespace": "Sat", "key": "prod", "value": None},
            {"namespace": "NS2", "key": "key1", "value": ""},
        ]
    )

    multi_response_status, multi_response_data = api_create_or_update_host([host])

    assert_response_status(multi_response_status, 207)

    create_host_response = get_host_from_multi_response(multi_response_data)

    assert_host_was_created(create_host_response)

    created_host_id = create_host_response["host"]["id"]

    response_status, response_data = api_get_host(f"{HOST_URL}/{created_host_id}")

    assert_response_status(response_status, 200)

    host_response = get_host_from_response(response_data)

    assert_host_data(actual_host=host_response, expected_host=host, expected_id=created_host_id)

    host_tags_response_status, host_tags_response_data = api_get_host(f"{HOST_URL}/{created_host_id}/tags")

    assert_response_status(host_tags_response_status, 200)

    host_tags = host_tags_response_data["results"][created_host_id]

    expected_tags = [
        {"namespace": "NS1", "key": "key3", "value": "val3"},
        {"namespace": "NS3", "key": "key2", "value": "val2"},
        {"namespace": "Sat", "key": "prod", "value": None},
        {"namespace": "NS2", "key": "key1", "value": None},
    ]

    assert len(host_tags) == len(expected_tags)


@pytest.mark.tagging
def test_create_host_with_tags_special_characters(api_create_or_update_host, api_get_host):
    tags = [
        {"namespace": "NS1;,/?:@&=+$-_.!~*'()#", "key": "ŠtěpánΔ12!@#$%^&*()_+-=", "value": "ŠtěpánΔ:;'|,./?~`"},
        {"namespace": " \t\n\r\f\v", "key": " \t\n\r\f\v", "value": " \t\n\r\f\v"},
    ]
    host = minimal_host(tags=tags)

    multi_response_status, multi_response_data = api_create_or_update_host([host])

    assert_response_status(multi_response_status, 207)

    create_host_response = get_host_from_multi_response(multi_response_data)

    assert_host_was_created(create_host_response)

    created_host_id = create_host_response["host"]["id"]

    response_status, response_data = api_get_host(f"{HOST_URL}/{created_host_id}")

    assert_response_status(response_status, 200)

    host_response = get_host_from_response(response_data)

    assert_host_data(actual_host=host_response, expected_host=host, expected_id=created_host_id)

    host_tags_response_status, host_tags_response_data = api_get_host(f"{HOST_URL}/{created_host_id}/tags")

    assert_response_status(host_tags_response_status, 200)

    host_tags = host_tags_response_data["results"][created_host_id]

    assert len(host_tags) == len(tags)


@pytest.mark.tagging
def test_create_host_with_tag_without_some_fields(api_create_or_update_host, api_get_host):
    tags = [
        {"namespace": None, "key": "key3", "value": "val3"},
        {"namespace": "", "key": "key1", "value": "val1"},
        {"namespace": "null", "key": "key4", "value": "val4"},
        {"key": "key2", "value": "val2"},
        {"namespace": "Sat", "key": "prod", "value": None},
        {"namespace": "Sat", "key": "dev", "value": ""},
        {"key": "some_key"},
    ]

    host = minimal_host(tags=tags)

    multi_response_status, multi_response_data = api_create_or_update_host([host])

    assert_response_status(multi_response_status, 207)

    create_host_response = get_host_from_multi_response(multi_response_data)

    assert_host_was_created(create_host_response)

    created_host_id = create_host_response["host"]["id"]

    response_status, response_data = api_get_host(f"{HOST_URL}/{created_host_id}")

    assert_response_status(response_status, 200)

    host_response = get_host_from_response(response_data)

    assert_host_data(actual_host=host_response, expected_host=host, expected_id=created_host_id)

    host_tags_response_status, host_tags_response_data = api_get_host(f"{HOST_URL}/{created_host_id}/tags")

    assert_response_status(host_tags_response_status, 200)

    host_tags = host_tags_response_data["results"][created_host_id]

    expected_tags = [
        {"namespace": "Sat", "key": "prod", "value": None},
        {"namespace": "Sat", "key": "dev", "value": None},
        {"namespace": None, "key": "key1", "value": "val1"},
        {"namespace": None, "key": "key2", "value": "val2"},
        {"namespace": None, "key": "key3", "value": "val3"},
        {"namespace": None, "key": "key4", "value": "val4"},
        {"namespace": None, "key": "some_key", "value": None},
    ]

    assert len(host_tags) == len(expected_tags)


@pytest.mark.tagging
def test_update_host_replaces_tags(api_create_or_update_host, api_get_host):
    insights_id = generate_uuid()

    create_tags = [
        {"namespace": "namespace1", "key": "key1", "value": "value1"},
        {"namespace": "namespace1", "key": "key2", "value": "value2"},
    ]

    host = minimal_host(insights_id=insights_id, tags=create_tags)

    multi_response_status, multi_response_data = api_create_or_update_host([host])

    assert_response_status(multi_response_status, 207)

    create_host_response = get_host_from_multi_response(multi_response_data)

    assert_host_was_created(create_host_response)

    created_host_id = create_host_response["host"]["id"]

    host_tags_response_status, host_tags_response_data = api_get_host(f"{HOST_URL}/{created_host_id}/tags")

    assert_response_status(host_tags_response_status, 200)

    created_host_tags = host_tags_response_data["results"][created_host_id]

    assert len(created_host_tags) == len(create_tags)

    update_tags = [
        {"namespace": "namespace1", "key": "key2", "value": "value3"},
        {"namespace": "namespace1", "key": "key3", "value": "value4"},
    ]

    host = minimal_host(insights_id=insights_id, tags=update_tags)

    multi_response_status, multi_response_data = api_create_or_update_host([host])

    assert_response_status(multi_response_status, 207)

    update_host_response = get_host_from_multi_response(multi_response_data)

    assert_host_was_updated(create_host_response, update_host_response)

    host_tags_response_status, host_tags_response_data = api_get_host(f"{HOST_URL}/{created_host_id}/tags")

    assert_response_status(host_tags_response_status, 200)

    updated_host_tags = host_tags_response_data["results"][created_host_id]

    assert len(updated_host_tags) == len(update_tags)


@pytest.mark.tagging
def test_update_host_does_not_remove_namespace(api_create_or_update_host, api_get_host):
    insights_id = generate_uuid()
    create_tags = [{"namespace": "namespace1", "key": "key1", "value": "value1"}]

    host = minimal_host(insights_id=insights_id, tags=create_tags)

    multi_response_status, multi_response_data = api_create_or_update_host([host])

    assert_response_status(multi_response_status, 207)

    create_host_response = get_host_from_multi_response(multi_response_data)

    assert_host_was_created(create_host_response)

    created_host_id = create_host_response["host"]["id"]

    host_tags_response_status, host_tags_response_data = api_get_host(f"{HOST_URL}/{created_host_id}/tags")

    assert_response_status(host_tags_response_status, 200)

    created_host_tags = host_tags_response_data["results"][created_host_id]

    assert len(created_host_tags) == len(create_tags)

    update_tags = [{"namespace": "namespace2", "key": "key2", "value": "value3"}]

    host = minimal_host(insights_id=insights_id, tags=update_tags)

    multi_response_status, multi_response_data = api_create_or_update_host([host])

    assert_response_status(multi_response_status, 207)

    update_host_response = get_host_from_multi_response(multi_response_data)

    assert_host_was_updated(create_host_response, update_host_response)

    host_tags_response_status, host_tags_response_data = api_get_host(f"{HOST_URL}/{created_host_id}/tags")

    assert_response_status(host_tags_response_status, 200)

    updated_host_tags = host_tags_response_data["results"][created_host_id]

    assert len(updated_host_tags) == len(create_tags) + len(update_tags)


@pytest.mark.tagging
def test_create_host_with_nested_tags(api_create_or_update_host):
    host = minimal_host(tags={"namespace": {"key": ["value"]}})

    multi_response_status, multi_response_data = api_create_or_update_host([host])

    assert_error_response(multi_response_data, expected_title="Bad Request", expected_status=400)


@pytest.mark.system_culling
@pytest.mark.parametrize("fields_to_delete", [("stale_timestamp", "reporter"), ("stale_timestamp",), ("reporter",)])
def test_create_host_without_culling_fields(api_create_or_update_host, fields_to_delete):
    host = minimal_host(fqdn="match this host")
    for field in fields_to_delete:
        delattr(host, field)

    multi_response_status, multi_response_data = api_create_or_update_host([host])

    assert_error_response(multi_response_data, expected_title="Bad Request", expected_status=400)


@pytest.mark.system_culling
@pytest.mark.parametrize("culling_fields", [("stale_timestamp",), ("reporter",), ("stale_timestamp", "reporter")])
def test_create_host_with_null_culling_fields(api_create_or_update_host, culling_fields):
    host = minimal_host(fqdn="match this host", **{field: None for field in culling_fields})

    multi_response_status, multi_response_data = api_create_or_update_host([host])

    assert_error_response(multi_response_data, expected_title="Bad Request", expected_status=400)


@pytest.mark.system_culling
@pytest.mark.parametrize("culling_fields", [("stale_timestamp",), ("reporter",), ("stale_timestamp", "reporter")])
def test_create_host_with_empty_culling_fields(api_create_or_update_host, culling_fields):
    host = minimal_host(**{field: "" for field in culling_fields})

    multi_response_status, multi_response_data = api_create_or_update_host([host])

    assert_response_status(multi_response_status, 207)

    host_response = get_host_from_multi_response(multi_response_data)

    assert_error_response(host_response, expected_title="Bad Request", expected_status=400)


@pytest.mark.system_culling
def test_create_host_with_invalid_stale_timestamp(api_create_or_update_host):
    host = minimal_host(stale_timestamp="not a timestamp")

    multi_response_status, multi_response_data = api_create_or_update_host([host])

    assert_response_status(multi_response_status, 207)

    host_response = get_host_from_multi_response(multi_response_data)

    assert_error_response(host_response, expected_title="Bad Request", expected_status=400)


@pytest.mark.system_culling
def test_create_host_with_stale_timestamp_and_reporter(api_create_or_update_host, get_host_from_db):
    stale_timestamp = now()
    reporter = "some reporter"

    host = minimal_host(stale_timestamp=stale_timestamp.isoformat(), reporter=reporter)

    multi_response_status, multi_response_data = api_create_or_update_host([host])

    assert_response_status(multi_response_status, 207)

    create_host_response = get_host_from_multi_response(multi_response_data)

    assert_host_was_created(create_host_response)

    created_host_id = create_host_response["host"]["id"]

    retrieved_host = get_host_from_db(created_host_id)

    assert stale_timestamp == retrieved_host.stale_timestamp
    assert reporter == retrieved_host.reporter


@pytest.mark.system_culling
@pytest.mark.parametrize(
    "new_stale_timestamp,new_reporter",
    [
        (now() + timedelta(days=3), "old reporter"),
        (now() + timedelta(days=3), "new reporter"),
        (now() + timedelta(days=1), "old reporter"),
        (now() + timedelta(days=1), "new reporter"),
    ],
)
def test_always_update_stale_timestamp_from_next_reporter(
    api_create_or_update_host, get_host_from_db, new_stale_timestamp, new_reporter
):
    old_stale_timestamp = now() + timedelta(days=2)
    old_reporter = "old reporter"

    host = minimal_host(stale_timestamp=old_stale_timestamp.isoformat(), reporter=old_reporter)

    multi_response_status, multi_response_data = api_create_or_update_host([host])

    assert_response_status(multi_response_status, 207)

    create_host_response = get_host_from_multi_response(multi_response_data)

    assert_host_was_created(create_host_response)

    created_host_id = create_host_response["host"]["id"]

    retrieved_host = get_host_from_db(created_host_id)

    assert old_stale_timestamp == retrieved_host.stale_timestamp
    assert old_reporter == retrieved_host.reporter

    host.stale_timestamp = new_stale_timestamp.isoformat()
    host.reporter = new_reporter

    multi_response_status, multi_response_data = api_create_or_update_host([host])

    assert_response_status(multi_response_status, 207)

    update_host_response = get_host_from_multi_response(multi_response_data)

    assert_host_was_updated(create_host_response, update_host_response)

    retrieved_host = get_host_from_db(created_host_id)

    assert new_stale_timestamp == retrieved_host.stale_timestamp
    assert new_reporter == retrieved_host.reporter
=======
class CreateHostsWithStaleTimestampTestCase(DBAPITestCase):
    def _add_host(self, expected_status, **values):
        host_data = HostWrapper(test_data(fqdn="match this host", **values))
        response = self.post(HOST_URL, [host_data.data()], 207)
        self._verify_host_status(response, 0, expected_status)
        created_host = self._pluck_host_from_response(response, 0)
        return created_host.get("id")

    def _retrieve_host(self, host_id):
        with self.app.app_context():
            return Host.query.filter(Host.id == host_id).first()

    def test_create_host_without_culling_fields(self):
        fields_to_delete = (("stale_timestamp", "reporter"), ("stale_timestamp",), ("reporter",))
        for fields in fields_to_delete:
            with self.subTest(fields=fields):
                host_data = test_data(fqdn="match this host")
                for field in fields:
                    del host_data[field]
                self.post(HOST_URL, [host_data], 400)

    def test_create_host_with_null_culling_fields(self):
        culling_fields = (("stale_timestamp",), ("reporter",), ("stale_timestamp", "reporter"))
        for fields in culling_fields:
            host_data = test_data(fqdn="match this host", **{field: None for field in fields})
            self.post(HOST_URL, [host_data], 400)

    def test_create_host_with_empty_culling_fields(self):
        culling_fields = (("stale_timestamp",), ("reporter",), ("stale_timestamp", "reporter"))
        for fields in culling_fields:
            with self.subTest(fields=fields):
                self._add_host(400, **{field: "" for field in fields})

    def test_create_host_with_invalid_stale_timestamp(self):
        self._add_host(400, stale_timestamp="not a timestamp")

    def test_create_host_with_stale_timestamp_and_reporter(self):
        stale_timestamp = now()
        reporter = "some reporter"
        created_host_id = self._add_host(201, stale_timestamp=stale_timestamp.isoformat(), reporter=reporter)

        retrieved_host = self._retrieve_host(created_host_id)

        self.assertEqual(stale_timestamp, retrieved_host.stale_timestamp)
        self.assertEqual(reporter, retrieved_host.reporter)

    def test_always_update_stale_timestamp_from_next_reporter(self):
        old_stale_timestamp = now() + timedelta(days=2)
        old_reporter = "old reporter"

        timestamps = (old_stale_timestamp + timedelta(days=1), old_stale_timestamp - timedelta(days=1))
        reporters = (old_reporter, "new reporter")
        for new_stale_timestamp, new_reporter in product(timestamps, reporters):
            with self.subTest(stale_timestamp=new_stale_timestamp, reporter=new_reporter):
                print("DISTEST", new_stale_timestamp, new_reporter)
                insights_id = generate_uuid()
                created_host = self._add_host(
                    201,
                    insights_id=insights_id,
                    stale_timestamp=old_stale_timestamp.isoformat(),
                    reporter=old_reporter,
                )
                old_retrieved_host = self._retrieve_host(created_host)

                self.assertEqual(old_stale_timestamp, old_retrieved_host.stale_timestamp)
                self.assertEqual(old_reporter, old_retrieved_host.reporter)

                self._add_host(
                    200,
                    insights_id=insights_id,
                    stale_timestamp=new_stale_timestamp.isoformat(),
                    reporter=new_reporter,
                )

                new_retrieved_host = self._retrieve_host(created_host)

                self.assertEqual(new_stale_timestamp, new_retrieved_host.stale_timestamp)
                self.assertEqual(new_reporter, new_retrieved_host.reporter)


if __name__ == "__main__":
    main()
>>>>>>> d389dc90
<|MERGE_RESOLUTION|>--- conflicted
+++ resolved
@@ -5,10 +5,6 @@
 
 import pytest
 
-<<<<<<< HEAD
-from lib.host_repository import canonical_fact_host_query
-from lib.host_repository import canonical_facts_host_query
-from tests.test_utils import ACCOUNT
 from tests.test_utils import assert_error_response
 from tests.test_utils import assert_host_data
 from tests.test_utils import assert_host_response_status
@@ -16,31 +12,20 @@
 from tests.test_utils import assert_host_was_updated
 from tests.test_utils import assert_response_status
 from tests.test_utils import FACTS
-from tests.test_utils import generate_uuid
 from tests.test_utils import get_host_from_multi_response
 from tests.test_utils import get_host_from_response
 from tests.test_utils import HOST_URL
 from tests.test_utils import minimal_host
-from tests.test_utils import now
 from tests.test_utils import SHARED_SECRET
-=======
-from app.models import Host
+
 from app.queue.ingress import handle_message
 from app.utils import HostWrapper
 from lib.host_repository import canonical_fact_host_query
 from lib.host_repository import canonical_facts_host_query
 from tests.test_api_utils import ACCOUNT
-from tests.test_api_utils import build_valid_auth_header
-from tests.test_api_utils import DBAPITestCase
-from tests.test_api_utils import FACTS
 from tests.test_api_utils import generate_uuid
-from tests.test_api_utils import HOST_URL
 from tests.test_api_utils import now
-from tests.test_api_utils import PaginationBaseTestCase
-from tests.test_api_utils import SHARED_SECRET
-from tests.test_api_utils import test_data
-from tests.test_utils import set_environment, MockEventProducer
->>>>>>> d389dc90
+from tests.test_utils import MockEventProducer
 from tests.test_utils import valid_system_profile
 
 
@@ -544,6 +529,8 @@
 
     create_host_response = get_host_from_multi_response(multi_response_data)
 
+    assert_host_was_created(create_host_response)
+
     created_host_id = create_host_response["host"]["id"]
 
     host.ansible_host = ansible_host
@@ -551,50 +538,7 @@
     # Update the hosts
     multi_response_status, multi_response_data = api_create_or_update_host([host])
 
-<<<<<<< HEAD
-    assert_response_status(multi_response_status, 207)
-=======
-    def test_create_host_ignores_tags(self):
-        host_data = HostWrapper(test_data(tags=[{"namespace": "ns", "key": "some_key", "value": "val"}]))
-        create_response = self.post(HOST_URL, [host_data.data()], 207)
-        self._verify_host_status(create_response, 0, 201)
-        host = self._pluck_host_from_response(create_response, 0)
-        host_id = host["id"]
-        tags_response = self.get(f"{HOST_URL}/{host_id}/tags")
-
-        self.assertEqual(tags_response["results"][host_id], [])
-
-    def test_update_host_with_tags_doesnt_change_tags(self):
-        create_host_data = HostWrapper(
-            test_data(tags=[{"namespace": "ns", "key": "some_key", "value": "val"}], fqdn="fqdn")
-        )
-
-        message = {"operation": "add_host", "data": create_host_data.data()}
-
-        mock_event_producer = MockEventProducer()
-        with self.app.app_context():
-            handle_message(json.dumps(message), mock_event_producer)
-
-        event = json.loads(mock_event_producer.event)
-        host_id = event["host"]["id"]
-
-        # attempt to update
-        update_host_data = HostWrapper(
-            test_data(tags=[{"namespace": "other_ns", "key": "other_key", "value": "other_val"}], fqdn="fqdn")
-        )
-        update_response = self.post(HOST_URL, [update_host_data.data()], 207)
-        self._verify_host_status(update_response, 0, 200)
-
-        tags_response = self.get(f"{HOST_URL}/{host_id}/tags")
-
-        # check the tags haven't updated
-        self.assertEqual(create_host_data.tags, tags_response["results"][host_id])
-
-    def test_create_host_with_20_byte_MAC_address(self):
-        system_profile = {
-            "network_interfaces": [{"mac_address": "00:11:22:33:44:55:66:77:88:99:aa:bb:cc:dd:ee:ff:00:11:22:33"}]
-        }
->>>>>>> d389dc90
+    assert_response_status(multi_response_status, 207)
 
     update_host_response = get_host_from_multi_response(multi_response_data)
 
@@ -608,6 +552,80 @@
 
     assert_host_data(actual_host=host_response, expected_host=host, expected_id=created_host_id)
 
+
+def test_create_host_ignores_tags(api_create_or_update_host, api_get_host):
+    host = minimal_host(tags=[{"namespace": "ns", "key": "some_key", "value": "val"}])
+
+    multi_response_status, multi_response_data = api_create_or_update_host([host])
+
+    assert_response_status(multi_response_status, 207)
+
+    create_host_response = get_host_from_multi_response(multi_response_data)
+
+    assert_host_was_created(create_host_response)
+
+    created_host_id = create_host_response["host"]["id"]
+
+    host_tags_response_status, host_tags_response_data = api_get_host(f"{HOST_URL}/{created_host_id}/tags")
+
+    assert_response_status(host_tags_response_status, 200)
+
+    assert host_tags_response_data["results"][created_host_id] == []
+
+
+def test_update_host_with_tags_doesnt_change_tags(api_create_or_update_host, api_get_host, flask_app):
+    create_host_data = minimal_host(tags=[{"namespace": "ns", "key": "some_key", "value": "val"}], fqdn="fqdn")
+
+    message = {"operation": "add_host", "data": create_host_data.data()}
+
+    mock_event_producer = MockEventProducer()
+    with flask_app.app_context():
+        handle_message(json.dumps(message), mock_event_producer)
+
+    event = json.loads(mock_event_producer.event)
+    host_id = event["host"]["id"]
+
+    # attempt to update
+    update_host_data = minimal_host(tags=[{"namespace": "other_ns", "key": "other_key", "value": "other_val"}], fqdn="fqdn")
+
+    multi_response_status, multi_response_data = api_create_or_update_host([update_host_data])
+
+    assert_response_status(multi_response_status, 207)
+
+    update_host_response = get_host_from_multi_response(multi_response_data)
+
+    host_tags_response_status, host_tags_response_data = api_get_host(f"{HOST_URL}/{host_id}/tags")
+
+    assert_response_status(host_tags_response_status, 200)
+
+    # check the tags haven't updated
+    assert create_host_data.tags == host_tags_response_data["results"][host_id]
+
+
+def test_create_host_with_20_byte_mac_address(api_create_or_update_host, api_get_host):
+    system_profile = {
+        "network_interfaces": [{"mac_address": "00:11:22:33:44:55:66:77:88:99:aa:bb:cc:dd:ee:ff:00:11:22:33"}]
+    }
+
+    host = minimal_host(system_profile=system_profile)
+
+    multi_response_status, multi_response_data = api_create_or_update_host([host])
+
+    assert_response_status(multi_response_status, 207)
+
+    create_host_response = get_host_from_multi_response(multi_response_data)
+
+    assert_host_was_created(create_host_response)
+
+    created_host_id = create_host_response["host"]["id"]
+
+    response_status, response_data = api_get_host(f"{HOST_URL}/{created_host_id}")
+
+    assert_response_status(response_status, 200)
+
+    host_response = get_host_from_response(response_data)
+
+    assert_host_data(actual_host=host_response, expected_host=host, expected_id=created_host_id)
 
 @pytest.mark.parametrize("invalid_ansible_host", ["a" * 256])
 def test_create_host_with_invalid_ansible_host(api_create_or_update_host, invalid_ansible_host):
@@ -911,7 +929,6 @@
 
     created_host = create_host_response["host"]
 
-<<<<<<< HEAD
     # verify system_profile is not included
     assert "system_profile" not in created_host
 
@@ -1112,313 +1129,6 @@
     response_status, response_data = api_get_host(f"{HOST_URL}/{invalid_host_id}/system_profile")
 
     assert_error_response(response_data, expected_title="Bad Request", expected_status=400)
-
-
-@pytest.mark.tagging
-def test_create_host_with_null_tags(api_create_or_update_host):
-    host = minimal_host(tags=None)
-
-    multi_response_status, multi_response_data = api_create_or_update_host([host])
-
-    assert_error_response(multi_response_data, expected_title="Bad Request", expected_status=400)
-
-
-@pytest.mark.tagging
-def test_create_host_with_null_tag_key(api_create_or_update_host):
-    host = minimal_host(tags=[({"namespace": "ns", "key": None, "value": "val"},)])
-
-    multi_response_status, multi_response_data = api_create_or_update_host([host])
-
-    assert_error_response(multi_response_data, expected_title="Bad Request", expected_status=400)
-
-
-@pytest.mark.tagging
-@pytest.mark.parametrize(
-    "tag",
-    [
-        {"namespace": "a" * 256, "key": "key", "value": "val"},
-        {"namespace": "ns", "key": "a" * 256, "value": "val"},
-        {"namespace": "ns", "key": "key", "value": "a" * 256},
-        {"namespace": "ns", "key": "", "value": "val"},
-        {"namespace": "ns", "value": "val"},
-    ],
-)
-def test_create_host_with_invalid_tags(api_create_or_update_host, tag):
-    host = minimal_host(tags=[tag])
-
-    multi_response_status, multi_response_data = api_create_or_update_host([host])
-
-    assert_response_status(multi_response_status, 207)
-
-    host_response = get_host_from_multi_response(multi_response_data)
-
-    assert_error_response(host_response, expected_title="Bad Request", expected_status=400)
-
-
-@pytest.mark.tagging
-def test_create_host_with_keyless_tag(api_create_or_update_host):
-    host = minimal_host(tags=[{"namespace": "ns", "key": None, "value": "val"}])
-
-    multi_response_status, multi_response_data = api_create_or_update_host([host])
-
-    assert_error_response(multi_response_data, expected_title="Bad Request", expected_status=400)
-
-
-@pytest.mark.tagging
-def test_create_host_with_invalid_string_tag_format(api_create_or_update_host):
-    host = minimal_host(tags=["string/tag=format"])
-
-    multi_response_status, multi_response_data = api_create_or_update_host([host])
-
-    assert_error_response(multi_response_data, expected_title="Bad Request", expected_status=400)
-
-
-@pytest.mark.tagging
-def test_create_host_with_invalid_tag_format(api_create_or_update_host):
-    host = minimal_host(tags=[{"namespace": "spam", "key": {"foo": "bar"}, "value": "eggs"}])
-
-    multi_response_status, multi_response_data = api_create_or_update_host([host])
-
-    assert_error_response(multi_response_data, expected_title="Bad Request", expected_status=400)
-
-
-@pytest.mark.tagging
-def test_create_host_with_tags(api_create_or_update_host, api_get_host):
-    host = minimal_host(
-        tags=[
-            {"namespace": "NS3", "key": "key2", "value": "val2"},
-            {"namespace": "NS1", "key": "key3", "value": "val3"},
-            {"namespace": "Sat", "key": "prod", "value": None},
-            {"namespace": "NS2", "key": "key1", "value": ""},
-        ]
-    )
-
-    multi_response_status, multi_response_data = api_create_or_update_host([host])
-
-    assert_response_status(multi_response_status, 207)
-
-    create_host_response = get_host_from_multi_response(multi_response_data)
-
-    assert_host_was_created(create_host_response)
-
-    created_host_id = create_host_response["host"]["id"]
-
-    response_status, response_data = api_get_host(f"{HOST_URL}/{created_host_id}")
-
-    assert_response_status(response_status, 200)
-
-    host_response = get_host_from_response(response_data)
-
-    assert_host_data(actual_host=host_response, expected_host=host, expected_id=created_host_id)
-
-    host_tags_response_status, host_tags_response_data = api_get_host(f"{HOST_URL}/{created_host_id}/tags")
-
-    assert_response_status(host_tags_response_status, 200)
-
-    host_tags = host_tags_response_data["results"][created_host_id]
-
-    expected_tags = [
-        {"namespace": "NS1", "key": "key3", "value": "val3"},
-        {"namespace": "NS3", "key": "key2", "value": "val2"},
-        {"namespace": "Sat", "key": "prod", "value": None},
-        {"namespace": "NS2", "key": "key1", "value": None},
-    ]
-
-    assert len(host_tags) == len(expected_tags)
-
-
-@pytest.mark.tagging
-def test_create_host_with_tags_special_characters(api_create_or_update_host, api_get_host):
-    tags = [
-        {"namespace": "NS1;,/?:@&=+$-_.!~*'()#", "key": "ŠtěpánΔ12!@#$%^&*()_+-=", "value": "ŠtěpánΔ:;'|,./?~`"},
-        {"namespace": " \t\n\r\f\v", "key": " \t\n\r\f\v", "value": " \t\n\r\f\v"},
-    ]
-    host = minimal_host(tags=tags)
-
-    multi_response_status, multi_response_data = api_create_or_update_host([host])
-
-    assert_response_status(multi_response_status, 207)
-
-    create_host_response = get_host_from_multi_response(multi_response_data)
-
-    assert_host_was_created(create_host_response)
-
-    created_host_id = create_host_response["host"]["id"]
-
-    response_status, response_data = api_get_host(f"{HOST_URL}/{created_host_id}")
-
-    assert_response_status(response_status, 200)
-
-    host_response = get_host_from_response(response_data)
-
-    assert_host_data(actual_host=host_response, expected_host=host, expected_id=created_host_id)
-
-    host_tags_response_status, host_tags_response_data = api_get_host(f"{HOST_URL}/{created_host_id}/tags")
-
-    assert_response_status(host_tags_response_status, 200)
-
-    host_tags = host_tags_response_data["results"][created_host_id]
-
-    assert len(host_tags) == len(tags)
-
-
-@pytest.mark.tagging
-def test_create_host_with_tag_without_some_fields(api_create_or_update_host, api_get_host):
-    tags = [
-        {"namespace": None, "key": "key3", "value": "val3"},
-        {"namespace": "", "key": "key1", "value": "val1"},
-        {"namespace": "null", "key": "key4", "value": "val4"},
-        {"key": "key2", "value": "val2"},
-        {"namespace": "Sat", "key": "prod", "value": None},
-        {"namespace": "Sat", "key": "dev", "value": ""},
-        {"key": "some_key"},
-    ]
-
-    host = minimal_host(tags=tags)
-
-    multi_response_status, multi_response_data = api_create_or_update_host([host])
-
-    assert_response_status(multi_response_status, 207)
-
-    create_host_response = get_host_from_multi_response(multi_response_data)
-
-    assert_host_was_created(create_host_response)
-
-    created_host_id = create_host_response["host"]["id"]
-
-    response_status, response_data = api_get_host(f"{HOST_URL}/{created_host_id}")
-
-    assert_response_status(response_status, 200)
-
-    host_response = get_host_from_response(response_data)
-
-    assert_host_data(actual_host=host_response, expected_host=host, expected_id=created_host_id)
-
-    host_tags_response_status, host_tags_response_data = api_get_host(f"{HOST_URL}/{created_host_id}/tags")
-
-    assert_response_status(host_tags_response_status, 200)
-
-    host_tags = host_tags_response_data["results"][created_host_id]
-
-    expected_tags = [
-        {"namespace": "Sat", "key": "prod", "value": None},
-        {"namespace": "Sat", "key": "dev", "value": None},
-        {"namespace": None, "key": "key1", "value": "val1"},
-        {"namespace": None, "key": "key2", "value": "val2"},
-        {"namespace": None, "key": "key3", "value": "val3"},
-        {"namespace": None, "key": "key4", "value": "val4"},
-        {"namespace": None, "key": "some_key", "value": None},
-    ]
-
-    assert len(host_tags) == len(expected_tags)
-
-
-@pytest.mark.tagging
-def test_update_host_replaces_tags(api_create_or_update_host, api_get_host):
-    insights_id = generate_uuid()
-
-    create_tags = [
-        {"namespace": "namespace1", "key": "key1", "value": "value1"},
-        {"namespace": "namespace1", "key": "key2", "value": "value2"},
-    ]
-
-    host = minimal_host(insights_id=insights_id, tags=create_tags)
-
-    multi_response_status, multi_response_data = api_create_or_update_host([host])
-
-    assert_response_status(multi_response_status, 207)
-
-    create_host_response = get_host_from_multi_response(multi_response_data)
-
-    assert_host_was_created(create_host_response)
-
-    created_host_id = create_host_response["host"]["id"]
-
-    host_tags_response_status, host_tags_response_data = api_get_host(f"{HOST_URL}/{created_host_id}/tags")
-
-    assert_response_status(host_tags_response_status, 200)
-
-    created_host_tags = host_tags_response_data["results"][created_host_id]
-
-    assert len(created_host_tags) == len(create_tags)
-
-    update_tags = [
-        {"namespace": "namespace1", "key": "key2", "value": "value3"},
-        {"namespace": "namespace1", "key": "key3", "value": "value4"},
-    ]
-
-    host = minimal_host(insights_id=insights_id, tags=update_tags)
-
-    multi_response_status, multi_response_data = api_create_or_update_host([host])
-
-    assert_response_status(multi_response_status, 207)
-
-    update_host_response = get_host_from_multi_response(multi_response_data)
-
-    assert_host_was_updated(create_host_response, update_host_response)
-
-    host_tags_response_status, host_tags_response_data = api_get_host(f"{HOST_URL}/{created_host_id}/tags")
-
-    assert_response_status(host_tags_response_status, 200)
-
-    updated_host_tags = host_tags_response_data["results"][created_host_id]
-
-    assert len(updated_host_tags) == len(update_tags)
-
-
-@pytest.mark.tagging
-def test_update_host_does_not_remove_namespace(api_create_or_update_host, api_get_host):
-    insights_id = generate_uuid()
-    create_tags = [{"namespace": "namespace1", "key": "key1", "value": "value1"}]
-
-    host = minimal_host(insights_id=insights_id, tags=create_tags)
-
-    multi_response_status, multi_response_data = api_create_or_update_host([host])
-
-    assert_response_status(multi_response_status, 207)
-
-    create_host_response = get_host_from_multi_response(multi_response_data)
-
-    assert_host_was_created(create_host_response)
-
-    created_host_id = create_host_response["host"]["id"]
-
-    host_tags_response_status, host_tags_response_data = api_get_host(f"{HOST_URL}/{created_host_id}/tags")
-
-    assert_response_status(host_tags_response_status, 200)
-
-    created_host_tags = host_tags_response_data["results"][created_host_id]
-
-    assert len(created_host_tags) == len(create_tags)
-
-    update_tags = [{"namespace": "namespace2", "key": "key2", "value": "value3"}]
-
-    host = minimal_host(insights_id=insights_id, tags=update_tags)
-
-    multi_response_status, multi_response_data = api_create_or_update_host([host])
-
-    assert_response_status(multi_response_status, 207)
-
-    update_host_response = get_host_from_multi_response(multi_response_data)
-
-    assert_host_was_updated(create_host_response, update_host_response)
-
-    host_tags_response_status, host_tags_response_data = api_get_host(f"{HOST_URL}/{created_host_id}/tags")
-
-    assert_response_status(host_tags_response_status, 200)
-
-    updated_host_tags = host_tags_response_data["results"][created_host_id]
-
-    assert len(updated_host_tags) == len(create_tags) + len(update_tags)
-
-
-@pytest.mark.tagging
-def test_create_host_with_nested_tags(api_create_or_update_host):
-    host = minimal_host(tags={"namespace": {"key": ["value"]}})
-
-    multi_response_status, multi_response_data = api_create_or_update_host([host])
-
-    assert_error_response(multi_response_data, expected_title="Bad Request", expected_status=400)
 
 
 @pytest.mark.system_culling
@@ -1540,88 +1250,4 @@
     retrieved_host = get_host_from_db(created_host_id)
 
     assert new_stale_timestamp == retrieved_host.stale_timestamp
-    assert new_reporter == retrieved_host.reporter
-=======
-class CreateHostsWithStaleTimestampTestCase(DBAPITestCase):
-    def _add_host(self, expected_status, **values):
-        host_data = HostWrapper(test_data(fqdn="match this host", **values))
-        response = self.post(HOST_URL, [host_data.data()], 207)
-        self._verify_host_status(response, 0, expected_status)
-        created_host = self._pluck_host_from_response(response, 0)
-        return created_host.get("id")
-
-    def _retrieve_host(self, host_id):
-        with self.app.app_context():
-            return Host.query.filter(Host.id == host_id).first()
-
-    def test_create_host_without_culling_fields(self):
-        fields_to_delete = (("stale_timestamp", "reporter"), ("stale_timestamp",), ("reporter",))
-        for fields in fields_to_delete:
-            with self.subTest(fields=fields):
-                host_data = test_data(fqdn="match this host")
-                for field in fields:
-                    del host_data[field]
-                self.post(HOST_URL, [host_data], 400)
-
-    def test_create_host_with_null_culling_fields(self):
-        culling_fields = (("stale_timestamp",), ("reporter",), ("stale_timestamp", "reporter"))
-        for fields in culling_fields:
-            host_data = test_data(fqdn="match this host", **{field: None for field in fields})
-            self.post(HOST_URL, [host_data], 400)
-
-    def test_create_host_with_empty_culling_fields(self):
-        culling_fields = (("stale_timestamp",), ("reporter",), ("stale_timestamp", "reporter"))
-        for fields in culling_fields:
-            with self.subTest(fields=fields):
-                self._add_host(400, **{field: "" for field in fields})
-
-    def test_create_host_with_invalid_stale_timestamp(self):
-        self._add_host(400, stale_timestamp="not a timestamp")
-
-    def test_create_host_with_stale_timestamp_and_reporter(self):
-        stale_timestamp = now()
-        reporter = "some reporter"
-        created_host_id = self._add_host(201, stale_timestamp=stale_timestamp.isoformat(), reporter=reporter)
-
-        retrieved_host = self._retrieve_host(created_host_id)
-
-        self.assertEqual(stale_timestamp, retrieved_host.stale_timestamp)
-        self.assertEqual(reporter, retrieved_host.reporter)
-
-    def test_always_update_stale_timestamp_from_next_reporter(self):
-        old_stale_timestamp = now() + timedelta(days=2)
-        old_reporter = "old reporter"
-
-        timestamps = (old_stale_timestamp + timedelta(days=1), old_stale_timestamp - timedelta(days=1))
-        reporters = (old_reporter, "new reporter")
-        for new_stale_timestamp, new_reporter in product(timestamps, reporters):
-            with self.subTest(stale_timestamp=new_stale_timestamp, reporter=new_reporter):
-                print("DISTEST", new_stale_timestamp, new_reporter)
-                insights_id = generate_uuid()
-                created_host = self._add_host(
-                    201,
-                    insights_id=insights_id,
-                    stale_timestamp=old_stale_timestamp.isoformat(),
-                    reporter=old_reporter,
-                )
-                old_retrieved_host = self._retrieve_host(created_host)
-
-                self.assertEqual(old_stale_timestamp, old_retrieved_host.stale_timestamp)
-                self.assertEqual(old_reporter, old_retrieved_host.reporter)
-
-                self._add_host(
-                    200,
-                    insights_id=insights_id,
-                    stale_timestamp=new_stale_timestamp.isoformat(),
-                    reporter=new_reporter,
-                )
-
-                new_retrieved_host = self._retrieve_host(created_host)
-
-                self.assertEqual(new_stale_timestamp, new_retrieved_host.stale_timestamp)
-                self.assertEqual(new_reporter, new_retrieved_host.reporter)
-
-
-if __name__ == "__main__":
-    main()
->>>>>>> d389dc90
+    assert new_reporter == retrieved_host.reporter