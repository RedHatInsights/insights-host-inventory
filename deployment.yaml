apiVersion: v1
kind: Template
metadata:
  name: insights-host-inventory
objects:
- apiVersion: cloud.redhat.com/v1alpha1
  kind: ClowdApp
  metadata:
    name: host-inventory
  spec:
    envName: ${ENV_NAME}
    optionalDependencies:
    - rbac
    deployments:
    - name: service
      minReplicas: ${{REPLICAS_SVC}}
      web: true
      podSpec:
        image: ${IMAGE}:${IMAGE_TAG}
        command:
        - gunicorn
        - --workers=4
        - --threads=8
        - --worker-tmp-dir=/gunicorn
        - -c
        - gunicorn.conf.py
        - -b
        - 0.0.0.0:8000
        - -t
        - '60'
        - run
        env:
        - name: APP_NAME
          value: ${APP_NAME}
        - name: PATH_PREFIX
          value: ${PATH_PREFIX}
        - name: INVENTORY_LEGACY_API_URL
          value: /r/insights/platform/inventory/v1/
        - name: prometheus_multiproc_dir
          value: /tmp/inventory/prometheus
        - name: INVENTORY_LOG_LEVEL
          value: ${LOG_LEVEL}
        - name: URLLIB3_LOG_LEVEL
          value: ${URLLIB3_LOG_LEVEL}
        - name: INVENTORY_DB_SSL_MODE
          value: ${INVENTORY_DB_SSL_MODE}
        - name: PAYLOAD_TRACKER_SERVICE_NAME
          value: inventory
        - name: PAYLOAD_TRACKER_ENABLED
          value: 'true'
        - name: XJOIN_GRAPHQL_URL
          value: http://${XJOIN_SEARCH_HOST}:${XJOIN_SEARCH_PORT}/graphql
        - name: BULK_QUERY_SOURCE
          value: ${BULK_QUERY_SOURCE}
        - name: BULK_QUERY_SOURCE_BETA
          value: ${BULK_QUERY_SOURCE_BETA}
        - name: RBAC_ENFORCED
          value: ${RBAC_ENFORCED}
        - name: KAFKA_PRODUCER_ACKS
          value: ${KAFKA_PRODUCER_ACKS}
        - name: KAFKA_PRODUCER_RETRIES
          value: ${KAFKA_PRODUCER_RETRIES}
        - name: KAFKA_PRODUCER_RETRY_BACKOFF_MS
          value: ${KAFKA_PRODUCER_RETRY_BACKOFF_MS}
        - name: KAFKA_SECURITY_PROTOCOL
          value: ${KAFKA_SECURITY_PROTOCOL}
        - name: KAFKA_SASL_MECHANISM
          value: ${KAFKA_SASL_MECHANISM}
        - name: CLOWDER_ENABLED
          value: "true"
        resources:
          limits:
            cpu: ${CPU_LIMIT}
            memory: ${MEMORY_LIMIT}
          requests:
            cpu: 200m
            memory: 256Mi
        livenessProbe:
          failureThreshold: 3
          httpGet:
            path: /health
            port: 8000
            scheme: HTTP
          periodSeconds: 30
          successThreshold: 1
          timeoutSeconds: 60
        readinessProbe:
          failureThreshold: 3
          httpGet:
            path: /health
            port: 8000
            scheme: HTTP
          periodSeconds: 30
          successThreshold: 1
          timeoutSeconds: 60
        volumeMounts:
        - mountPath: /tmp/inventory/prometheus
          name: prometheus-volume
        - mountPath: /gunicorn
          name: gunicorn-worker-dir
        volumes:
        - emptyDir: {}
          name: prometheus-volume
        - emptyDir:
            medium: Memory
          name: gunicorn-worker-dir
    - name: mq-pmin
      minReplicas: ${{REPLICAS_PMIN}}
      podSpec:
        command:
        - /bin/sh
        - -c
        - python inv_mq_service.py
        env:
        - name: INVENTORY_LOG_LEVEL
          value: ${LOG_LEVEL}
        - name: INVENTORY_DB_SSL_MODE
          value: ${INVENTORY_DB_SSL_MODE}
        - name: INVENTORY_DB_SSL_CERT
          value: ${INVENTORY_DB_SSL_CERT}
        - name: KAFKA_CONSUMER_TOPIC
          value: ${KAFKA_HOST_INGRESS_TOPIC}
        - name: KAFKA_HOST_INGRESS_TOPIC
          value: ${KAFKA_HOST_INGRESS_TOPIC}
        - name: KAFKA_SYSTEM_PROFILE_TOPIC
          value: ${KAFKA_SYSTEM_PROFILE_TOPIC}
        - name: KAFKA_HOST_INGRESS_GROUP
          value: inventory-mq
        - name: PAYLOAD_TRACKER_SERVICE_NAME
          value: inventory-mq-service
        - name: PAYLOAD_TRACKER_ENABLED
          value: 'true'
        - name: KAFKA_PRODUCER_ACKS
          value: ${KAFKA_PRODUCER_ACKS}
        - name: KAFKA_PRODUCER_RETRIES
          value: ${KAFKA_PRODUCER_RETRIES}
        - name: KAFKA_PRODUCER_RETRY_BACKOFF_MS
          value: ${KAFKA_PRODUCER_RETRY_BACKOFF_MS}
        - name: KAFKA_SECURITY_PROTOCOL
          value: ${KAFKA_SECURITY_PROTOCOL}
        - name: KAFKA_SASL_MECHANISM
          value: ${KAFKA_SASL_MECHANISM}
        - name: CLOWDER_ENABLED
          value: "true"
        image: ${IMAGE}:${IMAGE_TAG}
        livenessProbe:
          failureThreshold: 3
          httpGet:
            path: /
            port: 9000
            scheme: HTTP
          initialDelaySeconds: 10
          periodSeconds: 10
          successThreshold: 1
          timeoutSeconds: 5
        readinessProbe:
          tcpSocket:
            port: 9000
        resources:
          limits:
            cpu: ${CPU_LIMIT}
            memory: ${MEMORY_LIMIT}
          requests:
            cpu: 200m
            memory: 256Mi
    - name: mq-p1
      minReplicas: ${{REPLICAS_P1}}
      podSpec:
        initContainers:
        - command:
          - /bin/sh
          - -c
          - python manage.py db upgrade
          inheritEnv: true
        command:
        - /bin/sh
        - -c
        - python inv_mq_service.py
        env:
        - name: INVENTORY_LOG_LEVEL
          value: ${LOG_LEVEL}
        - name: INVENTORY_DB_SSL_MODE
          value: ${INVENTORY_DB_SSL_MODE}
        - name: INVENTORY_DB_SSL_CERT
          value: ${INVENTORY_DB_SSL_CERT}
        - name: KAFKA_CONSUMER_TOPIC
          value: ${KAFKA_HOST_INGRESS_P1_TOPIC}
        - name: KAFKA_HOST_INGRESS_TOPIC
          value: ${KAFKA_HOST_INGRESS_P1_TOPIC}
        - name: KAFKA_SYSTEM_PROFILE_TOPIC
          value: ${KAFKA_SYSTEM_PROFILE_TOPIC}
        - name: KAFKA_HOST_INGRESS_GROUP
          value: inventory-mq
        - name: PAYLOAD_TRACKER_SERVICE_NAME
          value: inventory-mq-service
        - name: PAYLOAD_TRACKER_ENABLED
          value: 'true'
        - name: KAFKA_PRODUCER_ACKS
          value: ${KAFKA_PRODUCER_ACKS}
        - name: KAFKA_PRODUCER_RETRIES
          value: ${KAFKA_PRODUCER_RETRIES}
        - name: KAFKA_PRODUCER_RETRY_BACKOFF_MS
          value: ${KAFKA_PRODUCER_RETRY_BACKOFF_MS}
        - name: KAFKA_SECURITY_PROTOCOL
          value: ${KAFKA_SECURITY_PROTOCOL}
        - name: KAFKA_SASL_MECHANISM
          value: ${KAFKA_SASL_MECHANISM}
        - name: CLOWDER_ENABLED
          value: "true"
        image: ${IMAGE}:${IMAGE_TAG}
        livenessProbe:
          failureThreshold: 3
          httpGet:
            path: /
            port: 9000
            scheme: HTTP
          initialDelaySeconds: 10
          periodSeconds: 10
          successThreshold: 1
          timeoutSeconds: 5
        readinessProbe:
          tcpSocket:
            port: 9000
        resources:
          limits:
            cpu: ${CPU_LIMIT}
            memory: ${MEMORY_LIMIT}
          requests:
            cpu: 200m
            memory: 256Mi
    - name: mq-sp
      minReplicas: ${{REPLICAS_SP}}
      podSpec:
        command:
        - /bin/sh
        - -c
        - python inv_mq_service.py
        env:
        - name: INVENTORY_LOG_LEVEL
          value: ${LOG_LEVEL}
        - name: INVENTORY_DB_SSL_MODE
          value: ${INVENTORY_DB_SSL_MODE}
        - name: INVENTORY_DB_SSL_CERT
          value: ${INVENTORY_DB_SSL_CERT}
        - name: KAFKA_CONSUMER_TOPIC
          value: ${KAFKA_SYSTEM_PROFILE_TOPIC}
        - name: KAFKA_HOST_INGRESS_TOPIC
          value: ${KAFKA_HOST_INGRESS_TOPIC}
        - name: KAFKA_SYSTEM_PROFILE_TOPIC
          value: ${KAFKA_SYSTEM_PROFILE_TOPIC}
        - name: KAFKA_HOST_INGRESS_GROUP
          value: inventory-mq
        - name: PAYLOAD_TRACKER_SERVICE_NAME
          value: inventory-mq-service
        - name: PAYLOAD_TRACKER_ENABLED
          value: 'true'
        - name: KAFKA_PRODUCER_ACKS
          value: ${KAFKA_PRODUCER_ACKS}
        - name: KAFKA_PRODUCER_RETRIES
          value: ${KAFKA_PRODUCER_RETRIES}
        - name: KAFKA_PRODUCER_RETRY_BACKOFF_MS
          value: ${KAFKA_PRODUCER_RETRY_BACKOFF_MS}
        - name: KAFKA_SECURITY_PROTOCOL
          value: ${KAFKA_SECURITY_PROTOCOL}
        - name: KAFKA_SASL_MECHANISM
          value: ${KAFKA_SASL_MECHANISM}
        - name: CLOWDER_ENABLED
          value: "true"
        image: ${IMAGE}:${IMAGE_TAG}
        livenessProbe:
          failureThreshold: 3
          httpGet:
            path: /
            port: 9000
            scheme: HTTP
          initialDelaySeconds: 10
          periodSeconds: 10
          successThreshold: 1
          timeoutSeconds: 5
        readinessProbe:
          tcpSocket:
            port: 9000
        resources:
          limits:
            cpu: ${CPU_LIMIT}
            memory: ${MEMORY_LIMIT}
          requests:
            cpu: 200m
            memory: 256Mi
    jobs:
    - name: reaper
      schedule: '@hourly'
      podSpec:
        image: ${IMAGE}:${IMAGE_TAG}
        restartPolicy: Never
        command:
          - /bin/sh
          - -c
          - python host_reaper.py
        env:
          - name: INVENTORY_LOG_LEVEL
            value: ${LOG_LEVEL}
          - name: INVENTORY_DB_SSL_MODE
            value: ${INVENTORY_DB_SSL_MODE}
          - name: INVENTORY_DB_SSL_CERT
            value: ${INVENTORY_DB_SSL_CERT}
          - name: KAFKA_BOOTSTRAP_SERVERS
            value: ${KAFKA_BOOTSTRAP_HOST}:${KAFKA_BOOTSTRAP_PORT}
          - name: PAYLOAD_TRACKER_KAFKA_TOPIC
            value: platform.payload-status
          - name: PAYLOAD_TRACKER_SERVICE_NAME
            value: inventory-mq-service
          - name: PAYLOAD_TRACKER_ENABLED
            value: 'true'
          - name: PROMETHEUS_PUSHGATEWAY
            value: ${PROMETHEUS_PUSHGATEWAY}
          - name: KAFKA_PRODUCER_ACKS
            value: ${KAFKA_PRODUCER_ACKS}
          - name: KAFKA_PRODUCER_RETRIES
            value: ${KAFKA_PRODUCER_RETRIES}
          - name: KAFKA_PRODUCER_RETRY_BACKOFF_MS
            value: ${KAFKA_PRODUCER_RETRY_BACKOFF_MS}
          - name: NAMESPACE
            valueFrom:
              fieldRef:
                fieldPath: metadata.namespace
          - name: KAFKA_SECURITY_PROTOCOL
            value: ${KAFKA_SECURITY_PROTOCOL}
          - name: KAFKA_SASL_MECHANISM
            value: ${KAFKA_SASL_MECHANISM}
          - name: CLOWDER_ENABLED
            value: "true"
        resources:
          limits:
            cpu: ${CPU_LIMIT}
            memory: ${MEMORY_LIMIT}
          requests:
            cpu: 200m
            memory: 256Mi
<<<<<<< HEAD
    - name: pendo-syncher
      schedule: ${PENDO_CRON_SCHEDULE}
      suspend: ${{PENDO_SYNCHER_SUSPEND}}
=======
    - name: sp-validator
      schedule: '@hourly'
      suspend: ${SP_VALIDATOR_SUSPEND}
>>>>>>> 755f5521
      podSpec:
        image: ${IMAGE}:${IMAGE_TAG}
        restartPolicy: Never
        command:
          - /bin/sh
          - -c
<<<<<<< HEAD
          - python pendo_syncher.py
        env:
          - name: INVENTORY_LOG_LEVEL
            value: ${LOG_LEVEL}
=======
          - python system_profile_validator.py
        env:
          - name: INVENTORY_LOG_LEVEL
            value: ${LOG_LEVEL}
          - name: GIT_TOKEN
            valueFrom:
              secretKeyRef:
                key: token
                name: dippy-bot
          - name: GIT_USER
            valueFrom:
              secretKeyRef:
                key: user
                name: dippy-bot
>>>>>>> 755f5521
          - name: INVENTORY_DB_SSL_MODE
            value: ${INVENTORY_DB_SSL_MODE}
          - name: INVENTORY_DB_SSL_CERT
            value: ${INVENTORY_DB_SSL_CERT}
<<<<<<< HEAD
          - name: PROMETHEUS_PUSHGATEWAY
            value: ${PROMETHEUS_PUSHGATEWAY}
          - name: PENDO_SYNC_ACTIVE
            value: ${PENDO_SYNC_ACTIVE}
          - name: PENDO_INTEGRATION_KEY
            secretKeyRef:
              key: apikey
              name: pendo-creds
=======
          - name: KAFKA_BOOTSTRAP_SERVERS
            value: ${KAFKA_BOOTSTRAP_HOST}:${KAFKA_BOOTSTRAP_PORT}
          - name: PAYLOAD_TRACKER_KAFKA_TOPIC
            value: platform.payload-status
          - name: PAYLOAD_TRACKER_SERVICE_NAME
            value: inventory-mq-service
          - name: PAYLOAD_TRACKER_ENABLED
            value: 'true'
          - name: PROMETHEUS_PUSHGATEWAY
            value: ${PROMETHEUS_PUSHGATEWAY}
          - name: KAFKA_PRODUCER_ACKS
            value: ${KAFKA_PRODUCER_ACKS}
          - name: KAFKA_PRODUCER_RETRIES
            value: ${KAFKA_PRODUCER_RETRIES}
          - name: KAFKA_PRODUCER_RETRY_BACKOFF_MS
            value: ${KAFKA_PRODUCER_RETRY_BACKOFF_MS}
>>>>>>> 755f5521
          - name: NAMESPACE
            valueFrom:
              fieldRef:
                fieldPath: metadata.namespace
<<<<<<< HEAD
=======
          - name: KAFKA_CONSUMER_TOPIC
            value: ${KAFKA_HOST_INGRESS_TOPIC}
          - name: KAFKA_HOST_INGRESS_TOPIC
            value: ${KAFKA_HOST_INGRESS_TOPIC}
          - name: KAFKA_SYSTEM_PROFILE_TOPIC
            value: ${KAFKA_SYSTEM_PROFILE_TOPIC}
          - name: KAFKA_ADDITIONAL_VALIDATION_TOPIC
            value: ${KAFKA_ADDITIONAL_VALIDATION_TOPIC}
          - name: KAFKA_SP_VALIDATOR_MAX_MESSAGES
            value: ${KAFKA_SP_VALIDATOR_MAX_MESSAGES}
          - name: KAFKA_SECURITY_PROTOCOL
            value: ${KAFKA_SECURITY_PROTOCOL}
          - name: KAFKA_SASL_MECHANISM
            value: ${KAFKA_SASL_MECHANISM}
>>>>>>> 755f5521
          - name: CLOWDER_ENABLED
            value: "true"
        resources:
          limits:
            cpu: ${CPU_LIMIT}
            memory: ${MEMORY_LIMIT}
          requests:
            cpu: 200m
            memory: 256Mi
    - name: synchronizer
      podSpec:
        image: ${IMAGE}:${IMAGE_TAG}
        restartPolicy: OnFailure
        command:
          - /bin/sh
          - -c
          - python host_synchronizer.py
        env:
          - name: INVENTORY_LOG_LEVEL
            value: ${LOG_LEVEL}
          - name: INVENTORY_DB_SSL_MODE
            value: ${INVENTORY_DB_SSL_MODE}
          - name: INVENTORY_DB_SSL_CERT
            value: ${INVENTORY_DB_SSL_CERT}
          - name: KAFKA_BOOTSTRAP_SERVERS
            value: ${KAFKA_BOOTSTRAP_HOST}:${KAFKA_BOOTSTRAP_PORT}
          - name: PAYLOAD_TRACKER_KAFKA_TOPIC
            value: platform.payload-status
          - name: PAYLOAD_TRACKER_SERVICE_NAME
            value: inventory-mq-service
          - name: PAYLOAD_TRACKER_ENABLED
            value: 'true'
          - name: PROMETHEUS_PUSHGATEWAY
            value: ${PROMETHEUS_PUSHGATEWAY}
          - name: KAFKA_PRODUCER_ACKS
            value: ${KAFKA_PRODUCER_ACKS}
          - name: KAFKA_PRODUCER_RETRIES
            value: ${KAFKA_PRODUCER_RETRIES}
          - name: KAFKA_PRODUCER_RETRY_BACKOFF_MS
            value: ${KAFKA_PRODUCER_RETRY_BACKOFF_MS}
          - name: NAMESPACE
            valueFrom:
              fieldRef:
                fieldPath: metadata.namespace
          - name: KAFKA_SECURITY_PROTOCOL
            value: ${KAFKA_SECURITY_PROTOCOL}
          - name: KAFKA_SASL_MECHANISM
            value: ${KAFKA_SASL_MECHANISM}
          - name: CLOWDER_ENABLED
            value: "true"
        resources:
          limits:
            cpu: ${CPU_LIMIT}
            memory: ${MEMORY_LIMIT}
          requests:
            cpu: 200m
            memory: 256Mi
    database:
      name: host-inventory
      version: 12
    kafkaTopics:
      - topicName: ${KAFKA_SYSTEM_PROFILE_TOPIC}
        partitions: 1
      - topicName: platform.payload-status
        partitions: 1
      - topicName: platform.inventory.events
        partitions: 1
      - topicName: ${KAFKA_HOST_INGRESS_TOPIC}
        partitions: 1
      - topicName: ${KAFKA_HOST_INGRESS_P1_TOPIC}
        partitions: 1
# this service proxies requests for the old URL (insights-inventory:8080) to the clowderized service (host-inventory-service:8000)
- apiVersion: v1
  kind: Service
  metadata:
    labels:
      app: insights-inventory
    name: insights-inventory
  spec:
    ports:
    - name: port-8080
      port: 8080
      protocol: TCP
      targetPort: 8000
    selector:
      pod: host-inventory-service
parameters:
- name: LOG_LEVEL
  value: INFO
- description: Cpu limit of service
  name: CPU_LIMIT
  value: 500m
- description: memory limit of service
  name: MEMORY_LIMIT
  value: 512Mi
- description: Replica count for p1 consumer
  name: REPLICAS_P1
  value: "5"
- description: Replica count for pmin consumer
  name: REPLICAS_PMIN
  value: "3"
- description: Replica count for sp consumer
  name: REPLICAS_SP
  value: "2"
- description: Replica count for webservice
  name: REPLICAS_SVC
  value: "10"
- description: Image tag
  name: IMAGE_TAG
  required: true
- description: Image NAME
  name: IMAGE
  required: true
  value: quay.io/cloudservices/insights-inventory
- description : ClowdEnvironment name
  name: ENV_NAME
  value: stage
- name: APP_NAME
  value: inventory
- name: PATH_PREFIX
  value: api
- name: URLLIB3_LOG_LEVEL
  value: WARNING
- name: XJOIN_SEARCH_HOST
  value: localhost
- name: XJOIN_SEARCH_PORT
  value: '4000'
- name: BULK_QUERY_SOURCE
  value: db
- name: BULK_QUERY_SOURCE_BETA
  value: db
- description: SSL validation mode for the DB
  name: INVENTORY_DB_SSL_MODE
  value: prefer
- description: activate RBAC middleware
  name: RBAC_ENFORCED
  value: 'false'
- name: KAFKA_PRODUCER_ACKS
  value: '1'
- name: KAFKA_PRODUCER_RETRIES
  value: '0'
- name: KAFKA_PRODUCER_RETRY_BACKOFF_MS
  value: '100'
- name: KAFKA_HOST_INGRESS_TOPIC
  description: The topic containing Host data sent by reporters
  value: platform.inventory.host-ingress
- name: KAFKA_HOST_INGRESS_P1_TOPIC
  description: The TOP-PRIORITY topic containing Host data sent by reporters
  value: platform.inventory.host-ingress-p1
- name: KAFKA_ADDITIONAL_VALIDATION_TOPIC
  description: Used by system_profile_validator
  value: platform.inventory.host-ingress-p1
- name: KAFKA_SYSTEM_PROFILE_TOPIC
  description: The topic containing Host data for System Profile updates
  value: platform.inventory.system-profile
- name: KAFKA_SECURITY_PROTOCOL
  description: The Kafka Security Protocol
  value: PLAINTEXT
- name: KAFKA_SASL_MECHANISM
  value: 'PLAIN'
- name: PROMETHEUS_PUSHGATEWAY
  value: 'localhost:9091'
- name: KAFKA_BOOTSTRAP_HOST
  value: 'localhost'
- name: KAFKA_BOOTSTRAP_PORT
  value: '29092'
- name: INVENTORY_DB_SSL_CERT
  value: ''
<<<<<<< HEAD
- name: PENDO_SYNCHER_SUSPEND
  value: 'true'
- name: PENDO_CRON_SCHEDULE
  value: 0 */2 * * *
- name: PENDO_SYNC_ACTIVE
  value: 'false'
=======
- name: SP_VALIDATOR_SUSPEND
  value: 'false'
- name: KAFKA_SP_VALIDATOR_MAX_MESSAGES
  value: '10000'
>>>>>>> 755f5521
<|MERGE_RESOLUTION|>--- conflicted
+++ resolved
@@ -337,27 +337,15 @@
           requests:
             cpu: 200m
             memory: 256Mi
-<<<<<<< HEAD
-    - name: pendo-syncher
-      schedule: ${PENDO_CRON_SCHEDULE}
-      suspend: ${{PENDO_SYNCHER_SUSPEND}}
-=======
     - name: sp-validator
       schedule: '@hourly'
       suspend: ${SP_VALIDATOR_SUSPEND}
->>>>>>> 755f5521
       podSpec:
         image: ${IMAGE}:${IMAGE_TAG}
         restartPolicy: Never
         command:
           - /bin/sh
           - -c
-<<<<<<< HEAD
-          - python pendo_syncher.py
-        env:
-          - name: INVENTORY_LOG_LEVEL
-            value: ${LOG_LEVEL}
-=======
           - python system_profile_validator.py
         env:
           - name: INVENTORY_LOG_LEVEL
@@ -372,21 +360,10 @@
               secretKeyRef:
                 key: user
                 name: dippy-bot
->>>>>>> 755f5521
           - name: INVENTORY_DB_SSL_MODE
             value: ${INVENTORY_DB_SSL_MODE}
           - name: INVENTORY_DB_SSL_CERT
             value: ${INVENTORY_DB_SSL_CERT}
-<<<<<<< HEAD
-          - name: PROMETHEUS_PUSHGATEWAY
-            value: ${PROMETHEUS_PUSHGATEWAY}
-          - name: PENDO_SYNC_ACTIVE
-            value: ${PENDO_SYNC_ACTIVE}
-          - name: PENDO_INTEGRATION_KEY
-            secretKeyRef:
-              key: apikey
-              name: pendo-creds
-=======
           - name: KAFKA_BOOTSTRAP_SERVERS
             value: ${KAFKA_BOOTSTRAP_HOST}:${KAFKA_BOOTSTRAP_PORT}
           - name: PAYLOAD_TRACKER_KAFKA_TOPIC
@@ -403,13 +380,10 @@
             value: ${KAFKA_PRODUCER_RETRIES}
           - name: KAFKA_PRODUCER_RETRY_BACKOFF_MS
             value: ${KAFKA_PRODUCER_RETRY_BACKOFF_MS}
->>>>>>> 755f5521
           - name: NAMESPACE
             valueFrom:
               fieldRef:
                 fieldPath: metadata.namespace
-<<<<<<< HEAD
-=======
           - name: KAFKA_CONSUMER_TOPIC
             value: ${KAFKA_HOST_INGRESS_TOPIC}
           - name: KAFKA_HOST_INGRESS_TOPIC
@@ -424,7 +398,44 @@
             value: ${KAFKA_SECURITY_PROTOCOL}
           - name: KAFKA_SASL_MECHANISM
             value: ${KAFKA_SASL_MECHANISM}
->>>>>>> 755f5521
+          - name: CLOWDER_ENABLED
+            value: "true"
+        resources:
+          limits:
+            cpu: ${CPU_LIMIT}
+            memory: ${MEMORY_LIMIT}
+          requests:
+            cpu: 200m
+            memory: 256Mi
+    - name: pendo-syncher
+      schedule: ${PENDO_CRON_SCHEDULE}
+      suspend: ${{PENDO_SYNCHER_SUSPEND}}
+      podSpec:
+        image: ${IMAGE}:${IMAGE_TAG}
+        restartPolicy: Never
+        command:
+          - /bin/sh
+          - -c
+          - python pendo_syncher.py
+        env:
+          - name: INVENTORY_LOG_LEVEL
+            value: ${LOG_LEVEL}
+          - name: INVENTORY_DB_SSL_MODE
+            value: ${INVENTORY_DB_SSL_MODE}
+          - name: INVENTORY_DB_SSL_CERT
+            value: ${INVENTORY_DB_SSL_CERT}
+          - name: PROMETHEUS_PUSHGATEWAY
+            value: ${PROMETHEUS_PUSHGATEWAY}
+          - name: PENDO_SYNC_ACTIVE
+            value: ${PENDO_SYNC_ACTIVE}
+          - name: PENDO_INTEGRATION_KEY
+            secretKeyRef:
+              key: apikey
+              name: pendo-creds
+          - name: NAMESPACE
+            valueFrom:
+              fieldRef:
+                fieldPath: metadata.namespace
           - name: CLOWDER_ENABLED
             value: "true"
         resources:
@@ -593,16 +604,13 @@
   value: '29092'
 - name: INVENTORY_DB_SSL_CERT
   value: ''
-<<<<<<< HEAD
 - name: PENDO_SYNCHER_SUSPEND
   value: 'true'
 - name: PENDO_CRON_SCHEDULE
   value: 0 */2 * * *
 - name: PENDO_SYNC_ACTIVE
   value: 'false'
-=======
 - name: SP_VALIDATOR_SUSPEND
   value: 'false'
 - name: KAFKA_SP_VALIDATOR_MAX_MESSAGES
-  value: '10000'
->>>>>>> 755f5521
+  value: '10000'