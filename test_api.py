--- conflicted
+++ resolved
@@ -1151,7 +1151,6 @@
 
     def test_patch_with_branch_id_parameter(self):
         self.added_hosts[0].id
-<<<<<<< HEAD
 
         patch_doc = {"display_name": "branch_id_test"}
 
@@ -1159,15 +1158,6 @@
 
         test_url = f"{HOST_URL}/{url_host_id_list}?branch_id=123"
 
-=======
-
-        patch_doc = {"display_name": "branch_id_test"}
-
-        url_host_id_list = self._build_host_id_list_for_url(self.added_hosts)
-
-        test_url = f"{HOST_URL}/{url_host_id_list}?branch_id=123"
-
->>>>>>> 2a8952af
         self.patch(test_url, patch_doc, 200)
 
     def test_update_fields_on_multiple_hosts(self):
@@ -1194,7 +1184,6 @@
 
     def test_patch_on_multiple_hosts_with_some_non_existent(self):
         non_existent_id = generate_uuid()
-<<<<<<< HEAD
         original_id = self.added_hosts[0].id
 
         patch_doc = {"ansible_host": "NEW_ansible_host"}
@@ -1227,83 +1216,6 @@
 
 
 class DeleteHostsTestCase(PreCreatedHostsBaseTestCase):
-    def test_create_then_delete(self):
-        original_id = self.added_hosts[0].id
-
-        url = HOST_URL + "/" + original_id
-
-        # Get the host
-        self.get(url, 200)
-
-        class MockEmitEvent:
-            def __init__(self):
-                self.events = []
-
-            def __call__(self, e):
-                self.events.append(e)
-
-        # Delete the host
-        with unittest.mock.patch("api.host.emit_event", new=MockEmitEvent()) as m:
-            self.delete(url, 200, return_response_as_json=False)
-            assert original_id in m.events[0]
-
-        # Try to get the host again
-        response = self.get(url, 200)
-
-        self.assertEqual(response["count"], 0)
-        self.assertEqual(response["total"], 0)
-        self.assertEqual(response["results"], [])
-
-    def test_delete_non_existent_host(self):
-        url = HOST_URL + "/" + generate_uuid()
-
-        self.delete(url, 404)
-
-    def test_delete_with_invalid_host_id(self):
-        url = HOST_URL + "/" + "notauuid"
-
-        self.delete(url, 400)
-
-
-class QueryTestCase(PreCreatedHostsBaseTestCase):
-    def test_query_all(self):
-        response = self.get(HOST_URL, 200)
-
-        host_list = self.added_hosts.copy()
-        host_list.reverse()
-=======
-        original_id = self.added_hosts[0].id
-
-        patch_doc = {"ansible_host": "NEW_ansible_host"}
-
-        self.patch(f"{HOST_URL}/{non_existent_id},{original_id}", patch_doc)
-
-    def test_invalid_data(self):
-        original_id = self.added_hosts[0].id
-
-        invalid_data_list = [
-            {"ansible_host": "a" * 256},
-            {"ansible_host": None},
-            {},
-            {"display_name": None},
-            {"display_name": ""},
-        ]
-
-        for patch_doc in invalid_data_list:
-            with self.subTest(invalid_patch_doc=patch_doc):
-                response = self.patch(f"{HOST_URL}/{original_id}", patch_doc, status=400)
-
-                self.verify_error_response(response, expected_title="Bad Request", expected_status=400)
-
-    def test_invalid_host_id(self):
-        patch_doc = {"display_name": "branch_id_test"}
-        host_id_lists = ["notauuid", f"{self.added_hosts[0].id},notauuid"]
-        for host_id_list in host_id_lists:
-            with self.subTest(host_id_list=host_id_list):
-                self.patch(f"{HOST_URL}/{host_id_list}", patch_doc, 400)
-
-
-class DeleteHostsTestCase(PreCreatedHostsBaseTestCase):
     @unittest.mock.patch("app.events.datetime", **{"utcnow.return_value": datetime.utcnow()})
     def test_create_then_delete(self, datetime_mock):
 
@@ -1328,7 +1240,6 @@
             self.assertIsInstance(event, dict)
             expected_keys = {"timestamp", "type", "id", "account", "insights_id", "request_id"}
             self.assertEqual(set(event.keys()), expected_keys)
->>>>>>> 2a8952af
 
             self.assertEqual(f"{timestamp_iso}+00:00", event["timestamp"])
             self.assertEqual("delete", event["type"])
@@ -1336,10 +1247,6 @@
             self.assertEqual(self.added_hosts[0].insights_id, event["insights_id"])
             self.assertEqual("-1", event["request_id"])
 
-<<<<<<< HEAD
-        self._base_paging_test(HOST_URL, len(self.added_hosts))
-
-=======
         # Try to get the host again
         response = self.get(url, 200)
 
@@ -1370,7 +1277,6 @@
 
         self._base_paging_test(HOST_URL, len(self.added_hosts))
 
->>>>>>> 2a8952af
     def test_query_all_with_invalid_paging_parameters(self):
         invalid_limit_parameters = ["-1", "0", "notanumber"]
         for invalid_parameter in invalid_limit_parameters:
