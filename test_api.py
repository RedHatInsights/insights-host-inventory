#!/usr/bin/env python
import copy
import json
import tempfile
import uuid
from base64 import b64encode
from datetime import datetime
from datetime import timedelta
from datetime import timezone
from itertools import chain
from json import dumps
from unittest import main
from unittest import TestCase
from unittest.mock import patch
from urllib.parse import parse_qs
from urllib.parse import urlencode
from urllib.parse import urlsplit
from urllib.parse import urlunsplit

import dateutil.parser

from api.host import _get_host_list_by_id_list
from app import create_app
from app import db
from app.auth.identity import Identity
from app.culling import StalenessOffset
from app.models import Host
from app.serialization import serialize_host
from app.utils import HostWrapper
from app.utils import Tag
from tasks import msg_handler
from test_utils import rename_host_table_and_indexes
from test_utils import set_environment

HOST_URL = "/api/inventory/v1/hosts"
HEALTH_URL = "/health"
METRICS_URL = "/metrics"
VERSION_URL = "/version"

NS = "testns"
ID = "whoabuddy"

FACTS = [{"namespace": "ns1", "facts": {"key1": "value1"}}]
TAGS = ["aws/new_tag_1:new_value_1", "aws/k:v"]
ACCOUNT = "000501"
SHARED_SECRET = "SuperSecretStuff"


def generate_uuid():
    return str(uuid.uuid4())


def test_data(**values):
    data = {
        "account": ACCOUNT,
        "display_name": "hi",
        # "insights_id": "1234-56-789",
        # "rhel_machine_id": "1234-56-789",
        # "ip_addresses": ["10.10.0.1", "10.0.0.2"],
        "ip_addresses": ["10.10.0.1"],
        # "mac_addresses": ["c2:00:d0:c8:61:01"],
        # "external_id": "i-05d2313e6b9a42b16"
        "facts": None,
        **values,
    }
    if not data["facts"]:
        data["facts"] = FACTS
    if "stale_timestamp" in data:
        data["stale_timestamp"] = data["stale_timestamp"].isoformat()
    return data


def build_auth_header(token):
    auth_header = {"Authorization": f"Bearer {token}"}
    return auth_header


def build_valid_auth_header():
    return build_auth_header(SHARED_SECRET)


def inject_qs(url, **kwargs):
    scheme, netloc, path, query, fragment = urlsplit(url)
    params = parse_qs(query)
    params.update(kwargs)
    new_query = urlencode(params, doseq=True)
    return urlunsplit((scheme, netloc, path, new_query, fragment))


class APIBaseTestCase(TestCase):
    def _create_header(self, auth_header, request_id_header):
        header = auth_header.copy()
        if request_id_header is not None:
            header.update(request_id_header)
        return header

    def _get_valid_auth_header(self):
        identity = Identity(account_number=ACCOUNT)
        dict_ = {"identity": identity._asdict()}
        json_doc = json.dumps(dict_)
        auth_header = {"x-rh-identity": b64encode(json_doc.encode())}
        return auth_header

    def setUp(self):
        """
        Creates the application and a test client to make requests.
        """
        self.app = create_app(config_name="testing")
        self.client = self.app.test_client

    def get(self, path, status=200, return_response_as_json=True):
        return self._response_check(
            self.client().get(path, headers=self._get_valid_auth_header()), status, return_response_as_json
        )

    def post(self, path, data, status=200, return_response_as_json=True):
        return self._make_http_call(self.client().post, path, data, status, return_response_as_json)

    def patch(self, path, data, status=200, return_response_as_json=True):
        return self._make_http_call(self.client().patch, path, data, status, return_response_as_json)

    def put(self, path, data, status=200, return_response_as_json=True):
        return self._make_http_call(self.client().put, path, data, status, return_response_as_json)

    def delete(self, path, status=200, header=None, return_response_as_json=True):
        headers = self._create_header(self._get_valid_auth_header(), header)
        response = self.client().delete(path, headers=headers)
        return self._response_check(response, status, return_response_as_json)

    def verify_error_response(
        self, response, expected_title=None, expected_status=None, expected_detail=None, expected_type=None
    ):
        def _verify_value(field_name, expected_value):
            assert field_name in response
            if expected_value is not None:
                self.assertEqual(response[field_name], expected_value)

        _verify_value("title", expected_title)
        _verify_value("status", expected_status)
        _verify_value("detail", expected_detail)
        _verify_value("type", expected_type)

    def _make_http_call(self, http_method, path, data, status, return_response_as_json=True):
        json_data = json.dumps(data)
        headers = self._get_valid_auth_header()
        headers["content-type"] = "application/json"
        return self._response_check(
            http_method(path, data=json_data, headers=headers), status, return_response_as_json
        )

    def _response_check(self, response, status, return_response_as_json):
        self.assertEqual(response.status_code, status)
        if return_response_as_json:
            return json.loads(response.data)
        else:
            return response


class DBAPITestCase(APIBaseTestCase):
    @classmethod
    def setUpClass(cls):
        """
        Temporarily rename the host table while the tests run.  This is done
        to make dropping the table at the end of the tests a bit safer.
        """
        rename_host_table_and_indexes()

    def setUp(self):
        """
        Initializes the database by creating all tables.
        """
        super().setUp()

        # binds the app to the current context
        with self.app.app_context():
            # create all tables
            db.create_all()

    def tearDown(self):
        """
        Cleans up the database by dropping all tables.
        """
        with self.app.app_context():
            # drop all tables
            db.session.remove()
            db.drop_all()

    def _build_host_id_list_for_url(self, host_list):
        host_id_list = [str(h.id) for h in host_list]

        return ",".join(host_id_list)

    def _verify_host_status(self, response, host_index, expected_status):
        self.assertEqual(response["data"][host_index]["status"], expected_status)

    def _pluck_host_from_response(self, response, host_index):
        return response["data"][host_index]["host"]

    def _validate_host(self, received_host, expected_host, expected_id=id):
        self.assertIsNotNone(received_host["id"])
        self.assertEqual(received_host["id"], expected_id)
        self.assertEqual(received_host["account"], expected_host.account)
        self.assertEqual(received_host["insights_id"], expected_host.insights_id)
        self.assertEqual(received_host["rhel_machine_id"], expected_host.rhel_machine_id)
        self.assertEqual(received_host["subscription_manager_id"], expected_host.subscription_manager_id)
        self.assertEqual(received_host["satellite_id"], expected_host.satellite_id)
        self.assertEqual(received_host["bios_uuid"], expected_host.bios_uuid)
        self.assertEqual(received_host["fqdn"], expected_host.fqdn)
        self.assertEqual(received_host["mac_addresses"], expected_host.mac_addresses)
        self.assertEqual(received_host["ip_addresses"], expected_host.ip_addresses)
        self.assertEqual(received_host["display_name"], expected_host.display_name)
        self.assertEqual(received_host["facts"], expected_host.facts)
        self.assertEqual(received_host["ansible_host"], expected_host.ansible_host)
        self.assertIsNotNone(received_host["created"])
        self.assertIsNotNone(received_host["updated"])


class CreateHostsTestCase(DBAPITestCase):
    def test_create_and_update(self):
        facts = None

        host_data = HostWrapper(test_data(facts=facts))

        # Create the host
        response = self.post(HOST_URL, [host_data.data()], 207)

        self._verify_host_status(response, 0, 201)

        created_host = self._pluck_host_from_response(response, 0)

        original_id = created_host["id"]

        self._validate_host(created_host, host_data, expected_id=original_id)

        created_time = dateutil.parser.parse(created_host["created"])
        now = datetime.now(timezone.utc)
        self.assertGreater(now, created_time)
        self.assertLess(now - timedelta(minutes=15), created_time)

        host_data.facts = copy.deepcopy(FACTS)

        # Replace facts under the first namespace
        host_data.facts[0]["facts"] = {"newkey1": "newvalue1"}

        # Add a new set of facts under a new namespace
        host_data.facts.append({"namespace": "ns2", "facts": {"key2": "value2"}})

        # Add a new canonical fact
        host_data.rhel_machine_id = generate_uuid()
        host_data.ip_addresses = ["10.10.0.1", "10.0.0.2", "fe80::d46b:2807:f258:c319"]
        host_data.mac_addresses = ["c2:00:d0:c8:61:01"]
        host_data.external_id = "i-05d2313e6b9a42b16"
        host_data.insights_id = generate_uuid()

        # Update the host with the new data
        response = self.post(HOST_URL, [host_data.data()], 207)

        self._verify_host_status(response, 0, 200)

        updated_host = self._pluck_host_from_response(response, 0)

        # Make sure the id from the update post matches the id from the create
        self.assertEqual(updated_host["id"], original_id)

        # Verify the timestamp has been modified
        self.assertIsNotNone(updated_host["updated"])
        modified_time = dateutil.parser.parse(updated_host["updated"])
        self.assertGreater(modified_time, created_time)

        host_lookup_results = self.get(f"{HOST_URL}/{original_id}", 200)

        # sanity check
        # host_lookup_results["results"][0]["facts"][0]["facts"]["key2"] = "blah"
        # host_lookup_results["results"][0]["insights_id"] = "1.2.3.4"
        self._validate_host(host_lookup_results["results"][0], host_data, expected_id=original_id)

    def test_create_with_branch_id(self):
        facts = None

        host_data = HostWrapper(test_data(facts=facts))

        post_url = HOST_URL + "?" + "branch_id=1234"

        # Create the host
        response = self.post(post_url, [host_data.data()], 207)

        self._verify_host_status(response, 0, 201)

    def test_create_host_update_with_same_insights_id_and_different_canonical_facts(self):
        original_insights_id = generate_uuid()

        host_data = HostWrapper(test_data(facts=None))
        host_data.insights_id = original_insights_id
        host_data.rhel_machine_id = generate_uuid()
        host_data.subscription_manager_id = generate_uuid()
        host_data.satellite_id = generate_uuid()
        host_data.bios_uuid = generate_uuid()
        host_data.fqdn = "original_fqdn"
        host_data.mac_addresses = ["aa:bb:cc:dd:ee:ff"]
        host_data.external_id = "abcdef"

        # Create the host
        response = self.post(HOST_URL, [host_data.data()], 207)

        self._verify_host_status(response, 0, 201)

        created_host = self._pluck_host_from_response(response, 0)

        original_id = created_host["id"]

        self._validate_host(created_host, host_data, expected_id=original_id)

        # Change the canonical facts except for the insights_id
        host_data.rhel_machine_id = generate_uuid()
        host_data.ip_addresses = ["192.168.1.44", "10.0.0.2"]
        host_data.subscription_manager_id = generate_uuid()
        host_data.satellite_id = generate_uuid()
        host_data.bios_uuid = generate_uuid()
        host_data.fqdn = "expected_fqdn"
        host_data.mac_addresses = ["ff:ee:dd:cc:bb:aa"]
        host_data.external_id = "fedcba"
        host_data.facts = [{"namespace": "ns1", "facts": {"newkey": "newvalue"}}]

        # Update the host
        response = self.post(HOST_URL, [host_data.data()], 207)

        self._verify_host_status(response, 0, 200)

        updated_host = self._pluck_host_from_response(response, 0)

        # Verify that the id did not change on the update
        self.assertEqual(updated_host["id"], original_id)

        # Retrieve the host using the id that we first received
        data = self.get(f"{HOST_URL}/{original_id}", 200)

        self._validate_host(data["results"][0], host_data, expected_id=original_id)

    def test_create_host_with_empty_facts_display_name_then_update(self):
        # Create a host with empty facts, and display_name
        # then update those fields
        host_data = HostWrapper(test_data(facts=None))
        del host_data.display_name
        del host_data.facts

        # Create the host
        response = self.post(HOST_URL, [host_data.data()], 207)

        self._verify_host_status(response, 0, 201)

        created_host = self._pluck_host_from_response(response, 0)

        self.assertIsNotNone(created_host["id"])

        original_id = created_host["id"]

        # Update the facts and display name
        host_data.facts = copy.deepcopy(FACTS)
        host_data.display_name = "expected_display_name"

        # Update the hosts
        self.post(HOST_URL, [host_data.data()], 207)

        host_lookup_results = self.get(f"{HOST_URL}/{original_id}", 200)

        self._validate_host(host_lookup_results["results"][0], host_data, expected_id=original_id)

    def test_create_and_update_multiple_hosts_with_account_mismatch(self):
        """
        Attempt to create multiple hosts, one host has the wrong account number.
        Verify this causes an error response to be returned.
        """
        facts = None

        host1 = HostWrapper(test_data(display_name="host1", facts=facts))
        host1.ip_addresses = ["10.0.0.1"]
        host1.rhel_machine_id = generate_uuid()

        host2 = HostWrapper(test_data(display_name="host2", facts=facts))
        # Set the account number to the wrong account for this request
        host2.account = "222222"
        host2.ip_addresses = ["10.0.0.2"]
        host2.rhel_machine_id = generate_uuid()

        host_list = [host1.data(), host2.data()]

        # Create the host
        created_host = self.post(HOST_URL, host_list, 207)

        self.assertEqual(len(host_list), len(created_host["data"]))

        self.assertEqual(created_host["errors"], 1)

        self.assertEqual(created_host["data"][0]["status"], 201)
        self.assertEqual(created_host["data"][1]["status"], 400)

    def test_create_host_without_canonical_facts(self):
        host_data = HostWrapper(test_data(facts=None))
        del host_data.insights_id
        del host_data.rhel_machine_id
        del host_data.subscription_manager_id
        del host_data.satellite_id
        del host_data.bios_uuid
        del host_data.ip_addresses
        del host_data.fqdn
        del host_data.mac_addresses
        del host_data.external_id

        response_data = self.post(HOST_URL, [host_data.data()], 207)

        self._verify_host_status(response_data, 0, 400)

        response_data = response_data["data"][0]

        self.verify_error_response(response_data, expected_title="Invalid request", expected_status=400)

    def test_create_host_without_account(self):
        host_data = HostWrapper(test_data(facts=None))
        del host_data.account

        response_data = self.post(HOST_URL, [host_data.data()], 400)

        self.verify_error_response(
            response_data, expected_title="Bad Request", expected_detail="'account' is a required property"
        )

    def test_create_host_with_invalid_account(self):
        accounts = ("", "someaccount")
        for account in accounts:
            with self.subTest(account=account):
                host_data = HostWrapper(test_data(account=account, facts=None))

                response_data = self.post(HOST_URL, [host_data.data()], 207)

                self._verify_host_status(response_data, 0, 400)

                response_data = response_data["data"][0]

                self.verify_error_response(
                    response_data,
                    expected_title="Bad Request",
                    expected_detail="{'account': ['Length must be between 1 and 10.']}",
                )

    def test_create_host_with_mismatched_account_numbers(self):
        host_data = HostWrapper(test_data(facts=None))
        host_data.account = ACCOUNT[::-1]

        response_data = self.post(HOST_URL, [host_data.data()], 207)

        self._verify_host_status(response_data, 0, 400)

        response_data = response_data["data"][0]

        self.verify_error_response(
            response_data,
            expected_title="Invalid request",
            expected_detail="The account number associated with the user does not match the account number associated "
            "with the host",
        )

    def test_create_host_with_invalid_facts(self):
        facts_with_no_namespace = copy.deepcopy(FACTS)
        del facts_with_no_namespace[0]["namespace"]

        facts_with_no_facts = copy.deepcopy(FACTS)
        del facts_with_no_facts[0]["facts"]

        facts_with_empty_str_namespace = copy.deepcopy(FACTS)
        facts_with_empty_str_namespace[0]["namespace"] = ""

        invalid_facts = [facts_with_no_namespace, facts_with_no_facts, facts_with_empty_str_namespace]

        for invalid_fact in invalid_facts:
            with self.subTest(invalid_fact=invalid_fact):
                host_data = HostWrapper(test_data(facts=invalid_fact))

                response_data = self.post(HOST_URL, [host_data.data()], 400)

                self.verify_error_response(response_data, expected_title="Bad Request")

    def test_create_host_with_invalid_uuid_field_values(self):
        uuid_field_names = ("insights_id", "rhel_machine_id", "subscription_manager_id", "satellite_id", "bios_uuid")

        for field_name in uuid_field_names:
            with self.subTest(uuid_field=field_name):
                host_data = copy.deepcopy(test_data(facts=None))

                host_data[field_name] = "notauuid"

                response_data = self.post(HOST_URL, [host_data], 207)

                error_host = response_data["data"][0]

                self.assertEqual(error_host["status"], 400)

                self.verify_error_response(error_host, expected_title="Bad Request")

    def test_create_host_with_non_nullable_fields_as_None(self):
        non_nullable_field_names = (
            "display_name",
            "account",
            "insights_id",
            "rhel_machine_id",
            "subscription_manager_id",
            "satellite_id",
            "fqdn",
            "bios_uuid",
            "ip_addresses",
            "mac_addresses",
            "external_id",
            "ansible_host",
        )

        host_data = HostWrapper(test_data(facts=None))

        # Have at least one good canonical fact set
        host_data.insights_id = generate_uuid()
        host_data.rhel_machine_id = generate_uuid()

        host_dict = host_data.data()

        for field_name in non_nullable_field_names:
            with self.subTest(field_as_None=field_name):
                invalid_host_dict = copy.deepcopy(host_dict)

                invalid_host_dict[field_name] = None

                response_data = self.post(HOST_URL, [invalid_host_dict], 400)

                self.verify_error_response(response_data, expected_title="Bad Request")

    def test_create_host_with_valid_ip_address(self):
        valid_ip_arrays = [["blah"], ["1.1.1.1", "sigh"]]

        for ip_array in valid_ip_arrays:
            with self.subTest(ip_array=ip_array):
                host_data = HostWrapper(test_data(facts=None))
                host_data.insights_id = generate_uuid()
                host_data.ip_addresses = ip_array

                response_data = self.post(HOST_URL, [host_data.data()], 207)

                error_host = response_data["data"][0]

                self.assertEqual(error_host["status"], 201)

    def test_create_host_with_invalid_ip_address(self):
        invalid_ip_arrays = [[], [""], ["a" * 256]]

        for ip_array in invalid_ip_arrays:
            with self.subTest(ip_array=ip_array):
                host_data = HostWrapper(test_data(facts=None))
                host_data.insights_id = generate_uuid()
                host_data.ip_addresses = ip_array

                response_data = self.post(HOST_URL, [host_data.data()], 207)

                error_host = response_data["data"][0]

                self.assertEqual(error_host["status"], 400)

                self.verify_error_response(error_host, expected_title="Bad Request")

    def test_create_host_with_valid_mac_address(self):
        valid_mac_arrays = [["blah"], ["11:22:33:44:55:66", "blah"]]

        for mac_array in valid_mac_arrays:
            with self.subTest(mac_array=mac_array):
                host_data = HostWrapper(test_data(facts=None))
                host_data.insights_id = generate_uuid()
                host_data.mac_addresses = mac_array

                response_data = self.post(HOST_URL, [host_data.data()], 207)

                error_host = response_data["data"][0]

                self.assertEqual(error_host["status"], 201)

    def test_create_host_with_invalid_mac_address(self):
        invalid_mac_arrays = [[], [""], ["11:22:33:44:55:66", "a" * 256]]

        for mac_array in invalid_mac_arrays:
            with self.subTest(mac_array=mac_array):
                host_data = HostWrapper(test_data(facts=None))
                host_data.insights_id = generate_uuid()
                host_data.mac_addresses = mac_array

                response_data = self.post(HOST_URL, [host_data.data()], 207)

                error_host = response_data["data"][0]

                self.assertEqual(error_host["status"], 400)

                self.verify_error_response(error_host, expected_title="Bad Request")

    def test_create_host_with_invalid_display_name(self):
        host_data = HostWrapper(test_data(facts=None))

        invalid_display_names = ["", "a" * 201]

        for display_name in invalid_display_names:
            with self.subTest(display_name=display_name):
                host_data.display_name = display_name

                response = self.post(HOST_URL, [host_data.data()], 207)

                error_host = response["data"][0]

                self.assertEqual(error_host["status"], 400)

                self.verify_error_response(error_host, expected_title="Bad Request")

    def test_create_host_with_invalid_fqdn(self):
        host_data = HostWrapper(test_data(facts=None))

        invalid_fqdns = ["", "a" * 256]

        for fqdn in invalid_fqdns:
            with self.subTest(fqdn=fqdn):
                host_data.fqdn = fqdn

                response = self.post(HOST_URL, [host_data.data()], 207)

                error_host = response["data"][0]

                self.assertEqual(error_host["status"], 400)

                self.verify_error_response(error_host, expected_title="Bad Request")

    def test_create_host_with_invalid_external_id(self):
        host_data = HostWrapper(test_data(facts=None))

        invalid_external_ids = ["", "a" * 501]

        for external_id in invalid_external_ids:
            with self.subTest(external_id=external_id):
                host_data.external_id = external_id

                response = self.post(HOST_URL, [host_data.data()], 207)

                error_host = response["data"][0]

                self.assertEqual(error_host["status"], 400)

                self.verify_error_response(error_host, expected_title="Bad Request")

    def test_create_host_with_ansible_host(self):
        # Create a host with ansible_host field
        host_data = HostWrapper(test_data(facts=None))
        host_data.ansible_host = "ansible_host_" + generate_uuid()

        # Create the host
        response = self.post(HOST_URL, [host_data.data()], 207)

        self._verify_host_status(response, 0, 201)

        created_host = self._pluck_host_from_response(response, 0)

        original_id = created_host["id"]

        host_lookup_results = self.get(f"{HOST_URL}/{original_id}", 200)

        self._validate_host(host_lookup_results["results"][0], host_data, expected_id=original_id)

    def test_create_host_without_ansible_host_then_update(self):
        # Create a host without ansible_host field
        # then update those fields
        host_data = HostWrapper(test_data(facts=None))
        del host_data.ansible_host

        # Create the host
        response = self.post(HOST_URL, [host_data.data()], 207)

        self._verify_host_status(response, 0, 201)

        created_host = self._pluck_host_from_response(response, 0)

        original_id = created_host["id"]

        ansible_hosts = ["ima_ansible_host_" + generate_uuid(), ""]

        # Update the ansible_host
        for ansible_host in ansible_hosts:
            with self.subTest(ansible_host=ansible_host):

                host_data.ansible_host = ansible_host

                # Update the hosts
                self.post(HOST_URL, [host_data.data()], 207)

                host_lookup_results = self.get(f"{HOST_URL}/{original_id}", 200)

                self._validate_host(host_lookup_results["results"][0], host_data, expected_id=original_id)

    def test_create_host_with_invalid_ansible_host(self):
        host_data = HostWrapper(test_data(facts=None))

        invalid_ansible_host = ["a" * 256]

        for ansible_host in invalid_ansible_host:
            with self.subTest(ansible_host=ansible_host):
                host_data.ansible_host = ansible_host

                response = self.post(HOST_URL, [host_data.data()], 207)

                error_host = response["data"][0]

                self.assertEqual(error_host["status"], 400)

                self.verify_error_response(error_host, expected_title="Bad Request")

    def test_create_host_with_invalid_tags(self):
        tags = [
            {
                "namespace": """"qwertyuiopasdfghjklzxcvbnmqwertyuiopqwertyuiop
                    asdfghjklzxcvbnmqwertyuiopqwertyuiopasdfghjklzxcvbnmqwertyu
                    iopqwertyuiopasdfghjklzxcvbnmqwertyuiopqwertyuiopasdfghjklz
                    xcvbnmqwertyuiopqwertyuiopasdfghjklzxcvbnmqwertyuiopqwertyu
                    iopasdfghjklzxcvbnmqwertyuiopqwertyuiopasdfghjklzxcvbnmqwer
                    tyuiop""",
                "key": "",
                "value": "val",
            },
            {"namespace": "", "key": "", "value": "val"},
            {"namespace": "              ", "key": "", "value": "val"},
            {
                "namespace": "SPECIAL",
                "key": "something",
                "value": """"qwertyuiopasdfghjklzxcvbnmqwertyuiopqwertyuiop
                    asdfghjklzxcvbnmqwertyuiopqwertyuiopasdfghjklzxcvbnmqwertyu
                    iopqwertyuiopasdfghjklzxcvbnmqwertyuiopqwertyuiopasdfghjklz
                    xcvbnmqwertyuiopqwertyuiopasdfghjklzxcvbnmqwertyuiopqwertyu
                    iopasdfghjklzxcvbnmqwertyuiopqwertyuiopasdfghjklzxcvbnmqwer
                    tyuiop""",
            },
            {"namespace": "val", "key": "", "value": ""},
            {"namespace": "val", "key": "", "value": "              "},
            {"namespace": "SPECIAL", "key": "", "value": "val"},
            {"namespace": "NS3", "key": "         ", "value": "val3"},
            {
                "namespace": "NS1",
                "key": """"qwertyuiopasdfghjklzxcvbnmqwertyuiopqwertyuiop
                    asdfghjklzxcvbnmqwertyuiopqwertyuiopasdfghjklzxcvbnmqwertyu
                    iopqwertyuiopasdfghjklzxcvbnmqwertyuiopqwertyuiopasdfghjklz
                    xcvbnmqwertyuiopqwertyuiopasdfghjklzxcvbnmqwertyuiopqwertyu
                    iopasdfghjklzxcvbnmqwertyuiopqwertyuiopasdfghjklzxcvbnmqwer
                    tyuiop""",
                "value": "val3",
            },
        ]

        for tag in tags:
            host_data = HostWrapper(test_data(tags=[tag]))

            response = self.post(HOST_URL, [host_data.data()], 207)

            assert "'status': 400" in str(response)

    def test_create_host_with_tags(self):
        host_data = HostWrapper(
            test_data(
                tags=[
                    {"namespace": "NS3", "key": "key2", "value": "val2"},
                    {"namespace": "NS1", "key": "key3", "value": "val3"},
                    {"namespace": "Sat", "key": "prod", "value": None},
                ]
            )
        )

        response = self.post(HOST_URL, [host_data.data()], 207)

        self._verify_host_status(response, 0, 201)

        created_host = self._pluck_host_from_response(response, 0)

        original_id = created_host["id"]

        host_lookup_results = self.get(f"{HOST_URL}/{original_id}", 200)

        self._validate_host(host_lookup_results["results"][0], host_data, expected_id=original_id)

        host_tags = self.get(f"{HOST_URL}/{original_id}/tags", 200)["results"][original_id]

        expected_tags = [
            {"namespace": "NS1", "key": "key3", "value": "val3"},
            {"namespace": "NS3", "key": "key2", "value": "val2"},
            {"namespace": "Sat", "key": "prod", "value": None},
        ]

        for tag, expected_tag in zip(host_tags, expected_tags):
            self.assertEqual(tag, expected_tag)

    def test_create_host_with_tags_special_characters(self):
        host_data = HostWrapper(
<<<<<<< HEAD
            test_data(tags=[{"namespace": "NS1", "key": "12!@#$%^&*()_+-=", "value": ":;'|,./?~`"}])
=======
            test_data(tags=[{"namespace": "NS1", "key": "ŠtěpánΔ12!@#$%^&*()_+-=", "value": "ŠtěpánΔ:;'|,./?~`"}])
>>>>>>> fca47836
        )

        response = self.post(HOST_URL, [host_data.data()], 207)

        self._verify_host_status(response, 0, 201)

        created_host = self._pluck_host_from_response(response, 0)

        original_id = created_host["id"]

        host_lookup_results = self.get(f"{HOST_URL}/{original_id}", 200)

        self._validate_host(host_lookup_results["results"][0], host_data, expected_id=original_id)

        host_tags = self.get(f"{HOST_URL}/{original_id}/tags", 200)["results"][original_id]

<<<<<<< HEAD
        expected_tags = [{"namespace": "NS1", "key": "12!@#$%^&*()_+-=", "value": ":;'|,./?~`"}]
=======
        expected_tags = [{"namespace": "NS1", "key": "ŠtěpánΔ12!@#$%^&*()_+-=", "value": "ŠtěpánΔ:;'|,./?~`"}]
>>>>>>> fca47836

        for tag, expected_tag in zip(host_tags, expected_tags):
            self.assertEqual(tag, expected_tag)

    def test_create_host_with_tag_without_namespace(self):
        tags = [
            {"namespace": None, "key": "key3", "value": "val3"},
            {"key": "key2", "value": "val2"},
            {"namespace": "Sat", "key": "prod", "value": None},
        ]

        host_data = HostWrapper(test_data(tags=tags))

        response = self.post(HOST_URL, [host_data.data()], 207)

        self._verify_host_status(response, 0, 201)

        created_host = self._pluck_host_from_response(response, 0)

        original_id = created_host["id"]

        host_lookup_results = self.get(f"{HOST_URL}/{original_id}", 200)

        self._validate_host(host_lookup_results["results"][0], host_data, expected_id=original_id)

        host_tags = self.get(f"{HOST_URL}/{original_id}/tags", 200)["results"][original_id]

        expected_tags = [
            {"namespace": "Sat", "key": "prod", "value": None},
            {"namespace": None, "key": "key2", "value": "val2"},
            {"namespace": None, "key": "key3", "value": "val3"},
        ]

        for tag, expected_tag in zip(host_tags, expected_tags):
            self.assertEqual(tag, expected_tag)

    def test_create_host_with_20_byte_MAC_address(self):
        system_profile = {
            "network_interfaces": [{"mac_address": "00:11:22:33:44:55:66:77:88:99:aa:bb:cc:dd:ee:ff:00:11:22:33"}]
        }

        host_data = HostWrapper(test_data(system_profile=system_profile))

        response = self.post(HOST_URL, [host_data.data()], 207)

        self._verify_host_status(response, 0, 201)

        created_host = self._pluck_host_from_response(response, 0)

        original_id = created_host["id"]

        host_lookup_results = self.get(f"{HOST_URL}/{original_id}", 200)

        self._validate_host(host_lookup_results["results"][0], host_data, expected_id=original_id)

    def test_create_host_with_too_long_MAC_address(self):
        system_profile = {
            "network_interfaces": [{"mac_address": "00:11:22:33:44:55:66:77:88:99:aa:bb:cc:dd:ee:ff:00:11:22:33:44"}]
        }

        host_data = HostWrapper(test_data(system_profile=system_profile))

        response = self.post(HOST_URL, [host_data.data()], 207)

        self._verify_host_status(response, 0, 400)


class CreateHostsWithStaleTimestampTestCase(DBAPITestCase):
    def _add_host(self, expected_status, **values):
        host_data = HostWrapper(test_data(fqdn="match this host", **values))
        response = self.post(HOST_URL, [host_data.data()], 207)
        self._verify_host_status(response, 0, expected_status)
        created_host = self._pluck_host_from_response(response, 0)
        return created_host["id"]

    def _retrieve_host(self, host_id):
        with self.app.app_context():
            return Host.query.filter(Host.id == host_id).first()

    def test_create_host_with_stale_timestamp_and_reporter(self):
        stale_timestamp = datetime.now(timezone.utc)
        reporter = "some reporter"
        created_host_id = self._add_host(201, stale_timestamp=stale_timestamp, reporter=reporter)

        retrieved_host = self._retrieve_host(created_host_id)

        self.assertEqual(stale_timestamp, retrieved_host.stale_timestamp)
        self.assertEqual(reporter, retrieved_host.reporter)

    def test_update_host_with_stale_timestamp_and_reporter(self):
        created_host_id = self._add_host(201)
        old_retrieved_host = self._retrieve_host(created_host_id)

        self.assertIsNone(old_retrieved_host.stale_timestamp)
        self.assertIsNone(old_retrieved_host.reporter)

        stale_timestamp = datetime.now(timezone.utc)
        reporter = "some reporter"

        self._add_host(200, stale_timestamp=stale_timestamp, reporter=reporter)

        new_retrieved_host = self._retrieve_host(created_host_id)

        self.assertEqual(stale_timestamp, new_retrieved_host.stale_timestamp)
        self.assertEqual(reporter, new_retrieved_host.reporter)

    def test_dont_update_host_with_stale_timestamp_and_reporter(self):
        stale_timestamp = datetime.now(timezone.utc)
        reporter = "some reporter"

        created_host_id = self._add_host(201, stale_timestamp=stale_timestamp, reporter=reporter)
        old_retrieved_host = self._retrieve_host(created_host_id)

        self.assertEqual(stale_timestamp, old_retrieved_host.stale_timestamp)
        self.assertEqual(reporter, old_retrieved_host.reporter)

        self._add_host(200)

        new_retrieved_host = self._retrieve_host(created_host_id)

        self.assertEqual(stale_timestamp, new_retrieved_host.stale_timestamp)
        self.assertEqual(reporter, new_retrieved_host.reporter)

    def test_update_stale_timestamp_from_same_reporter(self):
        now = datetime.now(timezone.utc)

        old_stale_timestamp = now + timedelta(days=1)
        reporter = "some reporter"

        created_host_id = self._add_host(201, stale_timestamp=old_stale_timestamp, reporter=reporter)
        old_retrieved_host = self._retrieve_host(created_host_id)

        self.assertEqual(old_stale_timestamp, old_retrieved_host.stale_timestamp)
        self.assertEqual(reporter, old_retrieved_host.reporter)

        new_stale_timestamp = now + timedelta(days=2)
        self._add_host(200, stale_timestamp=new_stale_timestamp, reporter=reporter)

        new_retrieved_host = self._retrieve_host(created_host_id)

        self.assertEqual(new_stale_timestamp, new_retrieved_host.stale_timestamp)
        self.assertEqual(reporter, new_retrieved_host.reporter)

    def test_dont_update_stale_timestamp_from_same_reporter(self):
        now = datetime.now(timezone.utc)

        old_stale_timestamp = now + timedelta(days=2)
        reporter = "some reporter"

        created_host_id = self._add_host(201, stale_timestamp=old_stale_timestamp, reporter=reporter)
        old_retrieved_host = self._retrieve_host(created_host_id)

        self.assertEqual(old_stale_timestamp, old_retrieved_host.stale_timestamp)

        new_stale_timestamp = now + timedelta(days=1)
        self._add_host(200, stale_timestamp=new_stale_timestamp, reporter=reporter)

        new_retrieved_host = self._retrieve_host(created_host_id)

        self.assertEqual(old_stale_timestamp, new_retrieved_host.stale_timestamp)

    def test_update_stale_timestamp_from_different_reporter(self):
        now = datetime.now(timezone.utc)

        old_stale_timestamp = now + timedelta(days=2)
        old_reporter = "old reporter"

        created_host_id = self._add_host(201, stale_timestamp=old_stale_timestamp, reporter=old_reporter)
        old_retrieved_host = self._retrieve_host(created_host_id)

        self.assertEqual(old_stale_timestamp, old_retrieved_host.stale_timestamp)
        self.assertEqual(old_reporter, old_retrieved_host.reporter)

        new_stale_timestamp = now + timedelta(days=1)
        new_reporter = "new reporter"
        self._add_host(200, stale_timestamp=new_stale_timestamp, reporter=new_reporter)

        new_retrieved_host = self._retrieve_host(created_host_id)

        self.assertEqual(new_stale_timestamp, new_retrieved_host.stale_timestamp)
        self.assertEqual(new_reporter, new_retrieved_host.reporter)

    def test_dont_update_stale_timestamp_from_different_reporter(self):
        now = datetime.now(timezone.utc)

        old_stale_timestamp = now + timedelta(days=1)
        old_reporter = "old reporter"

        created_host_id = self._add_host(201, stale_timestamp=old_stale_timestamp, reporter=old_reporter)

        old_retrieved_host = self._retrieve_host(created_host_id)

        self.assertEqual(old_stale_timestamp, old_retrieved_host.stale_timestamp)
        self.assertEqual(old_reporter, old_retrieved_host.reporter)

        new_stale_timestamp = now + timedelta(days=2)
        self._add_host(200, stale_timestamp=new_stale_timestamp, reporter="new_reporter")

        new_retrieved_host = self._retrieve_host(created_host_id)

        self.assertEqual(old_stale_timestamp, new_retrieved_host.stale_timestamp)
        self.assertEqual(old_reporter, new_retrieved_host.reporter)

    def test_create_host_with_only_one_culling_field(self):
        valueses = ({"stale_timestamp": datetime.now(timezone.utc)}, {"reporter": "some reporter"})
        for values in valueses:
            host_data = HostWrapper(test_data(**values))
            response = self.post(HOST_URL, [host_data.data()], 207)

            error_host = response["data"][0]

            self.assertEqual(error_host["status"], 400)
            self.verify_error_response(error_host, expected_title="Invalid request")


class ResolveDisplayNameOnCreationTestCase(DBAPITestCase):
    def test_create_host_without_display_name_and_without_fqdn(self):
        """
        This test should verify that the display_name is set to the id
        when neither the display name or fqdn is set.
        """
        host_data = HostWrapper(test_data(facts=None))
        del host_data.display_name
        del host_data.fqdn

        # Create the host
        response = self.post(HOST_URL, [host_data.data()], 207)

        self._verify_host_status(response, 0, 201)

        created_host = self._pluck_host_from_response(response, 0)

        original_id = created_host["id"]

        host_lookup_results = self.get(f"{HOST_URL}/{original_id}", 200)

        # Explicitly set the display_name to the be id...this is expected here
        host_data.display_name = created_host["id"]

        self._validate_host(host_lookup_results["results"][0], host_data, expected_id=original_id)

    def test_create_host_without_display_name_and_with_fqdn(self):
        """
        This test should verify that the display_name is set to the
        fqdn when a display_name is not passed in but the fqdn is passed in.
        """
        expected_display_name = "fred.flintstone.bedrock.com"

        host_data = HostWrapper(test_data(facts=None))
        del host_data.display_name
        host_data.fqdn = expected_display_name

        # Create the host
        response = self.post(HOST_URL, [host_data.data()], 207)

        self._verify_host_status(response, 0, 201)

        created_host = self._pluck_host_from_response(response, 0)

        original_id = created_host["id"]

        host_lookup_results = self.get(f"{HOST_URL}/{original_id}", 200)

        # Explicitly set the display_name ...this is expected here
        host_data.display_name = expected_display_name

        self._validate_host(host_lookup_results["results"][0], host_data, expected_id=original_id)


class BulkCreateHostsTestCase(DBAPITestCase):
    def _get_valid_auth_header(self):
        return build_valid_auth_header()

    def test_create_and_update_multiple_hosts_with_different_accounts(self):
        with set_environment({"INVENTORY_SHARED_SECRET": SHARED_SECRET}):
            facts = None

            host1 = HostWrapper(test_data(display_name="host1", facts=facts))
            host1.account = "111111"
            host1.ip_addresses = ["10.0.0.1"]
            host1.rhel_machine_id = generate_uuid()

            host2 = HostWrapper(test_data(display_name="host2", facts=facts))
            host2.account = "222222"
            host2.ip_addresses = ["10.0.0.2"]
            host2.rhel_machine_id = generate_uuid()

            host_list = [host1.data(), host2.data()]

            # Create the host
            response = self.post(HOST_URL, host_list, 207)

            self.assertEqual(len(host_list), len(response["data"]))
            self.assertEqual(response["total"], len(response["data"]))

            self.assertEqual(response["errors"], 0)

            for host in response["data"]:
                self.assertEqual(host["status"], 201)

            host_list[0]["id"] = response["data"][0]["host"]["id"]
            host_list[0]["bios_uuid"] = generate_uuid()
            host_list[0]["display_name"] = "fred"

            host_list[1]["id"] = response["data"][1]["host"]["id"]
            host_list[1]["bios_uuid"] = generate_uuid()
            host_list[1]["display_name"] = "barney"

            # Update the host
            updated_host = self.post(HOST_URL, host_list, 207)

            self.assertEqual(updated_host["errors"], 0)

            i = 0
            for host in updated_host["data"]:
                self.assertEqual(host["status"], 200)

                expected_host = HostWrapper(host_list[i])

                self._validate_host(host["host"], expected_host, expected_id=expected_host.id)

                i += 1


class PaginationBaseTestCase(APIBaseTestCase):
    def _base_paging_test(self, url, expected_number_of_hosts):
        def _test_get_page(page, expected_count=1):
            test_url = inject_qs(url, page=page, per_page="1")
            response = self.get(test_url, 200)

            self.assertEqual(len(response["results"]), expected_count)
            self.assertEqual(response["count"], expected_count)
            self.assertEqual(response["total"], expected_number_of_hosts)

        if expected_number_of_hosts == 0:
            _test_get_page(1, expected_count=0)
            return

        i = 0

        # Iterate through the pages
        for i in range(1, expected_number_of_hosts + 1):
            with self.subTest(pagination_test=i):
                _test_get_page(str(i))

        # Go one page past the last page and look for an error
        i = i + 1
        with self.subTest(pagination_test=i):
            test_url = inject_qs(url, page=str(i), per_page="1")
            self.get(test_url, 404)

    def _invalid_paging_parameters_test(self, base_url):
        paging_parameters = ["per_page", "page"]
        invalid_values = ["-1", "0", "notanumber"]
        for paging_parameter in paging_parameters:
            for invalid_value in invalid_values:
                with self.subTest(paging_parameter=paging_parameter, invalid_value=invalid_value):
                    test_url = inject_qs(base_url, **{paging_parameter: invalid_value})
                    self.get(test_url, 400)


class CreateHostsWithSystemProfileTestCase(DBAPITestCase, PaginationBaseTestCase):
    def _valid_system_profile(self):
        return {
            "number_of_cpus": 1,
            "number_of_sockets": 2,
            "cores_per_socket": 4,
            "system_memory_bytes": 1024,
            "infrastructure_type": "massive cpu",
            "infrastructure_vendor": "dell",
            "network_interfaces": [
                {
                    "ipv4_addresses": ["10.10.10.1"],
                    "state": "UP",
                    "ipv6_addresses": ["2001:0db8:85a3:0000:0000:8a2e:0370:7334"],
                    "mtu": 1500,
                    "mac_address": "aa:bb:cc:dd:ee:ff",
                    "type": "loopback",
                    "name": "eth0",
                }
            ],
            "disk_devices": [
                {
                    "device": "/dev/sdb1",
                    "label": "home drive",
                    "options": {"uid": "0", "ro": True},
                    "mount_point": "/home",
                    "type": "ext3",
                }
            ],
            "bios_vendor": "AMI",
            "bios_version": "1.0.0uhoh",
            "bios_release_date": "10/31/2013",
            "cpu_flags": ["flag1", "flag2"],
            "os_release": "Red Hat EL 7.0.1",
            "os_kernel_version": "Linux 2.0.1",
            "arch": "x86-64",
            "last_boot_time": "12:25 Mar 19, 2019",
            "kernel_modules": ["i915", "e1000e"],
            "running_processes": ["vim", "gcc", "python"],
            "subscription_status": "valid",
            "subscription_auto_attach": "yes",
            "katello_agent_running": False,
            "satellite_managed": False,
            "cloud_provider": "Maclean's Music",
            "yum_repos": [{"name": "repo1", "gpgcheck": True, "enabled": True, "base_url": "http://rpms.redhat.com"}],
            "installed_products": [
                {"name": "eap", "id": "123", "status": "UP"},
                {"name": "jbws", "id": "321", "status": "DOWN"},
            ],
            "insights_client_version": "12.0.12",
            "insights_egg_version": "120.0.1",
            "installed_packages": ["rpm1", "rpm2"],
            "installed_services": ["ndb", "krb5"],
            "enabled_services": ["ndb", "krb5"],
        }

    def test_create_host_with_system_profile(self):
        facts = None

        host = test_data(display_name="host1", facts=facts)
        host["ip_addresses"] = ["10.0.0.1"]
        host["rhel_machine_id"] = generate_uuid()

        host["system_profile"] = self._valid_system_profile()

        # Create the host
        response = self.post(HOST_URL, [host], 207)

        self._verify_host_status(response, 0, 201)

        created_host = self._pluck_host_from_response(response, 0)

        original_id = created_host["id"]

        # verify system_profile is not included
        self.assertNotIn("system_profile", created_host)

        host_lookup_results = self.get(f"{HOST_URL}/{original_id}/system_profile", 200)
        actual_host = host_lookup_results["results"][0]

        self.assertEqual(original_id, actual_host["id"])

        self.assertEqual(actual_host["system_profile"], host["system_profile"])

    def test_create_host_with_system_profile_and_query_with_branch_id(self):
        facts = None

        host = test_data(display_name="host1", facts=facts)
        host["ip_addresses"] = ["10.0.0.1"]
        host["rhel_machine_id"] = generate_uuid()

        host["system_profile"] = self._valid_system_profile()

        # Create the host
        response = self.post(HOST_URL, [host], 207)

        self._verify_host_status(response, 0, 201)

        created_host = self._pluck_host_from_response(response, 0)

        original_id = created_host["id"]

        # verify system_profile is not included
        self.assertNotIn("system_profile", created_host)

        host_lookup_results = self.get(f"{HOST_URL}/{original_id}/system_profile?branch_id=1234", 200)
        actual_host = host_lookup_results["results"][0]

        self.assertEqual(original_id, actual_host["id"])

        self.assertEqual(actual_host["system_profile"], host["system_profile"])

    def test_create_host_without_system_profile_then_update_with_system_profile(self):
        facts = None

        host = test_data(display_name="host1", facts=facts)
        host["ip_addresses"] = ["10.0.0.1"]
        host["rhel_machine_id"] = generate_uuid()

        # Create the host without a system profile
        response = self.post(HOST_URL, [host], 207)

        self._verify_host_status(response, 0, 201)

        created_host = self._pluck_host_from_response(response, 0)

        original_id = created_host["id"]

        # List of tuples (system profile change, expected system profile)
        system_profiles = [({}, {})]

        # Only set the enabled_services to start out with
        enabled_services_only_system_profile = {"enabled_services": ["firewalld"]}
        system_profiles.append((enabled_services_only_system_profile, enabled_services_only_system_profile))

        # Set the entire system profile...overwriting the enabled_service
        # set from before
        full_system_profile = self._valid_system_profile()
        system_profiles.append((full_system_profile, full_system_profile))

        # Change the enabled_services
        full_system_profile = {**full_system_profile, **enabled_services_only_system_profile}
        system_profiles.append((enabled_services_only_system_profile, full_system_profile))

        # Make sure an empty system profile doesn't overwrite the data
        system_profiles.append(({}, full_system_profile))

        for i, (system_profile, expected_system_profile) in enumerate(system_profiles):
            with self.subTest(system_profile=i):
                mq_message = {"id": original_id, "request_id": None, "system_profile": system_profile}
                with self.app.app_context():
                    msg_handler(mq_message)

                host_lookup_results = self.get(f"{HOST_URL}/{original_id}/system_profile", 200)
                actual_host = host_lookup_results["results"][0]

                self.assertEqual(original_id, actual_host["id"])

                self.assertEqual(actual_host["system_profile"], expected_system_profile)

    def test_create_host_with_null_system_profile(self):
        facts = None

        host = test_data(display_name="host1", facts=facts)
        host["ip_addresses"] = ["10.0.0.1"]
        host["rhel_machine_id"] = generate_uuid()
        host["system_profile"] = None

        # Create the host without a system profile
        response = self.post(HOST_URL, [host], 400)

        self.verify_error_response(response, expected_title="Bad Request", expected_status=400)

    def test_create_host_with_system_profile_with_invalid_data(self):
        facts = None

        host = test_data(display_name="host1", facts=facts)
        host["ip_addresses"] = ["10.0.0.1"]
        host["rhel_machine_id"] = generate_uuid()

        # List of tuples (system profile change, expected system profile)
        system_profiles = [
            {"infrastructure_type": "i" * 101, "infrastructure_vendor": "i" * 101, "cloud_provider": "i" * 101}
        ]

        for system_profile in system_profiles:
            with self.subTest(system_profile=system_profile):

                host["system_profile"] = system_profile

                # Create the host
                response = self.post(HOST_URL, [host], 207)

                self._verify_host_status(response, 0, 400)

                self.assertEqual(response["errors"], 1)

    def test_create_host_with_system_profile_with_different_yum_urls(self):
        facts = None

        host = test_data(display_name="host1", facts=facts)

        yum_urls = [
            "file:///cdrom/",
            "http://foo.com http://foo.com",
            "file:///etc/pki/rpm-gpg/RPM-GPG-KEY-fedora-$releasever-$basearch",
            "https://codecs.fedoraproject.org/openh264/$releasever/$basearch/debug/",
        ]

        for yum_url in yum_urls:
            with self.subTest(yum_url=yum_url):
                host["rhel_machine_id"] = generate_uuid()
                host["system_profile"] = {
                    "yum_repos": [{"name": "repo1", "gpgcheck": True, "enabled": True, "base_url": yum_url}]
                }

                # Create the host
                response = self.post(HOST_URL, [host], 207)

                self._verify_host_status(response, 0, 201)

                created_host = self._pluck_host_from_response(response, 0)
                original_id = created_host["id"]

                # Verify that the system profile data is saved
                host_lookup_results = self.get(f"{HOST_URL}/{original_id}/system_profile", 200)
                actual_host = host_lookup_results["results"][0]

                self.assertEqual(original_id, actual_host["id"])

                self.assertEqual(actual_host["system_profile"], host["system_profile"])

    def test_create_host_with_system_profile_with_different_cloud_providers(self):
        facts = None

        host = test_data(display_name="host1", facts=facts)

        cloud_providers = ["cumulonimbus", "cumulus", "c" * 100]

        for cloud_provider in cloud_providers:
            with self.subTest(cloud_provider=cloud_provider):
                host["rhel_machine_id"] = generate_uuid()
                host["system_profile"] = {"cloud_provider": cloud_provider}

                # Create the host
                response = self.post(HOST_URL, [host], 207)

                self._verify_host_status(response, 0, 201)

                created_host = self._pluck_host_from_response(response, 0)
                original_id = created_host["id"]

                # Verify that the system profile data is saved
                host_lookup_results = self.get(f"{HOST_URL}/{original_id}/system_profile", 200)
                actual_host = host_lookup_results["results"][0]

                self.assertEqual(original_id, actual_host["id"])

                self.assertEqual(actual_host["system_profile"], host["system_profile"])

    def test_get_system_profile_of_host_that_does_not_have_system_profile(self):
        facts = None
        expected_system_profile = {}

        host = test_data(display_name="host1", facts=facts)
        host["ip_addresses"] = ["10.0.0.1"]
        host["rhel_machine_id"] = generate_uuid()

        # Create the host without a system profile
        response = self.post(HOST_URL, [host], 207)

        self._verify_host_status(response, 0, 201)

        created_host = self._pluck_host_from_response(response, 0)

        original_id = created_host["id"]

        host_lookup_results = self.get(f"{HOST_URL}/{original_id}/system_profile", 200)
        actual_host = host_lookup_results["results"][0]

        self.assertEqual(original_id, actual_host["id"])

        self.assertEqual(actual_host["system_profile"], expected_system_profile)

    def test_get_system_profile_of_multiple_hosts(self):
        facts = None
        host_id_list = []
        expected_system_profiles = []

        for i in range(2):
            host = test_data(display_name="host1", facts=facts)
            host["ip_addresses"] = [f"10.0.0.{i}"]
            host["rhel_machine_id"] = generate_uuid()
            host["system_profile"] = self._valid_system_profile()
            host["system_profile"]["number_of_cpus"] = i

            response = self.post(HOST_URL, [host], 207)
            self._verify_host_status(response, 0, 201)

            created_host = self._pluck_host_from_response(response, 0)
            original_id = created_host["id"]

            host_id_list.append(original_id)
            expected_system_profiles.append({"id": original_id, "system_profile": host["system_profile"]})

        url_host_id_list = ",".join(host_id_list)
        test_url = f"{HOST_URL}/{url_host_id_list}/system_profile"
        host_lookup_results = self.get(test_url, 200)

        self.assertEqual(len(expected_system_profiles), len(host_lookup_results["results"]))
        for expected_system_profile in expected_system_profiles:
            self.assertIn(expected_system_profile, host_lookup_results["results"])

        self._base_paging_test(test_url, len(expected_system_profiles))
        self._invalid_paging_parameters_test(test_url)

    def test_get_system_profile_of_host_that_does_not_exist(self):
        expected_count = 0
        expected_total = 0
        host_id = generate_uuid()
        results = self.get(f"{HOST_URL}/{host_id}/system_profile", 200)
        self.assertEqual(results["count"], expected_count)
        self.assertEqual(results["total"], expected_total)

    def test_get_system_profile_with_invalid_host_id(self):
        invalid_host_ids = ["notauuid", f"{generate_uuid()},notuuid"]
        for host_id in invalid_host_ids:
            with self.subTest(invalid_host_id=host_id):
                response = self.get(f"{HOST_URL}/{host_id}/system_profile", 400)
                self.verify_error_response(response, expected_title="Bad Request", expected_status=400)


class PreCreatedHostsBaseTestCase(DBAPITestCase, PaginationBaseTestCase):
    def setUp(self):
        super().setUp()
        self.added_hosts = self.create_hosts()

    def create_hosts(self):
        hosts_to_create = [
            (
                "host1",
                generate_uuid(),
                "host1.domain.test",
                [
                    {"namespace": "NS1", "key": "key1", "value": "val1"},
                    {"namespace": "NS1", "key": "key2", "value": "val1"},
                    {"namespace": "SPECIAL", "key": "tag", "value": "ToFind"},
                    {"namespace": "no", "key": "key", "value": None},
                ],
            ),
            (
                "host2",
                generate_uuid(),
                "host1.domain.test",
                [
                    {"namespace": "NS1", "key": "key1", "value": "val1"},
                    {"namespace": "NS2", "key": "key2", "value": "val2"},
                    {"namespace": "NS3", "key": "key3", "value": "val3"},
                ],
            ),  # the same fqdn is intentional
            (
                "host3",
                generate_uuid(),
                "host2.domain.test",
                [
                    {"namespace": "NS2", "key": "key2", "value": "val2"},
                    {"namespace": "NS3", "key": "key3", "value": "val3"},
                    {"namespace": "NS1", "key": "key3", "value": "val3"},
                ],
            ),
        ]
        host_list = []

        for host in hosts_to_create:
            host_wrapper = HostWrapper()
            host_wrapper.id = generate_uuid()
            host_wrapper.account = ACCOUNT
            host_wrapper.display_name = host[0]
            host_wrapper.insights_id = generate_uuid()
            host_wrapper.rhel_machine_id = generate_uuid()
            host_wrapper.subscription_manager_id = generate_uuid()
            host_wrapper.satellite_id = generate_uuid()
            host_wrapper.bios_uuid = generate_uuid()
            host_wrapper.ip_addresses = ["10.0.0.2"]
            host_wrapper.fqdn = host[2]
            host_wrapper.mac_addresses = ["aa:bb:cc:dd:ee:ff"]
            host_wrapper.external_id = generate_uuid()
            host_wrapper.facts = [{"namespace": "ns1", "facts": {"key1": "value1"}}]
            host_wrapper.tags = host[3]

            response_data = self.post(HOST_URL, [host_wrapper.data()], 207)
            host_list.append(HostWrapper(response_data["data"][0]["host"]))

        return host_list


class PatchHostTestCase(PreCreatedHostsBaseTestCase):
    def test_update_fields(self):
        original_id = self.added_hosts[0].id

        patch_docs = [
            {"ansible_host": "NEW_ansible_host"},
            {"ansible_host": ""},
            {"display_name": "fred_flintstone"},
            {"display_name": "fred_flintstone", "ansible_host": "barney_rubble"},
        ]

        for patch_doc in patch_docs:
            with self.subTest(valid_patch_doc=patch_doc):
                response_data = self.patch(f"{HOST_URL}/{original_id}", patch_doc, 200)

                response_data = self.get(f"{HOST_URL}/{original_id}", 200)

                host = response_data["results"][0]

                for key in patch_doc:
                    self.assertEqual(host[key], patch_doc[key])

    def test_patch_with_branch_id_parameter(self):
        self.added_hosts[0].id

        patch_doc = {"display_name": "branch_id_test"}

        url_host_id_list = self._build_host_id_list_for_url(self.added_hosts)

        test_url = f"{HOST_URL}/{url_host_id_list}?branch_id=123"

        self.patch(test_url, patch_doc, 200)

    def test_update_fields_on_multiple_hosts(self):
        patch_doc = {"display_name": "fred_flintstone", "ansible_host": "barney_rubble"}

        url_host_id_list = self._build_host_id_list_for_url(self.added_hosts)

        test_url = f"{HOST_URL}/{url_host_id_list}"

        self.patch(test_url, patch_doc, 200)

        response_data = self.get(test_url, 200)

        for host in response_data["results"]:
            for key in patch_doc:
                self.assertEqual(host[key], patch_doc[key])

    def test_patch_on_non_existent_host(self):
        non_existent_id = generate_uuid()

        patch_doc = {"ansible_host": "NEW_ansible_host"}

        self.patch(f"{HOST_URL}/{non_existent_id}", patch_doc, status=404)

    def test_patch_on_multiple_hosts_with_some_non_existent(self):
        non_existent_id = generate_uuid()
        original_id = self.added_hosts[0].id

        patch_doc = {"ansible_host": "NEW_ansible_host"}

        self.patch(f"{HOST_URL}/{non_existent_id},{original_id}", patch_doc)

    def test_invalid_data(self):
        original_id = self.added_hosts[0].id

        invalid_data_list = [
            {"ansible_host": "a" * 256},
            {"ansible_host": None},
            {},
            {"display_name": None},
            {"display_name": ""},
        ]

        for patch_doc in invalid_data_list:
            with self.subTest(invalid_patch_doc=patch_doc):
                response = self.patch(f"{HOST_URL}/{original_id}", patch_doc, status=400)

                self.verify_error_response(response, expected_title="Bad Request", expected_status=400)

    def test_invalid_host_id(self):
        patch_doc = {"display_name": "branch_id_test"}
        host_id_lists = ["notauuid", f"{self.added_hosts[0].id},notauuid"]
        for host_id_list in host_id_lists:
            with self.subTest(host_id_list=host_id_list):
                self.patch(f"{HOST_URL}/{host_id_list}", patch_doc, 400)


class DeleteHostsErrorTestCase(DBAPITestCase):
    def test_delete_non_existent_host(self):
        url = HOST_URL + "/" + generate_uuid()

        self.delete(url, 404)

    def test_delete_with_invalid_host_id(self):
        url = HOST_URL + "/" + "notauuid"

        self.delete(url, 400)


class DeleteHostsEventTestCase(PreCreatedHostsBaseTestCase):
    class MockEmitEvent:
        def __init__(self):
            self.events = []

        def __call__(self, e):
            self.events.append(e)

    def setUp(self):
        super().setUp()
        self.host_to_delete = self.added_hosts[0]
        self.delete_url = HOST_URL + "/" + self.host_to_delete.id
        self.timestamp = datetime.utcnow()

    def _delete(self, url_query="", header=None):
        with patch("api.host.emit_event", new_callable=self.MockEmitEvent) as m:
            with patch("app.events.datetime", **{"utcnow.return_value": self.timestamp}):
                url = f"{self.delete_url}{url_query}"
                self.delete(url, 200, header, return_response_as_json=False)
                return json.loads(m.events[0])

    def _assert_event_is_valid(self, event):
        self.assertIsInstance(event, dict)
        expected_keys = {"timestamp", "type", "id", "account", "insights_id", "request_id"}
        self.assertEqual(set(event.keys()), expected_keys)

        self.assertEqual(f"{self.timestamp.isoformat()}+00:00", event["timestamp"])
        self.assertEqual("delete", event["type"])
        self.assertEqual(self.host_to_delete.id, event["id"])
        self.assertEqual(self.host_to_delete.insights_id, event["insights_id"])

    def _check_hosts_are_present(self):
        before_response = self.get(self.delete_url, 200)
        self.assertEqual(before_response["total"], 1)

    def _check_hosts_are_deleted(self):
        after_response = self.get(self.delete_url, 200)

        self.assertEqual(after_response["count"], 0)
        self.assertEqual(after_response["total"], 0)
        self.assertEqual(after_response["results"], [])

    def test_create_then_delete(self):
        self._check_hosts_are_present()
        event = self._delete()
        self._assert_event_is_valid(event)
        self._check_hosts_are_deleted()

    def test_create_then_delete_with_branch_id(self):
        self._check_hosts_are_present()
        event = self._delete(url_query="?branch_id=1234")
        self._assert_event_is_valid(event)
        self._check_hosts_are_deleted()

    def test_create_then_delete_with_request_id(self):
        request_id = generate_uuid()
        header = {"x-rh-insights-request-id": request_id}
        event = self._delete(header=header)
        self._assert_event_is_valid(event)
        self.assertEqual(request_id, event["request_id"])

    def test_create_then_delete_without_request_id(self):
        self._check_hosts_are_present()
        event = self._delete(header=None)
        self._assert_event_is_valid(event)
        self.assertEqual("-1", event["request_id"])


@patch("api.host.emit_event")
class DeleteHostsRaceConditionTestCase(PreCreatedHostsBaseTestCase):
    class RaceCondition:
        @classmethod
        def mock(cls, host_ids_to_delete):
            def _get_host_list_by_id_list(*args, **kwargs):
                """
                Creates a _get_host_list_by_id_list mock, remembering the list of Host IDs to delete.
                """
                return cls(host_ids_to_delete, *args, **kwargs)

            return _get_host_list_by_id_list

        def __init__(self, host_ids_to_delete, *args, **kwargs):
            """
            Gets a query from the original _get_host_list_by_id_list and remembers it.
            """
            self.host_ids_to_delete = host_ids_to_delete
            self.original_query = _get_host_list_by_id_list(*args, **kwargs)

        def __getattr__(self, item):
            """
            Forwards all calls to the original query, only intercepting the actual SELECT.
            """
            return self.all if item == "all" else getattr(self.original_query, item)

        def _delete_hosts(self):
            delete_query = Host.query.filter(Host.id.in_(self.host_ids_to_delete))
            delete_query.delete(synchronize_session=False)

        def all(self, *args, **kwargs):
            """
            Intercepts the actual SELECT by first grabbing the result and then deleting the
            retrieved hosts, causing the race condition.
            """
            result = self.original_query.all(*args, **kwargs)
            self._delete_hosts()
            return result

    def test_delete_when_one_host_is_deleted(self, emit_event):
        host_id = self.added_hosts[0].id
        url = HOST_URL + "/" + host_id
        with patch("api.host._get_host_list_by_id_list", self.RaceCondition.mock([host_id])):
            # One host queried, but deleted by a different process. No event emitted yet returning
            # 200 OK.
            self.delete(url, 200, return_response_as_json=False)

    def test_delete_when_all_hosts_are_deleted(self, emit_event):
        host_id_list = [self.added_hosts[0].id, self.added_hosts[1].id]
        url = HOST_URL + "/" + ",".join(host_id_list)
        with patch("api.host._get_host_list_by_id_list", self.RaceCondition.mock(host_id_list)):
            # Two hosts queried, but both deleted by a different process. No event emitted yet
            # returning 200 OK.
            self.delete(url, 200, return_response_as_json=False)

    def test_delete_when_some_hosts_is_deleted(self, emit_event):
        host_id_list = [self.added_hosts[0].id, self.added_hosts[1].id]
        url = HOST_URL + "/" + ",".join(host_id_list)
        with patch("api.host._get_host_list_by_id_list", self.RaceCondition.mock(host_id_list[0:1])):
            # Two hosts queried, one of them deleted by a different process. Only one event emitted,
            # returning 200 OK.
            self.delete(url, 200, return_response_as_json=False)


class QueryTestCase(PreCreatedHostsBaseTestCase):
    def test_query_all(self):
        response = self.get(HOST_URL, 200)

        host_list = self.added_hosts.copy()
        host_list.reverse()

        expected_host_list = [h.data() for h in host_list]
        self.assertEqual(response["results"], expected_host_list)

        self._base_paging_test(HOST_URL, len(self.added_hosts))
        self._invalid_paging_parameters_test(HOST_URL)

    def test_query_using_display_name(self):
        host_list = self.added_hosts

        response = self.get(HOST_URL + "?display_name=" + host_list[0].display_name)

        self.assertEqual(len(response["results"]), 1)
        self.assertEqual(response["results"][0]["fqdn"], host_list[0].fqdn)
        self.assertEqual(response["results"][0]["insights_id"], host_list[0].insights_id)
        self.assertEqual(response["results"][0]["display_name"], host_list[0].display_name)

    def test_query_using_fqdn_two_results(self):
        expected_host_list = [self.added_hosts[0], self.added_hosts[1]]

        response = self.get(HOST_URL + "?fqdn=" + expected_host_list[0].fqdn)

        self.assertEqual(len(response["results"]), 2)
        for result in response["results"]:
            self.assertEqual(result["fqdn"], expected_host_list[0].fqdn)
            assert any(result["insights_id"] == host.insights_id for host in expected_host_list)
            assert any(result["display_name"] == host.display_name for host in expected_host_list)

    def test_query_using_fqdn_one_result(self):
        expected_host_list = [self.added_hosts[2]]

        response = self.get(HOST_URL + "?fqdn=" + expected_host_list[0].fqdn)

        self.assertEqual(len(response["results"]), 1)
        for result in response["results"]:
            self.assertEqual(result["fqdn"], expected_host_list[0].fqdn)
            assert any(result["insights_id"] == host.insights_id for host in expected_host_list)
            assert any(result["display_name"] == host.display_name for host in expected_host_list)

    def test_query_using_non_existant_fqdn(self):
        response = self.get(HOST_URL + "?fqdn=ROFLSAUCE.com")

        self.assertEqual(len(response["results"]), 0)

    def test_query_using_display_name_substring(self):
        host_list = self.added_hosts.copy()
        host_list.reverse()

        host_name_substr = host_list[0].display_name[:-2]

        test_url = HOST_URL + "?display_name=" + host_name_substr

        response = self.get(test_url)

        expected_host_list = [h.data() for h in host_list]
        self.assertEqual(response["results"], expected_host_list)

        self._base_paging_test(test_url, len(self.added_hosts))
        self._invalid_paging_parameters_test(test_url)


class TagsPreCreatedHostsBaseTestCase(PreCreatedHostsBaseTestCase):
    def setUp(self):
        super().setUp()
        host_wrapper = HostWrapper()
        host_wrapper.account = ACCOUNT
        host_wrapper.display_name = "host4"
        host_wrapper.insights_id = generate_uuid()
        host_wrapper.tags = []
        response_data = self.post(HOST_URL, [host_wrapper.data()], 207)
        self.added_hosts.append(HostWrapper(response_data["data"][0]["host"]))

    def _assert_host_ids_in_response(self, response, expected_hosts):
        response_ids = [host["id"] for host in response["results"]]
        expected_ids = [host.id for host in expected_hosts]
        self.assertEqual(response_ids, expected_ids)


class QueryByHostIdTestCase(PreCreatedHostsBaseTestCase, PaginationBaseTestCase):
    def _base_query_test(self, host_id_list, expected_host_list):
        url = f"{HOST_URL}/{host_id_list}"
        response = self.get(url)

        self.assertEqual(response["count"], len(expected_host_list))
        self.assertEqual(len(response["results"]), len(expected_host_list))

        host_data = [host.data() for host in expected_host_list]
        for host in host_data:
            self.assertIn(host, response["results"])
        for host in response["results"]:
            self.assertIn(host, host_data)

        self._base_paging_test(url, len(expected_host_list))
        self._invalid_paging_parameters_test(url)

    def test_query_existent_hosts(self):
        host_lists = [self.added_hosts[0:1], self.added_hosts[1:3], self.added_hosts]
        for host_list in host_lists:
            with self.subTest(host_list=host_list):
                host_id_list = self._build_host_id_list_for_url(host_list)
                self._base_query_test(host_id_list, host_list)

    def test_query_single_non_existent_host(self):
        self._base_query_test(generate_uuid(), [])

    def test_query_multiple_hosts_with_some_non_existent(self):
        host_list = self.added_hosts[0:1]
        existent_host_id_list = self._build_host_id_list_for_url(host_list)
        non_existent_host_id = generate_uuid()
        host_id_list = f"{non_existent_host_id},{existent_host_id_list}"
        self._base_query_test(host_id_list, host_list)

    def test_query_invalid_host_id(self):
        bad_id_list = ["notauuid", "1234blahblahinvalid"]
        only_bad_id = bad_id_list.copy()

        # Can’t have empty string as an only ID, that results in 404 Not Found.
        more_bad_id_list = bad_id_list + [""]
        valid_id = self.added_hosts[0].id
        with_bad_id = [f"{valid_id},{bad_id}" for bad_id in more_bad_id_list]

        for host_id_list in chain(only_bad_id, with_bad_id):
            with self.subTest(host_id_list=host_id_list):
                self.get(f"{HOST_URL}/{host_id_list}", 400)

    def test_query_host_id_without_hyphens(self):
        host_lists = [self.added_hosts[0:1], self.added_hosts]
        for original_host_list in host_lists:
            with self.subTest(host_list=original_host_list):
                # deepcopy host.__data to insulate original_host_list from changes.
                host_data = (host.data() for host in original_host_list)
                host_data = (copy.deepcopy(host) for host in host_data)
                query_host_list = [HostWrapper(host) for host in host_data]

                # Remove the hyphens from one of the valid hosts.
                query_host_list[0].id = uuid.UUID(query_host_list[0].id, version=4).hex

                host_id_list = self._build_host_id_list_for_url(query_host_list)
                self._base_query_test(host_id_list, original_host_list)

    def test_query_with_branch_id_parameter(self):
        url_host_id_list = self._build_host_id_list_for_url(self.added_hosts)
        # branch_id parameter is accepted, but doesn’t affect results.
        self._base_query_test(f"{url_host_id_list}?branch_id=123", self.added_hosts)

    def test_query_invalid_paging_parameters(self):
        url_host_id_list = self._build_host_id_list_for_url(self.added_hosts)
        base_url = f"{HOST_URL}/{url_host_id_list}"

        paging_parameters = ["per_page", "page"]
        invalid_values = ["-1", "0", "notanumber"]
        for paging_parameter in paging_parameters:
            for invalid_value in invalid_values:
                with self.subTest(paging_parameter=paging_parameter, invalid_value=invalid_value):
                    self.get(f"{base_url}?{paging_parameter}={invalid_value}", 400)


class QueryByHostnameOrIdTestCase(PreCreatedHostsBaseTestCase):
    def _base_query_test(self, query_value, expected_number_of_hosts):
        test_url = HOST_URL + "?hostname_or_id=" + query_value

        response = self.get(test_url)

        self.assertEqual(len(response["results"]), expected_number_of_hosts)

        self._base_paging_test(test_url, expected_number_of_hosts)
        self._invalid_paging_parameters_test(test_url)

    def test_query_using_display_name_as_hostname(self):
        host_list = self.added_hosts

        self._base_query_test(host_list[0].display_name, 2)

    def test_query_using_fqdn_as_hostname(self):
        host_list = self.added_hosts

        self._base_query_test(host_list[2].fqdn, 1)

    def test_query_using_id(self):
        host_list = self.added_hosts

        self._base_query_test(host_list[0].id, 1)

    def test_query_using_non_existent_hostname(self):
        self._base_query_test("NotGonnaFindMe", 0)

    def test_query_using_non_existent_id(self):
        self._base_query_test(generate_uuid(), 0)


class QueryByInsightsIdTestCase(PreCreatedHostsBaseTestCase):
    def _test_url(self, query_value):
        return HOST_URL + "?insights_id=" + query_value

    def _base_query_test(self, query_value, expected_number_of_hosts):
        test_url = self._test_url(query_value)

        response = self.get(test_url)

        self.assertEqual(len(response["results"]), expected_number_of_hosts)

        self._base_paging_test(test_url, expected_number_of_hosts)
        self._invalid_paging_parameters_test(test_url)

    def test_query_with_matching_insights_id(self):
        host_list = self.added_hosts

        self._base_query_test(host_list[0].insights_id, 1)

    def test_query_with_no_matching_insights_id(self):
        uuid_that_does_not_exist_in_db = generate_uuid()
        self._base_query_test(uuid_that_does_not_exist_in_db, 0)

    def test_query_with_invalid_insights_id(self):
        test_url = self._test_url("notauuid")
        self.get(test_url, 400)

    def test_query_with_maching_insights_id_and_branch_id(self):
        valid_insights_id = self.added_hosts[0].insights_id

        test_url = HOST_URL + "?insights_id=" + valid_insights_id + "&branch_id=123"

        self.get(test_url, 200)


class QueryByTagTestCase(PreCreatedHostsBaseTestCase, PaginationBaseTestCase):
    def _compare_responses(self, expected_response_list, response_list, test_url):
        self.assertEqual(len(expected_response_list), len(response_list["results"]))
        for host, result in zip(expected_response_list, response_list["results"]):
            self.assertEqual(host.id, result["id"])
        self._base_paging_test(test_url, len(expected_response_list))

    def test_get_host_by_tag(self):
        """
        Get only the one host with the special tag to find on it.
        """
        host_list = self.added_hosts.copy()

        expected_response_list = [host_list[0]]  # host with tag SPECIAL/tag=ToFind

        test_url = f"{HOST_URL}?tags=SPECIAL/tag=ToFind"
        response_list = self.get(test_url, 200)

        self._compare_responses(expected_response_list, response_list, test_url)

    def test_get_multiple_hosts_by_tag(self):
        """
        Get only the one host with the special tag to find on it.
        """
        host_list = self.added_hosts.copy()

        expected_response_list = [host_list[0], host_list[1]]  # hosts with tag "NS1/key1=val1"

        test_url = f"{HOST_URL}?tags=NS1/key1=val1&order_by=updated&order_how=ASC"
        response_list = self.get(test_url, 200)

        self._compare_responses(expected_response_list, response_list, test_url)

    def test_get_host_by_multiple_tags(self):
        """
        Get only the host with all three tags on it and not the other host
        which both have some, but not all of the tags we query for.
        """
        host_list = self.added_hosts.copy()

        expected_response_list = [host_list[1]]
        # host with tags ["NS1/key1=val1", "NS2/key2=val2", "NS3/key3=val3"]

        test_url = f"{HOST_URL}?tags=NS1/key1=val1,NS2/key2=val2,NS3/key3=val3"
        response_list = self.get(test_url, 200)

        self._compare_responses(expected_response_list, response_list, test_url)

    def test_get_host_by_subset_of_tags(self):
        """
        Get a host using a subset of it's tags
        """
        host_list = self.added_hosts.copy()

        expected_response_list = [host_list[1]]
        # host with tags ["NS1/key1=val1", "NS2/key2=val2", "NS3/key3=val3"]

        test_url = f"{HOST_URL}?tags=NS1/key1=val1,NS3/key3=val3"
        response_list = self.get(test_url, 200)

        self._compare_responses(expected_response_list, response_list, test_url)

    def test_get_host_with_different_tags_same_namespace(self):
        """
        get a host with two tags in the same namespace with diffent key and same value
        """
        host_list = self.added_hosts.copy()

        expected_response_list = [host_list[0]]  # host with tags ["NS1/key1=val1", "NS1/key2=val1"]

        test_url = f"{HOST_URL}?tags=NS1/key1=val1,NS1/key2=val1"
        response_list = self.get(test_url, 200)

        self._compare_responses(expected_response_list, response_list, test_url)

    def test_get_no_host_with_different_tags_same_namespace(self):
        """
        Don’t get a host with two tags in the same namespace, from which only one match. This is a
        regression test.
        """
        test_url = f"{HOST_URL}?tags=NS1/key1=val2,NS1/key2=val1"
        response_list = self.get(test_url, 200)

        # self.added_hosts[0] would have been matched by NS1/key2=val1, this must not happen.
        self.assertEqual(0, len(response_list["results"]))

    def test_get_host_with_same_tags_different_namespaces(self):
        """
        get a host with two tags in the same namespace with diffent key and same value
        """
        host_list = self.added_hosts.copy()

        expected_response_list = [host_list[2]]  # host with tags ["NS3/key3=val3", "NS1/key3=val3"]

        test_url = f"{HOST_URL}?tags=NS3/key3=val3,NS1/key3=val3"
        response_list = self.get(test_url, 200)

        self._compare_responses(expected_response_list, response_list, test_url)

    def test_get_host_with_tag_no_value(self):
        """
        Attempt to find host with a tag with no value
        """
        test_url = f"{HOST_URL}?tags=namespace/key"
        self.get(test_url, 200)

    def test_get_host_with_tag_no_namespace(self):
        """
        Attempt to find host with a tag with no namespace.
        """
        test_url = f"{HOST_URL}?tags=key=value"
        self.get(test_url, 400)

    def test_get_host_with_invalid_tag_no_key(self):
        """
        Attempt to find host with an incomplete tag (no key).
        Expects 400 response.
        """
        test_url = f"{HOST_URL}?tags=namespace/=Value"
        self.get(test_url, 400)

    def test_get_host_by_display_name_and_tag(self):
        """
        Attempt to get only the host with the specified key and
        the specified display name
        """

        host_list = self.added_hosts.copy()

        expected_response_list = [host_list[0]]
        # host with tag NS1/key1=val1 and host_name "host1"

        test_url = f"{HOST_URL}?tags=NS1/key1=val1&display_name=host1"
        response_list = self.get(test_url, 200)

        self._compare_responses(expected_response_list, response_list, test_url)

    def test_get_host_by_display_name_and_tag_backwards(self):
        """
        Attempt to get only the host with the specified key and
        the specified display name, but the parameters are backwards
        """

        host_list = self.added_hosts.copy()

        expected_response_list = [host_list[0]]
        # host with tag NS1/key1=val1 and host_name "host1"

        test_url = f"{HOST_URL}?display_name=host1&tags=NS1/key1=val1"
        response_list = self.get(test_url, 200)

        self._compare_responses(expected_response_list, response_list, test_url)


class QueryOrderBaseTestCase(PreCreatedHostsBaseTestCase):
    def _queries_subtests_with_added_hosts(self):
        host_id_list = [host.id for host in self.added_hosts]
        url_host_id_list = ",".join(host_id_list)
        urls = (HOST_URL, f"{HOST_URL}/{url_host_id_list}", f"{HOST_URL}/{url_host_id_list}/system_profile")
        for url in urls:
            with self.subTest(url=url):
                yield url

    def _get(self, base_url, order_by=None, order_how=None, status=200):
        kwargs = {}
        if order_by:
            kwargs["order_by"] = order_by
        if order_how:
            kwargs["order_how"] = order_how

        full_url = inject_qs(base_url, **kwargs)
        return self.get(full_url, status)


class QueryOrderWithAdditionalHostsBaseTestCase(QueryOrderBaseTestCase):
    def setUp(self):
        super().setUp()
        host_wrapper = HostWrapper()
        host_wrapper.account = ACCOUNT
        host_wrapper.display_name = "host1"  # Same as self.added_hosts[0]
        host_wrapper.insights_id = generate_uuid()
        response_data = self.post(HOST_URL, [host_wrapper.data()], 207)
        self.added_hosts.append(HostWrapper(response_data["data"][0]["host"]))

    def _assert_host_ids_in_response(self, response, expected_hosts):
        response_ids = [host["id"] for host in response["results"]]
        expected_ids = [host.id for host in expected_hosts]
        self.assertEqual(response_ids, expected_ids)


class QueryOrderTestCase(QueryOrderWithAdditionalHostsBaseTestCase):
    def _added_hosts_by_updated_desc(self):
        expected_hosts = self.added_hosts.copy()
        expected_hosts.reverse()
        return expected_hosts

    def _added_hosts_by_updated_asc(self):
        return self.added_hosts

    def _added_hosts_by_display_name_asc(self):
        return (
            # Hosts with same display_name are ordered by updated descending
            self.added_hosts[3],
            self.added_hosts[0],
            self.added_hosts[1],
            self.added_hosts[2],
        )

    def _added_hosts_by_display_name_desc(self):
        return (
            self.added_hosts[2],
            self.added_hosts[1],
            # Hosts with same display_name are ordered by updated descending
            self.added_hosts[3],
            self.added_hosts[0],
        )

    def tests_hosts_are_ordered_by_updated_desc_by_default(self):
        for url in self._queries_subtests_with_added_hosts():
            with self.subTest(url=url):
                response = self._get(url)
                expected_hosts = self._added_hosts_by_updated_desc()
                self._assert_host_ids_in_response(response, expected_hosts)

    def tests_hosts_ordered_by_updated_are_descending_by_default(self):
        for url in self._queries_subtests_with_added_hosts():
            with self.subTest(url=url):
                response = self._get(url, order_by="updated")
                expected_hosts = self._added_hosts_by_updated_desc()
                self._assert_host_ids_in_response(response, expected_hosts)

    def tests_hosts_are_ordered_by_updated_descending(self):
        for url in self._queries_subtests_with_added_hosts():
            with self.subTest(url=url):
                response = self._get(url, order_by="updated", order_how="DESC")
                expected_hosts = self._added_hosts_by_updated_desc()
                self._assert_host_ids_in_response(response, expected_hosts)

    def tests_hosts_are_ordered_by_updated_ascending(self):
        for url in self._queries_subtests_with_added_hosts():
            with self.subTest(url=url):
                response = self._get(url, order_by="updated", order_how="ASC")
                expected_hosts = self._added_hosts_by_updated_asc()
                self._assert_host_ids_in_response(response, expected_hosts)

    def tests_hosts_ordered_by_display_name_are_ascending_by_default(self):
        for url in self._queries_subtests_with_added_hosts():
            with self.subTest(url=url):
                response = self._get(url, order_by="display_name")
                expected_hosts = self._added_hosts_by_display_name_asc()
                self._assert_host_ids_in_response(response, expected_hosts)

    def tests_hosts_are_ordered_by_display_name_ascending(self):
        for url in self._queries_subtests_with_added_hosts():
            with self.subTest(url=url):
                response = self._get(url, order_by="display_name", order_how="ASC")
                expected_hosts = self._added_hosts_by_display_name_asc()
                self._assert_host_ids_in_response(response, expected_hosts)

    def tests_hosts_are_ordered_by_display_name_descending(self):
        for url in self._queries_subtests_with_added_hosts():
            with self.subTest(url=url):
                response = self._get(url, order_by="display_name", order_how="DESC")
                expected_hosts = self._added_hosts_by_display_name_desc()
                self._assert_host_ids_in_response(response, expected_hosts)


class QueryOrderWithSameModifiedOnTestsCase(QueryOrderWithAdditionalHostsBaseTestCase):
    UUID_1 = "00000000-0000-0000-0000-000000000001"
    UUID_2 = "00000000-0000-0000-0000-000000000002"
    UUID_3 = "00000000-0000-0000-0000-000000000003"

    def setUp(self):
        super().setUp()

    def _update_host(self, added_host_index, new_id, new_modified_on):
        old_id = self.added_hosts[added_host_index].id

        old_host = db.session.query(Host).get(old_id)
        old_host.id = new_id
        old_host.modified_on = new_modified_on
        db.session.add(old_host)

        staleness_offset = StalenessOffset.from_config(self.app.config["INVENTORY_CONFIG"])
        serialized_old_host = serialize_host(old_host, staleness_offset)
        self.added_hosts[added_host_index] = HostWrapper(serialized_old_host)

    def _update_hosts(self, id_updates):
        # New modified_on value must be set explicitly so it’s saved the same to all
        # records. Otherwise SQLAlchemy would consider it unchanged and update it
        # automatically to its own "now" only for records whose ID changed.
        new_modified_on = datetime.now(timezone.utc)

        with self.app.app_context():
            for added_host_index, new_id in id_updates:
                self._update_host(added_host_index, new_id, new_modified_on)
            db.session.commit()

    def _added_hosts_by_indexes(self, indexes):
        return tuple(self.added_hosts[added_host_index] for added_host_index in indexes)

    def _test_order_by_id_desc(self, specifications, order_by, order_how):
        """
        Specification format is: Update these hosts (specification[*][0]) with these IDs
        (specification[*][1]). The updated hosts also get the same current timestamp.
        Then expect the query to return hosts in this order (specification[1]). Integers
        at specification[*][0] and specification[1][*] are self.added_hosts indices.
        """
        for updates, expected_added_hosts in specifications:
            # Update hosts to they have a same modified_on timestamp, but different IDs.
            self._update_hosts(updates)

            # Check the order in the response against the expected order. Only indexes
            # are passed, because self.added_hosts values were replaced during the
            # update.
            expected_hosts = self._added_hosts_by_indexes(expected_added_hosts)
            for url in self._queries_subtests_with_added_hosts():
                with self.subTest(url=url, updates=updates):
                    response = self._get(url, order_by=order_by, order_how=order_how)
                    self._assert_host_ids_in_response(response, expected_hosts)

    def test_hosts_ordered_by_updated_are_also_ordered_by_id_desc(self):
        # The first two hosts (0 and 1) with different display_names will have the same
        # modified_on timestamp, but different IDs.
        specifications = (
            (((0, self.UUID_1), (1, self.UUID_2)), (1, 0, 3, 2)),
            (((1, self.UUID_2), (0, self.UUID_3)), (0, 1, 3, 2)),
            # UPDATE order may influence actual result order.
            (((1, self.UUID_2), (0, self.UUID_1)), (1, 0, 3, 2)),
            (((0, self.UUID_3), (1, self.UUID_2)), (0, 1, 3, 2)),
        )
        self._test_order_by_id_desc(specifications, "updated", "DESC")

    def test_hosts_ordered_by_display_name_are_also_ordered_by_id_desc(self):
        # The two hosts with the same display_name (1 and 2) will have the same
        # modified_on timestamp, but different IDs.
        specifications = (
            (((0, self.UUID_1), (3, self.UUID_2)), (3, 0, 1, 2)),
            (((3, self.UUID_2), (0, self.UUID_3)), (0, 3, 1, 2)),
            # UPDATE order may influence actual result order.
            (((3, self.UUID_2), (0, self.UUID_1)), (3, 0, 1, 2)),
            (((0, self.UUID_3), (3, self.UUID_2)), (0, 3, 1, 2)),
        )
        self._test_order_by_id_desc(specifications, "display_name", "ASC")


class QueryOrderBadRequestsTestCase(QueryOrderBaseTestCase):
    def test_invalid_order_by(self):
        for url in self._queries_subtests_with_added_hosts():
            with self.subTest(url=url):
                self._get(url, "fqdn", "ASC", 400)

    def test_invalid_order_how(self):
        for url in self._queries_subtests_with_added_hosts():
            with self.subTest(url=url):
                self._get(url, "display_name", "asc", 400)

    def test_only_order_how(self):
        for url in self._queries_subtests_with_added_hosts():
            with self.subTest(url=url):
                self._get(url, None, "ASC", 400)


class QueryStaleTimestampTestCase(DBAPITestCase):
    def setUp(self):
        super().setUp()

    def _host_data(self, **values):
        return {"account": ACCOUNT, "fqdn": "matching fqdn", **values}

    def _create_host(self, host):
        response = self.post(HOST_URL, [host.data()], 207)
        self._verify_host_status(response, 0, 201)
        return self._pluck_host_from_response(response, 0)

    def _update_host(self, host):
        response = self.post(HOST_URL, [host.data()], 207)
        self._verify_host_status(response, 0, 200)
        return self._pluck_host_from_response(response, 0)

    def _get_all_hosts(self):
        response = self.get(HOST_URL, 200)
        return response["results"][0]

    def _get_host_by_id(self, host_id):
        response = self.get(f"{HOST_URL}/{host_id}", 200)
        return response["results"][0]

    def test_without_stale_timestamp(self):
        def _assert_values(response_host):
            self.assertIn("stale_timestamp", response_host)
            self.assertIn("stale_warning_timestamp", response_host)
            self.assertIn("culled_timestamp", response_host)
            self.assertIn("reporter", response_host)
            self.assertIsNone(response_host["stale_timestamp"])
            self.assertIsNone(response_host["stale_warning_timestamp"])
            self.assertIsNone(response_host["culled_timestamp"])
            self.assertIsNone(response_host["reporter"])

        host_to_create = HostWrapper(self._host_data())

        created_host = self._create_host(host_to_create)
        _assert_values(created_host)

        updated_host = self._update_host(host_to_create)
        _assert_values(updated_host)

        retrieved_host_from_all = self._get_all_hosts()
        _assert_values(retrieved_host_from_all)

        retrieved_host_from_by_id = self._get_host_by_id(created_host["id"])
        _assert_values(retrieved_host_from_by_id)

    def test_with_stale_timestamp(self):
        def _assert_values(response_host):
            self.assertIn("stale_timestamp", response_host)
            self.assertIn("stale_warning_timestamp", response_host)
            self.assertIn("culled_timestamp", response_host)
            self.assertIn("reporter", response_host)
            self.assertEqual(stale_timestamp_str, response_host["stale_timestamp"])
            self.assertEqual(stale_warning_timestamp_str, response_host["stale_warning_timestamp"])
            self.assertEqual(culled_timestamp_str, response_host["culled_timestamp"])
            self.assertEqual(reporter, response_host["reporter"])

        stale_timestamp = datetime.now(timezone.utc)
        stale_timestamp_str = stale_timestamp.isoformat()
        stale_warning_timestamp = stale_timestamp + timedelta(weeks=1)
        stale_warning_timestamp_str = stale_warning_timestamp.isoformat()
        culled_timestamp = stale_timestamp + timedelta(weeks=2)
        culled_timestamp_str = culled_timestamp.isoformat()
        reporter = "some reporter"

        host_to_create = HostWrapper(self._host_data(stale_timestamp=stale_timestamp_str, reporter=reporter))

        created_host = self._create_host(host_to_create)
        _assert_values(created_host)

        updated_host = self._update_host(host_to_create)
        _assert_values(updated_host)

        retrieved_host_from_all = self._get_all_hosts()
        _assert_values(retrieved_host_from_all)

        retrieved_host_from_by_id = self._get_host_by_id(created_host["id"])
        _assert_values(retrieved_host_from_by_id)


class QueryStalenessBaseTestCase(DBAPITestCase):
    def _create_host(self, stale_timestamp):
        data = {"account": ACCOUNT, "insights_id": str(generate_uuid())}
        if stale_timestamp:
            data["reporter"] = "some reporter"
            data["stale_timestamp"] = stale_timestamp.isoformat()

        host = HostWrapper(data)
        response = self.post(HOST_URL, [host.data()], 207)
        self._verify_host_status(response, 0, 201)
        return self._pluck_host_from_response(response, 0)

    def _get_hosts_by_id_url(self, query, host_id_list):
        host_id_query = ",".join(host_id_list)
        return f"{HOST_URL}/{host_id_query}{query}"

    def _get_hosts_by_id(self, query, host_id_list):
        url = self._get_hosts_by_id_url(query, host_id_list)
        response = self.get(url, 200)
        return response["results"]


class QueryStalenessGetHostsTestCase(QueryStalenessBaseTestCase):
    def setUp(self):
        super().setUp()
        self.fresh_host = self._create_host(datetime.now(timezone.utc) + timedelta(hours=1))
        self.stale_host = self._create_host(datetime.now(timezone.utc) - timedelta(hours=1))
        self.stale_warning_host = self._create_host(datetime.now(timezone.utc) - timedelta(weeks=1, hours=1))
        self.culled_host = self._create_host(datetime.now(timezone.utc) - timedelta(weeks=2, hours=1))
        self.unknown_host = self._create_host(None)

    def _created_hosts(self):
        return (self.fresh_host["id"], self.stale_host["id"], self.stale_warning_host["id"], self.culled_host["id"])

    def _get_all_hosts_url(self, query):
        return f"{HOST_URL}{query}"

    def _get_all_hosts(self, query):
        url = self._get_all_hosts_url(query)
        response = self.get(url, 200)
        return tuple(host["id"] for host in response["results"])

    def _get_created_hosts_by_id_url(self, query):
        return self._get_hosts_by_id_url(query, self._created_hosts())

    def _get_created_hosts_by_id(self, query):
        hosts = self._get_hosts_by_id(query, self._created_hosts())
        return tuple(host["id"] for host in hosts)

    def _sub_tests_for_get_operations(self):
        for method in (self._get_all_hosts,):
            with self.subTest(method=method):
                yield method

    def test_get_only_fresh(self):
        for get_method in self._sub_tests_for_get_operations():
            retrieved_host_ids = get_method("?staleness=fresh")
            self.assertEqual((self.fresh_host["id"],), retrieved_host_ids)

    def test_get_only_stale(self):
        retrieved_host_ids = self._get_all_hosts("?staleness=stale")
        self.assertEqual((self.stale_host["id"],), retrieved_host_ids)

    def test_get_only_stale_warning(self):
        retrieved_host_ids = self._get_all_hosts("?staleness=stale_warning")
        self.assertEqual((self.stale_warning_host["id"],), retrieved_host_ids)

    def test_dont_get_only_culled(self):
        for get_hosts_url_method in (self._get_all_hosts_url, self._get_created_hosts_by_id_url):
            with self.subTest(get_hosts_url_method=get_hosts_url_method):
                url = get_hosts_url_method("?staleness=culled")
                from logging import DEBUG, getLogger

                logger = getLogger(__name__)
                logger.setLevel(DEBUG)
                logger.debug(url)
                self.get(url, 400)


class QueryStalenessConfigTimestampsTestCase(QueryStalenessBaseTestCase):
    def _create_and_get_host(self, stale_timestamp):
        host_to_create = self._create_host(stale_timestamp)
        query = "?staleness=fresh,stale,stale_warning,unknown"
        retrieved_host = self._get_hosts_by_id(query, (host_to_create["id"],))[0]
        self.assertEqual(stale_timestamp.isoformat(), retrieved_host["stale_timestamp"])
        return retrieved_host


#     def test_stale_warning_timestamp(self):
#         for culling_stale_warning_offset_days in (1, 7, 12):
#             with self.subTest(culling_stale_warning_offset_days=culling_stale_warning_offset_days):
#                 config = self.app.config["INVENTORY_CONFIG"]
#                 config.culling_stale_warning_offset_days = culling_stale_warning_offset_days

#                 stale_timestamp = datetime.now(timezone.utc) + timedelta(hours=1)
#                 host = self._create_and_get_host(stale_timestamp)

#                 stale_warning_timestamp = stale_timestamp + timedelta(days=culling_stale_warning_offset_days)
#                 self.assertEqual(stale_warning_timestamp.isoformat(), host["stale_warning_timestamp"])

#     def test_culled_timestamp(self):
#         for culling_culled_offset_days in (8, 14, 20):
#             with self.subTest(culling_culled_offset_days=culling_culled_offset_days):
#                 config = self.app.config["INVENTORY_CONFIG"]
#                 config.culling_culled_offset_days = culling_culled_offset_days

#                 stale_timestamp = datetime.now(timezone.utc) + timedelta(hours=1)
#                 host = self._create_and_get_host(stale_timestamp)

#                 culled_timestamp = stale_timestamp + timedelta(days=culling_culled_offset_days)
#                 self.assertEqual(culled_timestamp.isoformat(), host["culled_timestamp"])


# class QueryStalenessConfigFilterTestCase(QueryStalenessBaseTestCase):
#     def _assert_host_state(self, host, state, assert_method):
#         hosts = self._get_hosts_by_id(f"?staleness={state}", (host["id"],))
#         assert_method(host["id"], tuple(host["id"] for host in hosts))

#     def _assert_host_in_state(self, host, state):
#         self._assert_host_state(host, state, self.assertIn)

#     def _assert_host_not_in_state(self, host, state):
#         self._assert_host_state(host, state, self.assertNotIn)

#     def test_stale_warning_config_timestamp(self):
#         for culling_stale_warning_offset_days in (1, 6, 7, 8, 12):
#             with self.subTest(culling_stale_warning_offset_days=culling_stale_warning_offset_days):
#                 host = self._create_host(
#                     datetime.now(timezone.utc) - timedelta(days=culling_stale_warning_offset_days, hours=1)
#                 )

#                 config = self.app.config["INVENTORY_CONFIG"]
#                 config.culling_stale_warning_offset_days = culling_stale_warning_offset_days

#                 self._assert_host_in_state(host, "stale_warning")
#                 self._assert_host_not_in_state(host, "fresh,stale,unknown")

#     def test_culled_config_timestamp(self):
#         for culling_culled_offset_days in (8, 13, 14, 15, 20):
#             with self.subTest(culling_culled_offset_days=culling_culled_offset_days):
#                 host = self._create_host(
#                     datetime.now(timezone.utc) - timedelta(days=culling_culled_offset_days, hours=1)
#                 )

#                 config = self.app.config["INVENTORY_CONFIG"]
#                 config.culling_culled_offset_days = culling_culled_offset_days

#                 self._assert_host_not_in_state(host, "fresh,stale,stale_warning,unknown")


class FactsTestCase(PreCreatedHostsBaseTestCase):
    def _valid_fact_doc(self):
        return {"newfact1": "newvalue1", "newfact2": "newvalue2"}

    def _build_facts_url(self, host_list, namespace):
        if type(host_list) == list:
            url_host_id_list = self._build_host_id_list_for_url(host_list)
        else:
            url_host_id_list = str(host_list)
        return HOST_URL + "/" + url_host_id_list + "/facts/" + namespace

    def _basic_fact_test(self, input_facts, expected_facts, replace_facts):

        host_list = self.added_hosts

        # This test assumes the set of facts are the same across
        # the hosts in the host_list

        target_namespace = host_list[0].facts[0]["namespace"]

        url_host_id_list = self._build_host_id_list_for_url(host_list)

        patch_url = self._build_facts_url(host_list, target_namespace)

        if replace_facts:
            response = self.put(patch_url, input_facts, 200)
        else:
            response = self.patch(patch_url, input_facts, 200)

        response = self.get(f"{HOST_URL}/{url_host_id_list}", 200)

        self.assertEqual(len(response["results"]), len(host_list))

        for response_host in response["results"]:
            host_to_verify = HostWrapper(response_host)

            self.assertEqual(host_to_verify.facts[0]["facts"], expected_facts)

            self.assertEqual(host_to_verify.facts[0]["namespace"], target_namespace)

    def test_add_facts_without_fact_dict(self):
        patch_url = self._build_facts_url(1, "ns1")
        response = self.patch(patch_url, None, 400)
        self.assertEqual(response["detail"], "Request body is not valid JSON")

    def test_add_facts_to_multiple_hosts(self):
        facts_to_add = self._valid_fact_doc()

        host_list = self.added_hosts

        # This test assumes the set of facts are the same across
        # the hosts in the host_list

        expected_facts = {**host_list[0].facts[0]["facts"], **facts_to_add}

        self._basic_fact_test(facts_to_add, expected_facts, False)

    def test_replace_and_add_facts_to_multiple_hosts_with_branch_id(self):
        facts_to_add = self._valid_fact_doc()

        host_list = self.added_hosts

        target_namespace = host_list[0].facts[0]["namespace"]

        url_host_id_list = self._build_host_id_list_for_url(host_list)

        patch_url = HOST_URL + "/" + url_host_id_list + "/facts/" + target_namespace + "?" + "branch_id=1234"

        # Add facts
        self.patch(patch_url, facts_to_add, 200)

        # Replace facts
        self.put(patch_url, facts_to_add, 200)

    def test_replace_and_add_facts_to_multiple_hosts_including_nonexistent_host(self):
        facts_to_add = self._valid_fact_doc()

        host_list = self.added_hosts

        target_namespace = host_list[0].facts[0]["namespace"]

        url_host_id_list = self._build_host_id_list_for_url(host_list)

        # Add a couple of host ids that should not exist in the database
        url_host_id_list = url_host_id_list + "," + generate_uuid() + "," + generate_uuid()

        patch_url = HOST_URL + "/" + url_host_id_list + "/facts/" + target_namespace

        # Add facts
        self.patch(patch_url, facts_to_add, 400)

        # Replace facts
        self.put(patch_url, facts_to_add, 400)

    def test_add_facts_to_multiple_hosts_overwrite_empty_key_value_pair(self):
        new_facts = {}
        expected_facts = new_facts

        # Set the value in the namespace to an empty fact set
        self._basic_fact_test(new_facts, expected_facts, True)

        new_facts = self._valid_fact_doc()
        expected_facts = new_facts

        # Overwrite the empty fact set
        self._basic_fact_test(new_facts, expected_facts, False)

    def test_add_facts_to_multiple_hosts_add_empty_fact_set(self):
        new_facts = {}
        target_namespace = self.added_hosts[0].facts[0]["namespace"]
        valid_host_id = self.added_hosts[0].id

        test_url = self._build_facts_url(valid_host_id, target_namespace)

        # Test merging empty facts set
        self.patch(test_url, new_facts, 400)

    def test_replace_and_add_facts_to_namespace_that_does_not_exist(self):
        valid_host_id = self.added_hosts[0].id
        facts_to_add = self._valid_fact_doc()
        test_url = self._build_facts_url(valid_host_id, "imanonexistentnamespace")

        # Test replace
        self.put(test_url, facts_to_add, 400)

        # Test add/merge
        self.patch(test_url, facts_to_add, 400)

    def test_replace_facts_without_fact_dict(self):
        put_url = self._build_facts_url(1, "ns1")
        response = self.put(put_url, None, 400)
        self.assertEqual(response["detail"], "Request body is not valid JSON")

    def test_replace_facts_on_multiple_hosts(self):
        new_facts = self._valid_fact_doc()
        expected_facts = new_facts

        self._basic_fact_test(new_facts, expected_facts, True)

    def test_replace_facts_on_multiple_hosts_with_empty_fact_set(self):
        new_facts = {}
        expected_facts = new_facts

        self._basic_fact_test(new_facts, expected_facts, True)

    def test_replace_empty_facts_on_multiple_hosts(self):
        new_facts = {}
        expected_facts = new_facts

        self._basic_fact_test(new_facts, expected_facts, True)

        new_facts = self._valid_fact_doc()
        expected_facts = new_facts

        self._basic_fact_test(new_facts, expected_facts, True)

    def test_invalid_host_id(self):
        bad_id_list = ["notauuid", "1234blahblahinvalid"]
        only_bad_id = bad_id_list.copy()

        # Can’t have empty string as an only ID, that results in 404 Not Found.
        more_bad_id_list = bad_id_list + [""]
        valid_id = self.added_hosts[0].id
        with_bad_id = [f"{valid_id},{bad_id}" for bad_id in more_bad_id_list]

        operations = (self.patch, self.put)
        fact_doc = self._valid_fact_doc()
        for operation in operations:
            for host_id_list in chain(only_bad_id, with_bad_id):
                url = self._build_facts_url(host_id_list, "ns1")
                with self.subTest(operation=operation, host_id_list=host_id_list):
                    operation(url, fact_doc, 400)


class HeaderAuthTestCase(DBAPITestCase):
    @staticmethod
    def _valid_identity():
        """
        Provides a valid Identity object.
        """
        return Identity(account_number="some account number")

    @staticmethod
    def _valid_payload():
        """
        Builds a valid HTTP header payload – Base64 encoded JSON string with valid data.
        """
        identity = __class__._valid_identity()
        dict_ = {"identity": identity._asdict()}
        json = dumps(dict_)
        return b64encode(json.encode())

    def _get_hosts(self, headers):
        """
        Issues a GET request to the /hosts URL, providing given headers.
        """
        return self.client().get(HOST_URL, headers=headers)

    def test_validate_missing_identity(self):
        """
        Identity header is not present.
        """
        response = self._get_hosts({})
        self.assertEqual(401, response.status_code)

    def test_validate_invalid_identity(self):
        """
        Identity header is not valid – empty in this case
        """
        response = self._get_hosts({"x-rh-identity": ""})
        self.assertEqual(401, response.status_code)

    def test_validate_valid_identity(self):
        """
        Identity header is valid – non-empty in this case
        """
        payload = self._valid_payload()
        response = self._get_hosts({"x-rh-identity": payload})
        self.assertEqual(200, response.status_code)  # OK


class TokenAuthTestCase(DBAPITestCase):
    """
    A couple of sanity checks to make sure the service is denying access
    """

    def test_validate_invalid_token_on_GET(self):
        auth_header = build_auth_header("NotTheSuperSecretValue")
        response = self.client().get(HOST_URL, headers=auth_header)
        self.assertEqual(401, response.status_code)

    def test_validate_invalid_token_on_POST(self):
        auth_header = build_auth_header("NotTheSuperSecretValue")
        response = self.client().post(HOST_URL, headers=auth_header)
        self.assertEqual(401, response.status_code)

    def test_validate_token_on_POST_shared_secret_not_set(self):
        with set_environment({}):
            auth_header = build_valid_auth_header()
            response = self.client().post(HOST_URL, headers=auth_header)
            self.assertEqual(401, response.status_code)


class HealthTestCase(APIBaseTestCase):
    """
    Tests the health check endpoint.
    """

    def test_health(self):
        """
        The health check simply returns 200 to any GET request. The response body is
        irrelevant.
        """
        response = self.client().get(HEALTH_URL)  # No identity header.
        self.assertEqual(200, response.status_code)

    def test_metrics(self):
        """
        The metrics endpoint simply returns 200 to any GET request.
        """
        with tempfile.TemporaryDirectory() as temp_dir:
            with set_environment({"prometheus_multiproc_dir": temp_dir}):
                response = self.client().get(METRICS_URL)  # No identity header.
                self.assertEqual(200, response.status_code)

    def test_version(self):
        response = self.get(VERSION_URL, 200)
        assert response["version"] is not None


class TagTestCase(TagsPreCreatedHostsBaseTestCase, PaginationBaseTestCase):
    """
    Tests the tag endpoints
    """

    tags_list = [
        [Tag("no", "key"), Tag("NS1", "key1", "val1"), Tag("NS1", "key2", "val1"), Tag("SPECIAL", "tag", "ToFind")],
        [Tag("NS1", "key1", "val1"), Tag("NS2", "key2", "val2"), Tag("NS3", "key3", "val3")],
        [Tag("NS1", "key3", "val3"), Tag("NS2", "key2", "val2"), Tag("NS3", "key3", "val3")],
        [],
    ]

    def _compare_responses(self, expected_response, response, test_url):
        self.assertEqual(len(expected_response), len(response["results"]))
        self.assertEqual(expected_response, response["results"])

        self._base_paging_test(test_url, len(expected_response))
        self._invalid_paging_parameters_test(test_url)

    def test_get_tags_of_multiple_hosts(self):
        """
        Send a request for the tag count of 1 host and check
        that it is the correct number
        """
        host_list = self.added_hosts

        expected_response = {}

        for host, tags in zip(host_list, self.tags_list):
            expected_response[str(host.id)] = [tag.data() for tag in tags]

        url_host_id_list = self._build_host_id_list_for_url(host_list)

        test_url = f"{HOST_URL}/{url_host_id_list}/tags?order_by=updated&order_how=ASC"
        response = self.get(test_url, 200)

        self._compare_responses(expected_response, response, test_url)

    def test_get_tag_count_of_multiple_hosts(self):
        host_list = self.added_hosts

        expected_response = {}

        for host, tags in zip(host_list, self.tags_list):
            expected_response[str(host.id)] = len(tags)

        url_host_id_list = self._build_host_id_list_for_url(host_list)

        test_url = f"{HOST_URL}/{url_host_id_list}/tags/count?order_by=updated&order_how=ASC"
        response = self.get(test_url, 200)

        self._compare_responses(expected_response, response, test_url)

    def test_get_tags_of_hosts_that_doesnt_exist(self):
        """
        send a request for some hosts that don't exist
        """
        url_host_id = "fa28ec9b-5555-4b96-9b72-96129e0c3336"
        test_url = f"{HOST_URL}/{url_host_id}/tags"
        host_tag_results = self.get(test_url, 200)

        expected_response = {}

        self.assertEqual(expected_response, host_tag_results["results"])

    def test_get_tags_count_of_hosts_that_doesnt_exist(self):
        """
        send a request for some hosts that don't exist
        """
        url_host_id = "fa28ec9b-5555-4b96-9b72-96129e0c3336"
        test_url = f"{HOST_URL}/{url_host_id}/tags/count"
        host_tag_results = self.get(test_url, 200)

        expected_response = {}

        self.assertEqual(expected_response, host_tag_results["results"])

    def test_get_tags_from_host_with_no_tags(self):
        """
        send a request for a host with no tags
        """
        host_with_no_tags = self.added_hosts[3]
        expected_response = {host_with_no_tags.id: []}

        test_url = f"{HOST_URL}/{host_with_no_tags.id}/tags"
        host_tag_results = self.get(test_url, 200)

        self.assertEqual(expected_response, host_tag_results["results"])

    def test_get_tags_count_from_host_with_no_tags(self):
        """
        send a request for a host with no tags
        """
        host_with_no_tags = self.added_hosts[3]
        expected_response = {host_with_no_tags.id: 0}

        test_url = f"{HOST_URL}/{host_with_no_tags.id}/tags/count"
        host_tag_results = self.get(test_url, 200)

        self.assertEqual(expected_response, host_tag_results["results"])

    def test_get_tags_count_from_host_with_tag_with_no_value(self):
        # host 0 has 4 tags, one of which has no value
        host_with_valueless_tag = self.added_hosts[0]
        expected_response = {host_with_valueless_tag.id: 4}

        test_url = f"{HOST_URL}/{host_with_valueless_tag.id}/tags/count"
        host_tag_results = self.get(test_url, 200)

        self.assertEqual(expected_response, host_tag_results["results"])

    def _per_page_test(self, per_page, total, range_end, test_url, expected_responses):
        for i in range(1, range_end):
            test_url = inject_qs(test_url, page=str(i), per_page=str(per_page))
            response = self.get(test_url, 200)
            with self.subTest(pagination_test_1_per_page=i):
                self.assertEqual(response["results"], expected_responses[i - 1])
                self.assertEqual(len(response["results"]), per_page)
                self.assertEqual(response["count"], per_page)
                self.assertEqual(response["total"], total)

    def test_tags_pagination(self):
        """
        simple test to check pagination works for /tags
        """
        host_list = self.added_hosts
        url_host_id_list = self._build_host_id_list_for_url(host_list)

        expected_responses_1_per_page = []

        for host, tags in zip(host_list, self.tags_list):
            expected_responses_1_per_page.append({str(host.id): [tag.data() for tag in tags]})

        test_url = f"{HOST_URL}/{url_host_id_list}/tags?order_by=updated&order_how=ASC"

        # 1 per page test
        self._per_page_test(1, len(host_list), len(host_list), test_url, expected_responses_1_per_page)

        expected_responses_2_per_page = [
            {
                str(host_list[0].id): [tag.data() for tag in self.tags_list[0]],
                str(host_list[1].id): [tag.data() for tag in self.tags_list[1]],
            },
            {
                str(host_list[2].id): [tag.data() for tag in self.tags_list[2]],
                str(host_list[3].id): [tag.data() for tag in self.tags_list[3]],
            },
        ]

        # 2 per page test
        self._per_page_test(2, len(host_list), int((len(host_list) + 1) / 2), test_url, expected_responses_2_per_page)

    def test_tags_count_pagination(self):
        """
        simple test to check pagination works for /tags
        """
        host_list = self.added_hosts
        url_host_id_list = self._build_host_id_list_for_url(host_list)

        expected_responses_1_per_page = []

        for host, tags in zip(host_list, self.tags_list):
            expected_responses_1_per_page.append({str(host.id): len(tags)})

        test_url = f"{HOST_URL}/{url_host_id_list}/tags/count?order_by=updated&order_how=ASC"

        # 1 per page test
        self._per_page_test(1, len(host_list), len(host_list), test_url, expected_responses_1_per_page)

        expected_responses_2_per_page = [
            {str(host_list[0].id): len(self.tags_list[0]), str(host_list[1].id): len(self.tags_list[1])},
            {str(host_list[2].id): len(self.tags_list[2]), str(host_list[3].id): len(self.tags_list[3])},
        ]

        # 2 per page test
        self._per_page_test(2, len(host_list), int((len(host_list) + 1) / 2), test_url, expected_responses_2_per_page)


if __name__ == "__main__":
    main()<|MERGE_RESOLUTION|>--- conflicted
+++ resolved
@@ -793,11 +793,7 @@
 
     def test_create_host_with_tags_special_characters(self):
         host_data = HostWrapper(
-<<<<<<< HEAD
-            test_data(tags=[{"namespace": "NS1", "key": "12!@#$%^&*()_+-=", "value": ":;'|,./?~`"}])
-=======
             test_data(tags=[{"namespace": "NS1", "key": "ŠtěpánΔ12!@#$%^&*()_+-=", "value": "ŠtěpánΔ:;'|,./?~`"}])
->>>>>>> fca47836
         )
 
         response = self.post(HOST_URL, [host_data.data()], 207)
@@ -814,11 +810,7 @@
 
         host_tags = self.get(f"{HOST_URL}/{original_id}/tags", 200)["results"][original_id]
 
-<<<<<<< HEAD
-        expected_tags = [{"namespace": "NS1", "key": "12!@#$%^&*()_+-=", "value": ":;'|,./?~`"}]
-=======
         expected_tags = [{"namespace": "NS1", "key": "ŠtěpánΔ12!@#$%^&*()_+-=", "value": "ŠtěpánΔ:;'|,./?~`"}]
->>>>>>> fca47836
 
         for tag, expected_tag in zip(host_tags, expected_tags):
             self.assertEqual(tag, expected_tag)
