--- conflicted
+++ resolved
@@ -15,12 +15,8 @@
 from datetime import datetime, timezone
 from urllib.parse import urlsplit, urlencode, parse_qs, urlunsplit
 
-<<<<<<< HEAD
-BASE_URL = "/r/insights/platform/inventory/api/v1"
+BASE_URL = "/api/inventory/v1"
 HOST_URL = BASE_URL + "/hosts"
-=======
-HOST_URL = "/api/inventory/v1/hosts"
->>>>>>> aa7727d7
 HEALTH_URL = "/health"
 METRICS_URL = "/metrics"
 VERSION_URL = "/version"
