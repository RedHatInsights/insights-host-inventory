--- conflicted
+++ resolved
@@ -1146,7 +1146,6 @@
 
     def create_hosts(self):
         hosts_to_create = [
-<<<<<<< HEAD
             ("host1", generate_uuid(), "host1.domain.test",
                 ["NS1/key1=val1", "NS1/key2=val1", "SPECIAL/tag=ToFind"]),
             ("host2", generate_uuid(), "host1.domain.test",
@@ -1155,21 +1154,6 @@
                 ["NS2/key2=val2", "NS3/key3=val3", "NS1/key3=val3"]),  # the same display_name is intentional
             ("host4", generate_uuid(), "host4.domain.test",
                 [])
-=======
-            ("host1", generate_uuid(), "host1.domain.test", ["NS1/key1=val1", "NS1/key2=val1", "SPECIAL/tag=ToFind"]),
-            (
-                "host2",
-                generate_uuid(),
-                "host1.domain.test",
-                ["NS1/key1=val1", "NS2/key2=val2", "NS3/key3=val3"],
-            ),  # the same fqdn is intentional
-            (
-                "host3",
-                generate_uuid(),
-                "host2.domain.test",
-                ["NS2/key2=val2", "NS3/key3=val3", "NS1/key3=val3"],
-            ),  # the same display_name is intentional
->>>>>>> 2d7ab4d3
         ]
         host_list = []
 
@@ -1668,11 +1652,7 @@
         expected_response_list = [host_list[1]]
         # host with tags ["NS1/key1=val1", "NS2/key2=val2", "NS3/key3=val3"]
 
-<<<<<<< HEAD
-        test_url = (f"{HOST_URL}?tags=NS1/key1=val1,NS2/key2=val2,NS3/key3=val3")
-=======
         test_url = f"{HOST_URL}?tags=NS1/key1=val1,NS2/key2=val2,NS3/key3=val3"
->>>>>>> 2d7ab4d3
         response_list = self.get(test_url, 200)
 
         self._compare_responses(expected_response_list, response_list, test_url)
@@ -1686,11 +1666,7 @@
         expected_response_list = [host_list[1]]
         # host with tags ["NS1/key1=val1", "NS2/key2=val2", "NS3/key3=val3"]
 
-<<<<<<< HEAD
-        test_url = (f"{HOST_URL}?tags=NS1/key1=val1,NS3/key3=val3")
-=======
         test_url = f"{HOST_URL}?tags=NS1/key1=val1,NS3/key3=val3"
->>>>>>> 2d7ab4d3
         response_list = self.get(test_url, 200)
 
         self._compare_responses(expected_response_list, response_list, test_url)
@@ -1703,11 +1679,7 @@
 
         expected_response_list = [host_list[0]]  # host with tags ["NS1/key1=val1", "NS1/key2=val1"]
 
-<<<<<<< HEAD
-        test_url = (f"{HOST_URL}?tags=NS1/key1=val1,NS1/key2=val1")
-=======
         test_url = f"{HOST_URL}?tags=NS1/key1=val1,NS1/key2=val1"
->>>>>>> 2d7ab4d3
         response_list = self.get(test_url, 200)
 
         self._compare_responses(expected_response_list, response_list, test_url)
@@ -1731,23 +1703,11 @@
 
         expected_response_list = [host_list[2]]  # host with tags ["NS3/key3=val3", "NS1/key3=val3"]
 
-<<<<<<< HEAD
-        test_url = (f"{HOST_URL}?tags=NS3/key3=val3,NS1/key3=val3")
-=======
         test_url = f"{HOST_URL}?tags=NS3/key3=val3,NS1/key3=val3"
->>>>>>> 2d7ab4d3
         response_list = self.get(test_url, 200)
 
         self._compare_responses(expected_response_list, response_list, test_url)
-
-    def test_get_host_by_all_fake_tag(self):
-        """
-        Attempt to get a host with a tag that no host has.
-        """
         test_url = f"{HOST_URL}?tags=Fake/Fake=Fake"
-        response_list = self.get(test_url, 200)
-
-        self.assertEqual(0, len(response_list["results"]))
 
     def test_get_host_with_incomplete_tag_no_value(self):
         """
