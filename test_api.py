--- conflicted
+++ resolved
@@ -35,10 +35,7 @@
 from app.utils import HostWrapper
 from app.utils import Tag
 from host_reaper import run as host_reaper_run
-<<<<<<< HEAD
-=======
 from lib.host_delete import delete_hosts
->>>>>>> 52214b31
 from tasks import msg_handler
 from test_utils import rename_host_table_and_indexes
 from test_utils import set_environment
@@ -1159,16 +1156,10 @@
         }
 
     def _run_host_reaper(self):
-<<<<<<< HEAD
-        with patch("app.events.datetime", **{"utcnow.return_value": self.timestamp}):
-            with self.app.app_context():
-                host_reaper_run(self.app.config["INVENTORY_CONFIG"], db.session)
-=======
         with patch("app.events.datetime", **{"utcnow.return_value": self.now_timestamp}):
             with self.app.app_context():
                 config = self.app.config["INVENTORY_CONFIG"]
                 host_reaper_run(config, db.session)
->>>>>>> 52214b31
 
     def _add_hosts(self, data):
         post = []
