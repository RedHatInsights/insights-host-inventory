--- conflicted
+++ resolved
@@ -1284,32 +1284,61 @@
             with self.subTest(host_id_list=host_id_list):
                 self.patch(f"{HOST_URL}/{host_id_list}", patch_doc, 400)
 
-<<<<<<< HEAD
+
+class DeleteHostsTestCase(PreCreatedHostsBaseTestCase):
+
+    def test_create_then_delete(self):
+        original_id = self.added_hosts[0].id
+
+        url = HOST_URL + "/" + original_id
+
+        # Get the host
+        self.get(url, 200)
+
+        class MockEmitEvent:
+
+            def __init__(self):
+                self.events = []
+
+            def __call__(self, e):
+                self.events.append(e)
+
+        # Delete the host
+        with unittest.mock.patch("api.host.emit_event", new=MockEmitEvent()) as m:
+            self.delete(url, 200, return_response_as_json=False)
+            assert original_id in m.events[0]
+
+        # Try to get the host again
+        response = self.get(url, 200)
+
+        self.assertEqual(response["meta"]["count"], 0)
+        self.assertEqual(response["meta"]["total"], 0)
+        self.assertEqual(response["data"], [])
+
+    def test_delete_non_existent_host(self):
+        url = HOST_URL + "/" + generate_uuid()
+
+        self.delete(url, 404)
+
+    def test_delete_with_invalid_host_id(self):
+        url = HOST_URL + "/" + "notauuid"
+
+        self.delete(url, 400)
+
+
 class QueryTestCase(PreCreatedHostsBaseTestCase):
     def test_query_all(self):
         response = self.get(HOST_URL, 200)
 
-        expected_host_list = [h.data() for h in self.added_hosts]
+        host_list = self.added_hosts.copy()
+        host_list.reverse()
+
+        expected_host_list = [h.data() for h in host_list]
         self.assertEqual(response["data"], expected_host_list)
 
-    def test_query_using_host_id_list_one_host_id_does_not_include_hyphens(self):
-        added_host_list = copy.deepcopy(self.added_hosts)
-        expected_host_list = [copy.deepcopy(h.data()) for h in added_host_list]
-
-        original_id = added_host_list[0].id
-
-        # Remove the hyphens from one of the valid hosts
-        added_host_list[0].id = uuid.UUID(original_id, version=4).hex
-
-        url_host_id_list = self._build_host_id_list_for_url(added_host_list)
-
-        test_url = HOST_URL + "/" + url_host_id_list
-
-        response = self.get(test_url, 200)
-
-        self.assertEqual(response["data"], expected_host_list)
-
-    def test_query_all_with_invalid_limit_parameters(self):
+        self._base_paging_test(HOST_URL, len(self.added_hosts))
+
+    def test_query_all_with_invalid_paging_parameters(self):
         invalid_limit_parameters = ["-1", "0", "notanumber"]
         for invalid_parameter in invalid_limit_parameters:
             self.get(HOST_URL + "?limit=" + invalid_parameter, 400)
@@ -1318,92 +1347,6 @@
         invalid_offset_parameters = ["notanumber"]
         for invalid_parameter in invalid_offset_parameters:
             self.get(HOST_URL + "?offset=" + invalid_parameter, 400)
-=======
-
-class DeleteHostsTestCase(PreCreatedHostsBaseTestCase):
-
-    def test_create_then_delete(self):
-        original_id = self.added_hosts[0].id
-
-        url = HOST_URL + "/" + original_id
->>>>>>> 6ebf24fe
-
-        # Get the host
-        self.get(url, 200)
-
-        class MockEmitEvent:
-
-            def __init__(self):
-                self.events = []
-
-            def __call__(self, e):
-                self.events.append(e)
-
-<<<<<<< HEAD
-        expected_host_list = [h.data() for h in host_list]
-        self.assertEqual(response["data"], expected_host_list)
-
-    def test_query_using_host_id_list_with_invalid_limit_parameters(self):
-        host_list = self.added_hosts
-=======
-        # Delete the host
-        with unittest.mock.patch("api.host.emit_event", new=MockEmitEvent()) as m:
-            self.delete(url, 200, return_response_as_json=False)
-            assert original_id in m.events[0]
-
-        # Try to get the host again
-        response = self.get(url, 200)
-
-        self.assertEqual(response["count"], 0)
-        self.assertEqual(response["total"], 0)
-        self.assertEqual(response["results"], [])
->>>>>>> 6ebf24fe
-
-    def test_delete_non_existent_host(self):
-        url = HOST_URL + "/" + generate_uuid()
-
-<<<<<<< HEAD
-        invalid_limit_parameters = ["-1", "0", "notanumber"]
-        for invalid_parameter in invalid_limit_parameters:
-            self.get(base_url + "?limit=" + invalid_parameter, 400)
-
-    def test_query_using_host_id_list_with_invalid_offset_parameters(self):
-        host_list = self.added_hosts
-
-        url_host_id_list = self._build_host_id_list_for_url(host_list)
-        base_url = HOST_URL + "/" + url_host_id_list
-
-        invalid_offset_parameters = ["notanumber"]
-        for invalid_parameter in invalid_offset_parameters:
-            self.get(base_url + "?offset=" + invalid_parameter, 400)
-=======
-        self.delete(url, 404)
-
-    def test_delete_with_invalid_host_id(self):
-        url = HOST_URL + "/" + "notauuid"
->>>>>>> 6ebf24fe
-
-        self.delete(url, 400)
-
-
-class QueryTestCase(PreCreatedHostsBaseTestCase):
-    def test_query_all(self):
-        response = self.get(HOST_URL, 200)
-
-        host_list = self.added_hosts.copy()
-        host_list.reverse()
-
-        expected_host_list = [h.data() for h in host_list]
-        self.assertEqual(response["data"], expected_host_list)
-
-        self._base_paging_test(HOST_URL, len(self.added_hosts))
-
-    def test_query_all_with_invalid_paging_parameters(self):
-        invalid_limit_parameters = ["-1", "0", "notanumber"]
-        for invalid_parameter in invalid_limit_parameters:
-            self.get(HOST_URL + "?per_page=" + invalid_parameter, 400)
-
-            self.get(HOST_URL + "?page=" + invalid_parameter, 400)
 
     def test_query_using_display_name(self):
         host_list = self.added_hosts
@@ -1464,13 +1407,13 @@
         url = f"{HOST_URL}/{host_id_list}"
         response = self.get(url)
 
-        self.assertEqual(response["count"], len(expected_host_list))
-        self.assertEqual(len(response["results"]), len(expected_host_list))
+        self.assertEqual(response["meta"]["count"], len(expected_host_list))
+        self.assertEqual(len(response["data"]), len(expected_host_list))
 
         host_data = [host.data() for host in expected_host_list]
         for host in host_data:
-            self.assertIn(host, response["results"])
-        for host in response["results"]:
+            self.assertIn(host, response["data"])
+        for host in response["data"]:
             self.assertIn(host, host_data)
 
         self._base_paging_test(url, len(expected_host_list))
@@ -1629,7 +1572,7 @@
         for url in self._queries_subtests_with_added_hosts():
             with self.subTest(url=url):
                 response = self.get(url)
-                response_ids = [host["id"] for host in response["results"]]
+                response_ids = [host["id"] for host in response["data"]]
                 self.assertEqual(response_ids, expected_ids)
 
 
