#!/usr/bin/env python

import unittest
import json
import dateutil.parser
import test.support
import uuid
import copy
import tempfile
from app import create_app, db
from app.auth.identity import Identity
from app.utils import HostWrapper
from base64 import b64encode
from json import dumps
from datetime import datetime, timezone
from urllib.parse import urlsplit, urlencode, parse_qs, urlunsplit

HOST_URL = "/api/inventory/v1/hosts"
HEALTH_URL = "/health"
METRICS_URL = "/metrics"
VERSION_URL = "/version"

NS = "testns"
ID = "whoabuddy"

FACTS = [{"namespace": "ns1", "facts": {"key1": "value1"}}]
TAGS = ["aws/new_tag_1:new_value_1", "aws/k:v"]
ACCOUNT = "000501"
SHARED_SECRET = "SuperSecretStuff"


def generate_uuid():
    return str(uuid.uuid4())


def test_data(display_name="hi", facts=None):
    return {
        "account": ACCOUNT,
        "display_name": display_name,
        # "insights_id": "1234-56-789",
        # "rhel_machine_id": "1234-56-789",
        # "ip_addresses": ["10.10.0.1", "10.0.0.2"],
        "ip_addresses": ["10.10.0.1"],
        # "mac_addresses": ["c2:00:d0:c8:61:01"],
        # "external_id": "i-05d2313e6b9a42b16"
        "facts": facts if facts else FACTS,
    }


def build_auth_header(token):
    auth_header = {"Authorization": f"Bearer {token}"}
    return auth_header


def build_valid_auth_header():
    return build_auth_header(SHARED_SECRET)


def inject_qs(url, **kwargs):
    scheme, netloc, path, query, fragment = urlsplit(url)
    params = parse_qs(query)
    params.update(kwargs)
    new_query = urlencode(params, doseq=True)
    return urlunsplit((scheme, netloc, path, new_query, fragment))


class BaseAPITestCase(unittest.TestCase):
    def _get_valid_auth_header(self):
        identity = Identity(account_number=ACCOUNT)
        dict_ = {"identity": identity._asdict()}
        json_doc = json.dumps(dict_)
        auth_header = {"x-rh-identity": b64encode(json_doc.encode())}
        return auth_header

    def setUp(self):
        """
        Creates the application and a test client to make requests.
        """
        self.app = create_app(config_name="testing")
        self.client = self.app.test_client

    def get(self, path, status=200, return_response_as_json=True):
        return self._response_check(
            self.client().get(path, headers=self._get_valid_auth_header()),
            status,
            return_response_as_json,
        )

    def post(self, path, data, status=200, return_response_as_json=True):
        return self._make_http_call(
            self.client().post, path, data, status, return_response_as_json
        )

    def patch(self, path, data, status=200, return_response_as_json=True):
        return self._make_http_call(
            self.client().patch, path, data, status, return_response_as_json
        )

    def put(self, path, data, status=200, return_response_as_json=True):
        return self._make_http_call(
            self.client().put, path, data, status, return_response_as_json
        )

    def verify_error_response(self, response, expected_title=None,
                              expected_status=None, expected_detail=None,
                              expected_type=None):

        def _verify_value(field_name, expected_value):
            assert field_name in response
            if expected_value is not None:
                self.assertEqual(response[field_name], expected_value)

        _verify_value("title", expected_title)
        _verify_value("status", expected_status)
        _verify_value("detail", expected_detail)
        _verify_value("type", expected_type)

    def _make_http_call(
        self, http_method, path, data, status, return_response_as_json=True
    ):
        json_data = json.dumps(data)
        headers = self._get_valid_auth_header()
        headers["content-type"] = "application/json"
        return self._response_check(
            http_method(path, data=json_data, headers=headers),
            status,
            return_response_as_json,
        )

    def _response_check(self, response, status, return_response_as_json):
        self.assertEqual(response.status_code, status)
        if return_response_as_json:
            return json.loads(response.data)
        else:
            return response


class DBAPITestCase(BaseAPITestCase):

    @classmethod
    def setUpClass(cls):
        """
        Temporarily rename the host table while the tests run.  This is done
        to make dropping the table at the end of the tests a bit safer.
        """
        from app.models import Host
        temp_table_name_suffix = "__unit_tests__"
        if temp_table_name_suffix not in Host.__table__.name:
            Host.__table__.name = Host.__table__.name + temp_table_name_suffix
        if temp_table_name_suffix not in Host.__table__.fullname:
            Host.__table__.fullname = Host.__table__.fullname + temp_table_name_suffix

    def setUp(self):
        """
        Initializes the database by creating all tables.
        """
        super(DBAPITestCase, self).setUp()

        # binds the app to the current context
        with self.app.app_context():
            # create all tables
            db.create_all()

    def tearDown(self):
        """
        Cleans up the database by dropping all tables.
        """
        with self.app.app_context():
            # drop all tables
            db.session.remove()
            db.drop_all()

    def _build_host_id_list_for_url(self, host_list):
        host_id_list = [str(h.id) for h in host_list]

        return ",".join(host_id_list)

    def _verify_host_status(self, response, host_index, expected_status):
        self.assertEqual(response["data"][host_index]["status"],
                         expected_status)

    def _pluck_host_from_response(self, response, host_index):
        return response["data"][host_index]["host"]

    def _validate_host(self, received_host, expected_host,
                       expected_id=id):
        self.assertIsNotNone(received_host["id"])
        self.assertEqual(received_host["id"], expected_id)
        self.assertEqual(received_host["account"], expected_host.account)
        self.assertEqual(received_host["insights_id"],
                         expected_host.insights_id)
        self.assertEqual(received_host["rhel_machine_id"],
                         expected_host.rhel_machine_id)
        self.assertEqual(received_host["subscription_manager_id"],
                         expected_host.subscription_manager_id)
        self.assertEqual(received_host["satellite_id"],
                         expected_host.satellite_id)
        self.assertEqual(received_host["bios_uuid"], expected_host.bios_uuid)
        self.assertEqual(received_host["fqdn"], expected_host.fqdn)
        self.assertEqual(received_host["mac_addresses"],
                         expected_host.mac_addresses)
        self.assertEqual(received_host["ip_addresses"],
                         expected_host.ip_addresses)
        self.assertEqual(received_host["display_name"],
                         expected_host.display_name)
        self.assertEqual(received_host["facts"], expected_host.facts)
        self.assertEqual(received_host["ansible_host"],
                         expected_host.ansible_host)

        self.assertIsNotNone(received_host["created"])
        self.assertIsNotNone(received_host["updated"])


class CreateHostsTestCase(DBAPITestCase):
    def test_create_and_update(self):
        facts = None

        host_data = HostWrapper(test_data(facts=facts))

        # Create the host
        response = self.post(HOST_URL, [host_data.data()], 207)

        self._verify_host_status(response, 0, 201)

        created_host = self._pluck_host_from_response(response, 0)

        original_id = created_host["id"]

        self._validate_host(created_host, host_data, expected_id=original_id)
        created_time = dateutil.parser.parse(created_host["created"])
        self.assertGreater(datetime.now(timezone.utc), created_time)

        host_data.facts = copy.deepcopy(FACTS)

        # Replace facts under the first namespace
        host_data.facts[0]["facts"] = {"newkey1": "newvalue1"}

        # Add a new set of facts under a new namespace
        host_data.facts.append({"namespace": "ns2", "facts": {"key2": "value2"}})

        # Add a new canonical fact
        host_data.rhel_machine_id = generate_uuid()
        host_data.ip_addresses = ["10.10.0.1", "10.0.0.2", "fe80::d46b:2807:f258:c319"]
        host_data.mac_addresses = ["c2:00:d0:c8:61:01"]
        host_data.external_id = "i-05d2313e6b9a42b16"
        host_data.insights_id = generate_uuid()

        # Update the host with the new data
        response = self.post(HOST_URL, [host_data.data()], 207)

        self._verify_host_status(response, 0, 200)

        updated_host = self._pluck_host_from_response(response, 0)

        # Make sure the id from the update post matches the id from the create
        self.assertEqual(updated_host["id"], original_id)

        # Verify the timestamp has been modified
        self.assertIsNotNone(updated_host["updated"])
        modified_time = dateutil.parser.parse(updated_host["updated"])
        self.assertGreater(modified_time, created_time)

        host_lookup_results = self.get("%s/%s" % (HOST_URL, original_id), 200)

        # sanity check
        # host_lookup_results["results"][0]["facts"][0]["facts"]["key2"] = "blah"
        # host_lookup_results["results"][0]["insights_id"] = "1.2.3.4"
        self._validate_host(host_lookup_results["results"][0],
                            host_data,
                            expected_id=original_id)

    def test_create_host_update_with_same_insights_id_and_different_canonical_facts(self):
        original_insights_id = generate_uuid()

        host_data = HostWrapper(test_data(facts=None))
        host_data.insights_id = original_insights_id
        host_data.rhel_machine_id = generate_uuid()
        host_data.subscription_manager_id = generate_uuid()
        host_data.satellite_id = generate_uuid()
        host_data.bios_uuid = generate_uuid()
        host_data.fqdn = "original_fqdn"
        host_data.mac_addresses = ["aa:bb:cc:dd:ee:ff"]
        host_data.external_id = "abcdef"

        # Create the host
        response = self.post(HOST_URL, [host_data.data()], 207)

        self._verify_host_status(response, 0, 201)

        created_host = self._pluck_host_from_response(response, 0)

        original_id = created_host["id"]

        self._validate_host(created_host, host_data, expected_id=original_id)

        # Change the canonical facts except for the insights_id
        host_data.rhel_machine_id = generate_uuid()
        host_data.ip_addresses = ["192.168.1.44", "10.0.0.2", ]
        host_data.subscription_manager_id = generate_uuid()
        host_data.satellite_id = generate_uuid()
        host_data.bios_uuid = generate_uuid()
        host_data.fqdn = "expected_fqdn"
        host_data.mac_addresses = ["ff:ee:dd:cc:bb:aa"]
        host_data.external_id = "fedcba"
        host_data.facts = [{"namespace": "ns1",
                            "facts": {"newkey": "newvalue"}}]

        # Update the host
        response = self.post(HOST_URL, [host_data.data()], 207)

        self._verify_host_status(response, 0, 200)

        updated_host = self._pluck_host_from_response(response, 0)

        # Verify that the id did not change on the update
        self.assertEqual(updated_host["id"], original_id)

        # Retrieve the host using the id that we first received
        data = self.get("%s/%s" % (HOST_URL, original_id), 200)

        self._validate_host(data["results"][0],
                            host_data,
                            expected_id=original_id)

    def test_create_host_with_empty_facts_display_name_then_update(self):
        # Create a host with empty facts, and display_name
        # then update those fields
        host_data = HostWrapper(test_data(facts=None))
        del host_data.display_name
        del host_data.facts

        # Create the host
        response = self.post(HOST_URL, [host_data.data()], 207)

        self._verify_host_status(response, 0, 201)

        created_host = self._pluck_host_from_response(response, 0)

        self.assertIsNotNone(created_host["id"])

        original_id = created_host["id"]

        # Update the facts and display name
        host_data.facts = copy.deepcopy(FACTS)
        host_data.display_name = "expected_display_name"

        # Update the hosts
        self.post(HOST_URL, [host_data.data()], 207)

        host_lookup_results = self.get("%s/%s" % (HOST_URL, original_id), 200)

        self._validate_host(host_lookup_results["results"][0],
                            host_data,
                            expected_id=original_id)

    def test_create_and_update_multiple_hosts_with_account_mismatch(self):
        """
        Attempt to create multiple hosts, one host has the wrong account number.
        Verify this causes an error response to be returned.
        """
        facts = None

        host1 = HostWrapper(test_data(display_name="host1", facts=facts))
        host1.ip_addresses = ["10.0.0.1"]
        host1.rhel_machine_id = generate_uuid()

        host2 = HostWrapper(test_data(display_name="host2", facts=facts))
        # Set the account number to the wrong account for this request
        host2.account = "222222"
        host2.ip_addresses = ["10.0.0.2"]
        host2.rhel_machine_id = generate_uuid()

        host_list = [host1.data(), host2.data()]

        # Create the host
        created_host = self.post(HOST_URL, host_list, 207)

        self.assertEqual(len(host_list), len(created_host["data"]))

        self.assertEqual(created_host["errors"], 1)

        self.assertEqual(created_host["data"][0]["status"], 201)
        self.assertEqual(created_host["data"][1]["status"], 400)

    def test_create_host_without_canonical_facts(self):
        host_data = HostWrapper(test_data(facts=None))
        del host_data.insights_id
        del host_data.rhel_machine_id
        del host_data.subscription_manager_id
        del host_data.satellite_id
        del host_data.bios_uuid
        del host_data.ip_addresses
        del host_data.fqdn
        del host_data.mac_addresses
        del host_data.external_id

        response_data = self.post(HOST_URL, [host_data.data()], 207)

        self._verify_host_status(response_data, 0, 400)

        response_data = response_data["data"][0]

        self.verify_error_response(response_data,
                                   expected_title="Invalid request",
                                   expected_status=400)

    def test_create_host_without_account(self):
        host_data = HostWrapper(test_data(facts=None))
        del host_data.account

        response_data = self.post(HOST_URL, [host_data.data()], 400)

        self.verify_error_response(response_data, expected_title="Bad Request")

    def test_create_host_with_mismatched_account_numbers(self):
        host_data = HostWrapper(test_data(facts=None))
        host_data.account = ACCOUNT[::-1]

        response_data = self.post(HOST_URL, [host_data.data()], 207)

        self._verify_host_status(response_data, 0, 400)

        response_data = response_data["data"][0]

        self.verify_error_response(response_data,
                                   expected_title="Invalid request")

    def test_create_host_with_invalid_facts(self):
        facts_with_no_namespace = copy.deepcopy(FACTS)
        del facts_with_no_namespace[0]["namespace"]

        facts_with_no_facts = copy.deepcopy(FACTS)
        del facts_with_no_facts[0]["facts"]

        facts_with_empty_str_namespace = copy.deepcopy(FACTS)
        facts_with_empty_str_namespace[0]["namespace"] = ""

        invalid_facts = [facts_with_no_namespace,
                         facts_with_no_facts,
                         facts_with_empty_str_namespace,
                         ]

        for invalid_fact in invalid_facts:
            with self.subTest(invalid_fact=invalid_fact):
                host_data = HostWrapper(test_data(facts=invalid_fact))

                response_data = self.post(HOST_URL, [host_data.data()], 400)

                self.verify_error_response(response_data,
                                           expected_title="Bad Request")

    def test_create_host_with_invalid_uuid_field_values(self):
        uuid_field_names = (
                "insights_id",
                "rhel_machine_id",
                "subscription_manager_id",
                "satellite_id",
                "bios_uuid",
                )

        for field_name in uuid_field_names:
            with self.subTest(uuid_field=field_name):
                host_data = copy.deepcopy(test_data(facts=None))

                host_data[field_name] = "notauuid"

                response_data = self.post(HOST_URL, [host_data], 207)

                error_host = response_data["data"][0]

                self.assertEqual(error_host["status"], 400)

                self.verify_error_response(error_host,
                                           expected_title="Bad Request")

    def test_create_host_with_non_nullable_fields_as_None(self):
        non_nullable_field_names = ("display_name",
                                    "account",
                                    "insights_id",
                                    "rhel_machine_id",
                                    "subscription_manager_id",
                                    "satellite_id",
                                    "fqdn",
                                    "bios_uuid",
                                    "ip_addresses",
                                    "mac_addresses",
                                    "external_id",
                                    "ansible_host",)

        host_data = HostWrapper(test_data(facts=None))

        # Have at least one good canonical fact set
        host_data.insights_id = generate_uuid()
        host_data.rhel_machine_id = generate_uuid()

        host_dict = host_data.data()

        for field_name in non_nullable_field_names:
            with self.subTest(field_as_None=field_name):
                invalid_host_dict = copy.deepcopy(host_dict)

                invalid_host_dict[field_name] = None

                response_data = self.post(HOST_URL, [invalid_host_dict], 400)

                self.verify_error_response(response_data,
                                           expected_title="Bad Request")

    def test_create_host_with_valid_ip_address(self):
        valid_ip_arrays = [["blah"],
                           ["1.1.1.1", "sigh"],
                           ]

        for ip_array in valid_ip_arrays:
            with self.subTest(ip_array=ip_array):
                host_data = HostWrapper(test_data(facts=None))
                host_data.insights_id = generate_uuid()
                host_data.ip_addresses = ip_array
<<<<<<< HEAD

                response_data = self.post(HOST_URL, [host_data.data()], 207)

                error_host = response_data["data"][0]

                self.assertEqual(error_host["status"], 201)

=======

                response_data = self.post(HOST_URL, [host_data.data()], 207)

                error_host = response_data["data"][0]

                self.assertEqual(error_host["status"], 201)

>>>>>>> 934dba77
    def test_create_host_with_invalid_ip_address(self):
        invalid_ip_arrays = [[],
                             [""],
                             ["a"*256, ],
                             ]

        for ip_array in invalid_ip_arrays:
            with self.subTest(ip_array=ip_array):
                host_data = HostWrapper(test_data(facts=None))
                host_data.insights_id = generate_uuid()
                host_data.ip_addresses = ip_array

                response_data = self.post(HOST_URL, [host_data.data()], 207)

                error_host = response_data["data"][0]

                self.assertEqual(error_host["status"], 400)

                self.verify_error_response(error_host,
                                           expected_title="Bad Request")

    def test_create_host_with_valid_mac_address(self):
        valid_mac_arrays = [["blah"],
                            ["11:22:33:44:55:66", "blah"],
                            ]
<<<<<<< HEAD

        for mac_array in valid_mac_arrays:
            with self.subTest(mac_array=mac_array):
                host_data = HostWrapper(test_data(facts=None))
                host_data.insights_id = generate_uuid()
                host_data.mac_addresses = mac_array

                response_data = self.post(HOST_URL, [host_data.data()], 207)

                error_host = response_data["data"][0]

                self.assertEqual(error_host["status"], 201)


=======

        for mac_array in valid_mac_arrays:
            with self.subTest(mac_array=mac_array):
                host_data = HostWrapper(test_data(facts=None))
                host_data.insights_id = generate_uuid()
                host_data.mac_addresses = mac_array

                response_data = self.post(HOST_URL, [host_data.data()], 207)

                error_host = response_data["data"][0]

                self.assertEqual(error_host["status"], 201)


>>>>>>> 934dba77
    def test_create_host_with_invalid_mac_address(self):
        invalid_mac_arrays = [[],
                              [""],
                              ["11:22:33:44:55:66", "a"*256],
                              ]

        for mac_array in invalid_mac_arrays:
            with self.subTest(mac_array=mac_array):
                host_data = HostWrapper(test_data(facts=None))
                host_data.insights_id = generate_uuid()
                host_data.mac_addresses = mac_array

                response_data = self.post(HOST_URL, [host_data.data()], 207)

                error_host = response_data["data"][0]

                self.assertEqual(error_host["status"], 400)

                self.verify_error_response(error_host,
                                           expected_title="Bad Request")

    def test_create_host_with_invalid_display_name(self):
        host_data = HostWrapper(test_data(facts=None))

        invalid_display_names = ["", "a"*201]

        for display_name in invalid_display_names:
            with self.subTest(display_name=display_name):
                host_data.display_name = display_name

                response = self.post(HOST_URL, [host_data.data()], 207)

                error_host = response["data"][0]

                self.assertEqual(error_host["status"], 400)

                self.verify_error_response(error_host,
                                           expected_title="Bad Request")

    def test_create_host_with_invalid_fqdn(self):
        host_data = HostWrapper(test_data(facts=None))

        invalid_fqdns = ["", "a"*256]

        for fqdn in invalid_fqdns:
            with self.subTest(fqdn=fqdn):
                host_data.fqdn = fqdn

                response = self.post(HOST_URL, [host_data.data()], 207)

                error_host = response["data"][0]

                self.assertEqual(error_host["status"], 400)

                self.verify_error_response(error_host,
                                           expected_title="Bad Request")

    def test_create_host_with_invalid_external_id(self):
        host_data = HostWrapper(test_data(facts=None))

        invalid_external_ids = ["", "a"*501]

        for external_id in invalid_external_ids:
            with self.subTest(external_id=external_id):
                host_data.external_id = external_id

                response = self.post(HOST_URL, [host_data.data()], 207)

                error_host = response["data"][0]

                self.assertEqual(error_host["status"], 400)

                self.verify_error_response(error_host,
                                           expected_title="Bad Request")

    def test_create_host_with_ansible_host(self):
        # Create a host with ansible_host field
        host_data = HostWrapper(test_data(facts=None))
        host_data.ansible_host = "ansible_host_"+generate_uuid()

        # Create the host
        response = self.post(HOST_URL, [host_data.data()], 207)

        self._verify_host_status(response, 0, 201)

        created_host = self._pluck_host_from_response(response, 0)

        original_id = created_host["id"]

        host_lookup_results = self.get("%s/%s" % (HOST_URL, original_id), 200)

        self._validate_host(host_lookup_results["results"][0],
                            host_data,
                            expected_id=original_id)

    def test_create_host_without_ansible_host_then_update(self):
        # Create a host without ansible_host field
        # then update those fields
        host_data = HostWrapper(test_data(facts=None))
        del host_data.ansible_host

        # Create the host
        response = self.post(HOST_URL, [host_data.data()], 207)

        self._verify_host_status(response, 0, 201)

        created_host = self._pluck_host_from_response(response, 0)

        original_id = created_host["id"]

        ansible_hosts = ["ima_ansible_host_"+generate_uuid(),
                         "",
                         ]

        # Update the ansible_host
        for ansible_host in ansible_hosts:
            with self.subTest(ansible_host=ansible_host):

                host_data.ansible_host = ansible_host

                # Update the hosts
                self.post(HOST_URL, [host_data.data()], 207)

                host_lookup_results = self.get(f"{HOST_URL}/{original_id}", 200)

                self._validate_host(host_lookup_results["results"][0],
                                    host_data,
                                    expected_id=original_id)

    def test_create_host_with_invalid_ansible_host(self):
        host_data = HostWrapper(test_data(facts=None))

        invalid_ansible_host = ["a"*256]

        for ansible_host in invalid_ansible_host:
            with self.subTest(ansible_host=ansible_host):
                host_data.ansible_host = ansible_host

                response = self.post(HOST_URL, [host_data.data()], 207)

                error_host = response["data"][0]

                self.assertEqual(error_host["status"], 400)

                self.verify_error_response(error_host,
                                           expected_title="Bad Request")

class ResolveDisplayNameOnCreationTestCase(DBAPITestCase):

    def test_create_host_without_display_name_and_without_fqdn(self):
        """
        This test should verify that the display_name is set to the id
        when neither the display name or fqdn is set.
        """
        host_data = HostWrapper(test_data(facts=None))
        del host_data.display_name
        del host_data.fqdn

        # Create the host
        response = self.post(HOST_URL, [host_data.data()], 207)

        self._verify_host_status(response, 0, 201)

        created_host = self._pluck_host_from_response(response, 0)

        original_id = created_host["id"]

        host_lookup_results = self.get("%s/%s" % (HOST_URL, original_id), 200)

        # Explicitly set the display_name to the be id...this is expected here
        host_data.display_name = created_host["id"]

        self._validate_host(host_lookup_results["results"][0],
                            host_data,
                            expected_id=original_id)

    def test_create_host_without_display_name_and_with_fqdn(self):
        """
        This test should verify that the display_name is set to the
        fqdn when a display_name is not passed in but the fqdn is passed in.
        """
        expected_display_name = "fred.flintstone.bedrock.com"

        host_data = HostWrapper(test_data(facts=None))
        del host_data.display_name
        host_data.fqdn = expected_display_name

        # Create the host
        response = self.post(HOST_URL, [host_data.data()], 207)

        self._verify_host_status(response, 0, 201)

        created_host = self._pluck_host_from_response(response, 0)

        original_id = created_host["id"]

        host_lookup_results = self.get("%s/%s" % (HOST_URL, original_id), 200)

        # Explicitly set the display_name ...this is expected here
        host_data.display_name = expected_display_name

        self._validate_host(host_lookup_results["results"][0],
                            host_data,
                            expected_id=original_id)

class BulkCreateHostsTestCase(DBAPITestCase):

    def _get_valid_auth_header(self):
        return build_valid_auth_header()

    def test_create_and_update_multiple_hosts_with_different_accounts(self):
        with test.support.EnvironmentVarGuard() as env:
            env.set("INVENTORY_SHARED_SECRET", SHARED_SECRET)

            facts = None

            host1 = HostWrapper(test_data(display_name="host1", facts=facts))
            host1.account = "111111"
            host1.ip_addresses = ["10.0.0.1"]
            host1.rhel_machine_id = str(uuid.uuid4())

            host2 = HostWrapper(test_data(display_name="host2", facts=facts))
            host2.account = "222222"
            host2.ip_addresses = ["10.0.0.2"]
            host2.rhel_machine_id = str(uuid.uuid4())

            host_list = [host1.data(), host2.data()]

            # Create the host
            response = self.post(HOST_URL, host_list, 207)

            self.assertEqual(len(host_list), len(response["data"]))
            self.assertEqual(response["total"], len(response["data"]))

            self.assertEqual(response["errors"], 0)

            for host in response["data"]:
                self.assertEqual(host["status"], 201)

            host_list[0]["id"] = response["data"][0]["host"]["id"]
            host_list[0]["bios_uuid"] = str(uuid.uuid4())
            host_list[0]["display_name"] = "fred"

            host_list[1]["id"] = response["data"][1]["host"]["id"]
            host_list[1]["bios_uuid"] = str(uuid.uuid4())
            host_list[1]["display_name"] = "barney"

            # Update the host
            updated_host = self.post(HOST_URL, host_list, 207)

            self.assertEqual(updated_host["errors"], 0)

            i = 0
            for host in updated_host["data"]:
                self.assertEqual(host["status"], 200)

                expected_host = HostWrapper(host_list[i])

                self._validate_host(host["host"],
                                    expected_host,
                                    expected_id=expected_host.id)

                i += 1


class PaginationTestCase(BaseAPITestCase):
    def _base_paging_test(self, url, expected_number_of_hosts):
        def _test_get_page(page, expected_count=1):
            test_url = inject_qs(url, page=page, per_page="1")
            response = self.get(test_url, 200)

            self.assertEqual(len(response["results"]), expected_count)
            self.assertEqual(response["count"], expected_count)
            self.assertEqual(response["total"], expected_number_of_hosts)

        if expected_number_of_hosts == 0:
            _test_get_page(1, expected_count=0)
            return

        i = 0

        # Iterate through the pages
        for i in range(1, expected_number_of_hosts + 1):
            with self.subTest(pagination_test=i):
                _test_get_page(str(i))

        # Go one page past the last page and look for an error
        i = i + 1
        with self.subTest(pagination_test=i):
            test_url = inject_qs(url, page=str(i), per_page="1")
            self.get(test_url, 404)


class CreateHostsWithSystemProfileTestCase(DBAPITestCase, PaginationTestCase):

    def _valid_system_profile(self):
        return {"number_of_cpus": 1,
                "number_of_sockets": 2,
                "cores_per_socket": 4,
                "system_memory_bytes": 1024,
                "infrastructure_type": "massive cpu",
                "infrastructure_vendor": "dell",
                "network_interfaces": [{"ipv4_addresses": ["10.10.10.1"],
                                        "state": "UP",
                                        "ipv6_addresses": ["2001:0db8:85a3:0000:0000:8a2e:0370:7334",],
                                        "mtu": 1500,
                                        "mac_address": "aa:bb:cc:dd:ee:ff",
                                        "type": "loopback",
                                        "name": "eth0", }],
                "disk_devices": [{"device": "/dev/sdb1",
                                  "label": "home drive",
                                  "options": {"uid": "0",
                                              "ro": True},
                                  "mount_point": "/home",
                                  "type": "ext3"}],
                "bios_vendor": "AMI",
                "bios_version": "1.0.0uhoh",
                "bios_release_date": "10/31/2013",
                "cpu_flags": ["flag1", "flag2"],
                "os_release": "Red Hat EL 7.0.1",
                "os_kernel_version": "Linux 2.0.1",
                "arch": "x86-64",
                "last_boot_time": "12:25 Mar 19, 2019",
                "kernel_modules": ["i915", "e1000e"],
                "running_processes": ["vim", "gcc", "python"],
                "subscription_status": "valid",
                "subscription_auto_attach": "yes",
                "katello_agent_running": False,
                "satellite_managed": False,
                "cloud_provider": "Maclean's Music",
                "yum_repos": [{"name": "repo1", "gpgcheck": True,
                               "enabled": True,
                               "base_url": "http://rpms.redhat.com"}],
                "installed_products": [{"name": "eap",
                                        "id": "123",
                                        "status": "UP"},
                                       {"name": "jbws",
                                        "id": "321",
                                        "status": "DOWN"}, ],
                "insights_client_version": "12.0.12",
                "insights_egg_version": "120.0.1",
                "installed_packages": ["rpm1", "rpm2"],
                "installed_services": ["ndb", "krb5"],
                "enabled_services": ["ndb", "krb5"],
                }

    def test_create_host_with_system_profile(self):
        facts = None

        host = test_data(display_name="host1", facts=facts)
        host["ip_addresses"] = ["10.0.0.1"]
        host["rhel_machine_id"] = str(uuid.uuid4())

        host["system_profile"] = self._valid_system_profile()

        # Create the host
        response = self.post(HOST_URL, [host], 207)

        self._verify_host_status(response, 0, 201)

        created_host = self._pluck_host_from_response(response, 0)

        original_id = created_host["id"]

        # verify system_profile is not included
        self.assertNotIn("system_profile", created_host)

        host_lookup_results = self.get("%s/%s/system_profile" % (HOST_URL, original_id), 200)
        actual_host = host_lookup_results["results"][0]

        self.assertEqual(original_id, actual_host["id"])

        self.assertEqual(actual_host["system_profile"], host["system_profile"])

    @unittest.skip("This test needs to be updated to use the queue-based path")
    def test_create_host_without_system_profile_then_update_with_system_profile(self):
        facts = None

        host = test_data(display_name="host1", facts=facts)
        host["ip_addresses"] = ["10.0.0.1"]
        host["rhel_machine_id"] = str(uuid.uuid4())

        # Create the host without a system profile
        response = self.post(HOST_URL, [host], 207)

        self._verify_host_status(response, 0, 201)

        created_host = self._pluck_host_from_response(response, 0)

        original_id = created_host["id"]

        # List of tuples (system profile change, expected system profile)
        system_profiles = [({}, {})]

        # Only set the enabled_services to start out with
        enabled_services_only_system_profile = {"enabled_services":
                                                ["firewalld"]}
        system_profiles.append((enabled_services_only_system_profile,
                                enabled_services_only_system_profile))

        # Set the entire system profile...overwriting the enabled_service
        # set from before
        full_system_profile = self._valid_system_profile()
        system_profiles.append((full_system_profile, full_system_profile))

        # Change the enabled_services
        full_system_profile = {**full_system_profile,
                               **enabled_services_only_system_profile}
        system_profiles.append((enabled_services_only_system_profile,
                                full_system_profile))

        # Make sure an empty system profile doesn't overwrite the data
        system_profiles.append(({},
                                full_system_profile))

        for i, (system_profile, expected_system_profile) in enumerate(system_profiles):
            with self.subTest(system_profile=i):

                host["system_profile"] = system_profile

                # Create the host
                response = self.post(HOST_URL, [host], 207)

                self._verify_host_status(response, 0, 200)

                created_host = self._pluck_host_from_response(response, 0)

                original_id = created_host["id"]

                # verify system_profile is not included
                self.assertNotIn("system_profile", created_host)

                host_lookup_results = self.get("%s/%s/system_profile" % (HOST_URL, original_id), 200)
                actual_host = host_lookup_results["results"][0]

                self.assertEqual(original_id, actual_host["id"])

                self.assertEqual(actual_host["system_profile"],
                                 expected_system_profile)

    def test_create_host_with_null_system_profile(self):
        facts = None

        host = test_data(display_name="host1", facts=facts)
        host["ip_addresses"] = ["10.0.0.1"]
        host["rhel_machine_id"] = str(uuid.uuid4())
        host["system_profile"] = None

        # Create the host without a system profile
        response = self.post(HOST_URL, [host], 400)

        self.verify_error_response(response,
                                   expected_title="Bad Request",
                                   expected_status=400)

    def test_create_host_with_system_profile_with_invalid_data(self):
        facts = None

        host = test_data(display_name="host1", facts=facts)
        host["ip_addresses"] = ["10.0.0.1"]
        host["rhel_machine_id"] = str(uuid.uuid4())

        # List of tuples (system profile change, expected system profile)
        system_profiles = [{"infrastructure_type": "i"*101,
                            "infrastructure_vendor": "i"*101,
                            "cloud_provider": "i"*101, }]

        for system_profile in system_profiles:
            with self.subTest(system_profile=system_profile):

                host["system_profile"] = system_profile

                # Create the host
                response = self.post(HOST_URL, [host], 207)

                self._verify_host_status(response, 0, 400)

                self.assertEqual(response["errors"], 1)

    def test_create_host_with_system_profile_with_different_yum_urls(self):
        facts = None

        host = test_data(display_name="host1", facts=facts)

        yum_urls = ["file:///cdrom/",
                    "http://foo.com http://foo.com",
                    "file:///etc/pki/rpm-gpg/RPM-GPG-KEY-fedora-$releasever-$basearch",
                    "https://codecs.fedoraproject.org/openh264/$releasever/$basearch/debug/",
                    ]

        for yum_url in yum_urls:
            with self.subTest(yum_url=yum_url):
                host["rhel_machine_id"] = str(uuid.uuid4())
                host["system_profile"] = {"yum_repos": [{"name": "repo1",
                                                         "gpgcheck": True,
                                                         "enabled": True,
                                                         "base_url": yum_url}],
                                          }

                # Create the host
                response = self.post(HOST_URL, [host], 207)

                self._verify_host_status(response, 0, 201)

                created_host = self._pluck_host_from_response(response, 0)
                original_id = created_host["id"]

                # Verify that the system profile data is saved
                host_lookup_results = self.get("%s/%s/system_profile" % (HOST_URL, original_id), 200)
                actual_host = host_lookup_results["results"][0]

                self.assertEqual(original_id, actual_host["id"])

                self.assertEqual(actual_host["system_profile"],
                                 host["system_profile"])

<<<<<<< HEAD
=======
    def test_create_host_with_system_profile_with_different_cloud_providers(self):
        facts = None

        host = test_data(display_name="host1", facts=facts)

        cloud_providers = ["cumulonimbus", "cumulus", "c"*100]

        for cloud_provider in cloud_providers:
            with self.subTest(cloud_provider=cloud_provider):
                host["rhel_machine_id"] = str(uuid.uuid4())
                host["system_profile"] = {"cloud_provider": cloud_provider}

                # Create the host
                response = self.post(HOST_URL, [host], 207)

                self._verify_host_status(response, 0, 201)

                created_host = self._pluck_host_from_response(response, 0)
                original_id = created_host["id"]

                # Verify that the system profile data is saved
                host_lookup_results = self.get("%s/%s/system_profile" % (HOST_URL, original_id), 200)
                actual_host = host_lookup_results["results"][0]

                self.assertEqual(original_id, actual_host["id"])

                self.assertEqual(actual_host["system_profile"],
                                 host["system_profile"])

>>>>>>> 934dba77
    def test_get_system_profile_of_host_that_does_not_have_system_profile(self):
        facts = None
        expected_system_profile = {}

        host = test_data(display_name="host1", facts=facts)
        host["ip_addresses"] = ["10.0.0.1"]
        host["rhel_machine_id"] = str(uuid.uuid4())

        # Create the host without a system profile
        response = self.post(HOST_URL, [host], 207)

        self._verify_host_status(response, 0, 201)

        created_host = self._pluck_host_from_response(response, 0)

        original_id = created_host["id"]

        host_lookup_results = self.get("%s/%s/system_profile" % (HOST_URL, original_id), 200)
        actual_host = host_lookup_results["results"][0]

        self.assertEqual(original_id, actual_host["id"])

        self.assertEqual(actual_host["system_profile"],
                         expected_system_profile)

    def test_get_system_profile_of_multiple_hosts(self):
        facts = None
        host_id_list = []
        expected_system_profiles = []

        for i in range(2):
            host = test_data(display_name="host1", facts=facts)
            host["ip_addresses"] = [f"10.0.0.{i}"]
            host["rhel_machine_id"] = str(uuid.uuid4())
            host["system_profile"] = self._valid_system_profile()
            host["system_profile"]["number_of_cpus"] = i

            response = self.post(HOST_URL, [host], 207)
            self._verify_host_status(response, 0, 201)

            created_host = self._pluck_host_from_response(response, 0)
            original_id = created_host["id"]

            host_id_list.append(original_id)
            expected_system_profiles.append({
                "id": original_id,
                "system_profile": host["system_profile"]
            })

        url_host_id_list = ",".join(host_id_list)
        test_url = "%s/%s/system_profile" % (HOST_URL, url_host_id_list)
        host_lookup_results = self.get(test_url, 200)

        self.assertEqual(
            len(expected_system_profiles), len(host_lookup_results["results"])
        )
        for expected_system_profile in expected_system_profiles:
            self.assertIn(expected_system_profile, host_lookup_results["results"])

        self._base_paging_test(test_url, len(expected_system_profiles))

    def test_get_system_profile_of_host_that_does_not_exist(self):
        expected_count = 0
        expected_total = 0
        host_id = str(uuid.uuid4())
        results = self.get("%s/%s/system_profile" % (HOST_URL, host_id), 200)
        self.assertEqual(results["count"], expected_count)
        self.assertEqual(results["total"], expected_total)

    def test_get_system_profile_with_invalid_host_id(self):
        invalid_host_ids = ["notauuid", "%s,notuuid" % str(uuid.uuid4())]
        for host_id in invalid_host_ids:
            with self.subTest(invalid_host_id=host_id):
                response = self.get("%s/%s/system_profile" % (HOST_URL, host_id), 400)
                self.verify_error_response(response,
                                           expected_title="Bad Request",
                                           expected_status=400)


class PreCreatedHostsBaseTestCase(DBAPITestCase, PaginationTestCase):
    def setUp(self):
        super(PreCreatedHostsBaseTestCase, self).setUp()
        self.added_hosts = self.create_hosts()

    def create_hosts(self):
        hosts_to_create = [
            ("host1", generate_uuid(), "host1.domain.test"),
            ("host2", generate_uuid(), "host1.domain.test"),  # the same fqdn is intentional
            ("host3", generate_uuid(), "host2.domain.test"),
        ]
        host_list = []

        for host in hosts_to_create:
            host_wrapper = HostWrapper()
            host_wrapper.account = ACCOUNT
            host_wrapper.display_name = host[0]
            host_wrapper.insights_id = host[1]
            host_wrapper.fqdn = host[2]
            host_wrapper.facts = [{"namespace": "ns1", "facts": {"key1": "value1"}}]

            response_data = self.post(HOST_URL, [host_wrapper.data()], 207)
            host_list.append(HostWrapper(response_data["data"][0]["host"]))

        return host_list


class PatchHostTestCase(PreCreatedHostsBaseTestCase):

    def test_update_fields(self):
        original_id = self.added_hosts[0].id

        patch_docs = [{"ansible_host": "NEW_ansible_host"},
                      {"ansible_host": ""},
                      {"display_name": "fred_flintstone"},
                      {"display_name": "fred_flintstone",
                       "ansible_host": "barney_rubble"},
                      ]

        for patch_doc in patch_docs:
            with self.subTest(valid_patch_doc=patch_doc):
                response_data = self.patch(f"{HOST_URL}/{original_id}",
                                           patch_doc,
                                           200)

                response_data = self.get(f"{HOST_URL}/{original_id}", 200)

                host = response_data["results"][0]

                for key in patch_doc:
                    self.assertEqual(host[key], patch_doc[key])

    def test_update_fields_on_multiple_hosts(self):
        original_id = self.added_hosts[0].id

        patch_doc = {"display_name": "fred_flintstone",
                     "ansible_host": "barney_rubble"}

        url_host_id_list = self._build_host_id_list_for_url(self.added_hosts)

        test_url = f"{HOST_URL}/{url_host_id_list}"

        response_data = self.patch(test_url,
                                   patch_doc,
                                   200)

        response_data = self.get(test_url, 200)

        for host in response_data["results"]:
            for key in patch_doc:
                self.assertEqual(host[key], patch_doc[key])


    def test_patch_on_non_existent_host(self):
        non_existent_id = generate_uuid()

        patch_doc = {"ansible_host": "NEW_ansible_host"}

        self.patch(f"{HOST_URL}/{non_existent_id}", patch_doc, status=404)

    def test_invalid_data(self):
        original_id = self.added_hosts[0].id

        invalid_data_list = [{"ansible_host": "a"*256},
                             {"ansible_host": None},
                             {},
                             {"display_name": None},
                             {"display_name": ""},
                             ]

        for patch_doc in invalid_data_list:
            with self.subTest(invalid_patch_doc=patch_doc):
                response = self.patch(f"{HOST_URL}/{original_id}",
                                      patch_doc,
                                      status=400)

                self.verify_error_response(response,
                                           expected_title="Bad Request",
                                           expected_status=400)


class QueryTestCase(PreCreatedHostsBaseTestCase):
    def test_query_all(self):
        response = self.get(HOST_URL, 200)

        expected_host_list = [h.data() for h in self.added_hosts]
        self.assertEqual(response["results"], expected_host_list)

        self._base_paging_test(HOST_URL, len(self.added_hosts))

    def test_query_using_host_id_list_one_host_id_does_not_include_hyphens(self):
        added_host_list = copy.deepcopy(self.added_hosts)
        expected_host_list = [copy.deepcopy(h.data()) for h in added_host_list]

        original_id = added_host_list[0].id

        # Remove the hyphens from one of the valid hosts
        added_host_list[0].id = uuid.UUID(original_id, version=4).hex

        url_host_id_list = self._build_host_id_list_for_url(added_host_list)

        test_url = HOST_URL + "/" + url_host_id_list

        response = self.get(test_url, 200)

        self.assertEqual(response["results"], expected_host_list)

    def test_query_all_with_invalid_paging_parameters(self):
        invalid_limit_parameters = ["-1", "0", "notanumber"]
        for invalid_parameter in invalid_limit_parameters:
            self.get(HOST_URL + "?per_page=" + invalid_parameter, 400)

            self.get(HOST_URL + "?page=" + invalid_parameter, 400)

    def test_query_using_host_id_list(self):
        host_list = self.added_hosts

        url_host_id_list = self._build_host_id_list_for_url(host_list)

        test_url = HOST_URL + "/" + url_host_id_list

        response = self.get(test_url, 200)

        expected_host_list = [h.data() for h in host_list]
        self.assertEqual(response["results"], expected_host_list)

        self._base_paging_test(test_url, len(self.added_hosts))

    def test_query_using_host_id_list_with_invalid_paging_parameters(self):
        host_list = self.added_hosts

        url_host_id_list = self._build_host_id_list_for_url(host_list)
        base_url = HOST_URL + "/" + url_host_id_list

        invalid_limit_parameters = ["-1", "0", "notanumber"]
        for invalid_parameter in invalid_limit_parameters:
            self.get(base_url + "?per_page=" + invalid_parameter, 400)

            self.get(base_url + "?page=" + invalid_parameter, 400)

    def test_query_using_host_id_list_include_nonexistent_host_ids(self):
        host_list = self.added_hosts

        url_host_id_list = self._build_host_id_list_for_url(host_list)

        # Add some host ids to the list that do not exist
        url_host_id_list = (
            url_host_id_list + "," + str(uuid.uuid4()) + "," + str(uuid.uuid4())
        )

        response = self.get(HOST_URL + "/" + url_host_id_list, 200)

        expected_host_list = [h.data() for h in host_list]
        self.assertEqual(response["results"], expected_host_list)

    def test_query_using_host_id_list_include_badly_formatted_host_ids(self):
        host_list = self.added_hosts

        bad_id_list = ["1234blahblahinvalid", "", ]

        valid_url_host_id_list = self._build_host_id_list_for_url(host_list)

        for bad_id in bad_id_list:
            with self.subTest(bad_id=bad_id):
                # Construct the host id list for the url...
                # add in the "bad" id
                url_host_id_list = valid_url_host_id_list + "," + bad_id

                response = self.get(HOST_URL + "/" + url_host_id_list, 400)

                self.verify_error_response(response,
                                           expected_title="Bad Request",
                                           expected_status=400)

    def test_query_using_display_name(self):
        host_list = self.added_hosts

        response = self.get(HOST_URL + "?display_name=" + host_list[0].display_name)

        self.assertEqual(len(response["results"]), 1)
        self.assertEqual(response["results"][0]["fqdn"], host_list[0].fqdn)
        self.assertEqual(response["results"][0]["insights_id"], host_list[0].insights_id)
        self.assertEqual(response["results"][0]["display_name"], host_list[0].display_name)

    def test_query_using_fqdn_two_results(self):
        expected_host_list = [self.added_hosts[0], self.added_hosts[1]]

        response = self.get(HOST_URL + "?fqdn=" + expected_host_list[0].fqdn)

        self.assertEqual(len(response["results"]), 2)
        for result in response["results"]:
            self.assertEqual(result["fqdn"], expected_host_list[0].fqdn)
            assert any(result["insights_id"] == host.insights_id for host in expected_host_list)
            assert any(result["display_name"] == host.display_name for host in expected_host_list)

    def test_query_using_fqdn_one_result(self):
        expected_host_list = [self.added_hosts[2]]

        response = self.get(HOST_URL + "?fqdn=" + expected_host_list[0].fqdn)

        self.assertEqual(len(response["results"]), 1)
        for result in response["results"]:
            self.assertEqual(result["fqdn"], expected_host_list[0].fqdn)
            assert any(result["insights_id"] == host.insights_id for host in expected_host_list)
            assert any(result["display_name"] == host.display_name for host in expected_host_list)

    def test_query_using_non_existant_fqdn(self):
        host_list = self.added_hosts

        response = self.get(HOST_URL + "?fqdn=ROFLSAUCE.com")

        self.assertEqual(len(response["results"]), 0)

    def test_query_using_display_name_substring(self):
        host_list = self.added_hosts

        host_name_substr = host_list[0].display_name[:-2]

        test_url = HOST_URL + "?display_name=" + host_name_substr

        response = self.get(test_url)

        expected_host_list = [h.data() for h in host_list]
        self.assertEqual(response["results"], expected_host_list)

        self._base_paging_test(test_url, len(self.added_hosts))


class QueryByHostnameOrIdTestCase(PreCreatedHostsBaseTestCase):

    def _base_query_test(self, query_value, expected_number_of_hosts):
        test_url = HOST_URL + "?hostname_or_id=" + query_value

        response = self.get(test_url)

        self.assertEqual(len(response["results"]), expected_number_of_hosts)

        self._base_paging_test(test_url, expected_number_of_hosts)

    def test_query_using_display_name_as_hostname(self):
        host_list = self.added_hosts

        self._base_query_test(host_list[0].display_name, 2)

    def test_query_using_fqdn_as_hostname(self):
        host_list = self.added_hosts

        self._base_query_test(host_list[2].fqdn, 1)

    def test_query_using_id(self):
        host_list = self.added_hosts

        self._base_query_test(host_list[0].id, 1)

    def test_query_using_non_existent_hostname(self):
        self._base_query_test("NotGonnaFindMe", 0)

    def test_query_using_non_existent_id(self):
        self._base_query_test(str(uuid.uuid4()), 0)


class QueryByInsightsIdTestCase(PreCreatedHostsBaseTestCase):

    def _base_query_test(self, query_value, expected_number_of_hosts):
        test_url = HOST_URL + "?insights_id=" + query_value

        response = self.get(test_url)

        self.assertEqual(len(response["results"]), expected_number_of_hosts)

        self._base_paging_test(test_url, expected_number_of_hosts)

    def test_query_with_matching_insights_id(self):
        host_list = self.added_hosts

        self._base_query_test(host_list[0].insights_id, 1)

    def test_query_with_no_matching_insights_id(self):
        uuid_that_does_not_exist_in_db = generate_uuid()
        self._base_query_test(uuid_that_does_not_exist_in_db, 0)


class FactsTestCase(PreCreatedHostsBaseTestCase):
    def _valid_fact_doc(self):
        return {"newfact1": "newvalue1", "newfact2": "newvalue2"}

    def _build_facts_url(self, host_list, namespace):
        if type(host_list) == list:
            url_host_id_list = self._build_host_id_list_for_url(host_list)
        else:
            url_host_id_list = str(host_list)
        return HOST_URL + "/" + url_host_id_list + "/facts/" + namespace

    def _basic_fact_test(self, input_facts, expected_facts, replace_facts):

        host_list = self.added_hosts

        # This test assumes the set of facts are the same across
        # the hosts in the host_list

        target_namespace = host_list[0].facts[0]["namespace"]

        url_host_id_list = self._build_host_id_list_for_url(host_list)

        patch_url = self._build_facts_url(host_list, target_namespace)

        if replace_facts:
            response = self.put(patch_url, input_facts, 200)
        else:
            response = self.patch(patch_url, input_facts, 200)

        response = self.get(f"{HOST_URL}/{url_host_id_list}", 200)

        self.assertEqual(len(response["results"]), len(host_list))

        for response_host in response["results"]:
            host_to_verify = HostWrapper(response_host)

            self.assertEqual(host_to_verify.facts[0]["facts"], expected_facts)

            self.assertEqual(host_to_verify.facts[0]["namespace"], target_namespace)

    def test_add_facts_without_fact_dict(self):
        patch_url = self._build_facts_url(1, "ns1")
        response = self.patch(patch_url, None, 400)
        self.assertEqual(response["detail"], "Request body is not valid JSON")

    def test_add_facts_to_multiple_hosts(self):
        facts_to_add = self._valid_fact_doc()

        host_list = self.added_hosts

        # This test assumes the set of facts are the same across
        # the hosts in the host_list

        expected_facts = {**host_list[0].facts[0]["facts"], **facts_to_add}

        self._basic_fact_test(facts_to_add, expected_facts, False)

    def test_replace_and_add_facts_to_multiple_hosts_including_nonexistent_host(self):
        facts_to_add = self._valid_fact_doc()

        host_list = self.added_hosts

        target_namespace = host_list[0].facts[0]["namespace"]

        url_host_id_list = self._build_host_id_list_for_url(host_list)

        # Add a couple of host ids that should not exist in the database
        url_host_id_list = (
            url_host_id_list + "," + str(uuid.uuid4()) + "," + str(uuid.uuid4())
        )

        patch_url = HOST_URL + "/" + url_host_id_list + "/facts/" + target_namespace

        # Add facts
        self.patch(patch_url, facts_to_add, 400)

        # Replace facts
        self.put(patch_url, facts_to_add, 400)

    def test_add_facts_to_multiple_hosts_overwrite_empty_key_value_pair(self):
        new_facts = {}
        expected_facts = new_facts

        # Set the value in the namespace to an empty fact set
        self._basic_fact_test(new_facts, expected_facts, True)

        new_facts = self._valid_fact_doc()
        expected_facts = new_facts

        # Overwrite the empty fact set
        self._basic_fact_test(new_facts, expected_facts, False)

    def test_add_facts_to_multiple_hosts_add_empty_fact_set(self):
        new_facts = {}
        target_namespace = self.added_hosts[0].facts[0]["namespace"]
        valid_host_id = self.added_hosts[0].id

        test_url = self._build_facts_url(valid_host_id, target_namespace)

        # Test merging empty facts set
        self.patch(test_url, new_facts, 400)

    def test_replace_and_add_facts_to_namespace_that_does_not_exist(self):
        valid_host_id = self.added_hosts[0].id
        facts_to_add = self._valid_fact_doc()
        test_url = self._build_facts_url(valid_host_id, "imanonexistentnamespace")

        # Test replace
        self.put(test_url, facts_to_add, 400)

        # Test add/merge
        self.patch(test_url, facts_to_add, 400)

    def test_replace_facts_without_fact_dict(self):
        put_url = self._build_facts_url(1, "ns1")
        response = self.put(put_url, None, 400)
        self.assertEqual(response["detail"], "Request body is not valid JSON")

    def test_replace_facts_on_multiple_hosts(self):
        new_facts = self._valid_fact_doc()
        expected_facts = new_facts

        self._basic_fact_test(new_facts, expected_facts, True)

    def test_replace_facts_on_multiple_hosts_with_empty_fact_set(self):
        new_facts = {}
        expected_facts = new_facts

        self._basic_fact_test(new_facts, expected_facts, True)

    def test_replace_empty_facts_on_multiple_hosts(self):
        new_facts = {}
        expected_facts = new_facts

        self._basic_fact_test(new_facts, expected_facts, True)

        new_facts = self._valid_fact_doc()
        expected_facts = new_facts

        self._basic_fact_test(new_facts, expected_facts, True)


class HeaderAuthTestCase(DBAPITestCase):
    @staticmethod
    def _valid_identity():
        """
        Provides a valid Identity object.
        """
        return Identity(account_number="some account number")

    @staticmethod
    def _valid_payload():
        """
        Builds a valid HTTP header payload – Base64 encoded JSON string with valid data.
        """
        identity = __class__._valid_identity()
        dict_ = {"identity": identity._asdict()}
        json = dumps(dict_)
        return b64encode(json.encode())

    def _get_hosts(self, headers):
        """
        Issues a GET request to the /hosts URL, providing given headers.
        """
        return self.client().get(HOST_URL, headers=headers)

    def test_validate_missing_identity(self):
        """
        Identity header is not present.
        """
        response = self._get_hosts({})
        self.assertEqual(401, response.status_code)

    def test_validate_invalid_identity(self):
        """
        Identity header is not valid – empty in this case
        """
        response = self._get_hosts({"x-rh-identity": ""})
        self.assertEqual(401, response.status_code)

    def test_validate_valid_identity(self):
        """
        Identity header is valid – non-empty in this case
        """
        payload = self._valid_payload()
        response = self._get_hosts({"x-rh-identity": payload})
        self.assertEqual(200, response.status_code)  # OK


class TokenAuthTestCase(DBAPITestCase):
    """
    A couple of sanity checks to make sure the service is denying access
    """

    def test_validate_invalid_token_on_GET(self):
        auth_header = build_auth_header("NotTheSuperSecretValue")
        response = self.client().get(HOST_URL, headers=auth_header)
        self.assertEqual(401, response.status_code)

    def test_validate_invalid_token_on_POST(self):
        auth_header = build_auth_header("NotTheSuperSecretValue")
        response = self.client().post(HOST_URL, headers=auth_header)
        self.assertEqual(401, response.status_code)

    def test_validate_token_on_POST_shared_secret_not_set(self):
        with test.support.EnvironmentVarGuard() as env:
            env.unset("INVENTORY_SHARED_SECRET")

            auth_header = build_valid_auth_header()
            response = self.client().post(HOST_URL, headers=auth_header)
            self.assertEqual(401, response.status_code)


class HealthTestCase(BaseAPITestCase):
    """
    Tests the health check endpoint.
    """

    def test_health(self):
        """
        The health check simply returns 200 to any GET request. The response body is
        irrelevant.
        """
        response = self.client().get(HEALTH_URL)  # No identity header.
        self.assertEqual(200, response.status_code)

    def test_metrics(self):
        """
        The metrics endpoint simply returns 200 to any GET request.
        """
        with tempfile.TemporaryDirectory() as temp_dir:
            with test.support.EnvironmentVarGuard() as env:
                env.set("prometheus_multiproc_dir", temp_dir)

                response = self.client().get(METRICS_URL)  # No identity header.
                self.assertEqual(200, response.status_code)

    def test_version(self):
        response = self.get(VERSION_URL, 200)
        assert response['version'] is not None

if __name__ == "__main__":
    unittest.main()<|MERGE_RESOLUTION|>--- conflicted
+++ resolved
@@ -516,7 +516,6 @@
                 host_data = HostWrapper(test_data(facts=None))
                 host_data.insights_id = generate_uuid()
                 host_data.ip_addresses = ip_array
-<<<<<<< HEAD
 
                 response_data = self.post(HOST_URL, [host_data.data()], 207)
 
@@ -524,15 +523,6 @@
 
                 self.assertEqual(error_host["status"], 201)
 
-=======
-
-                response_data = self.post(HOST_URL, [host_data.data()], 207)
-
-                error_host = response_data["data"][0]
-
-                self.assertEqual(error_host["status"], 201)
-
->>>>>>> 934dba77
     def test_create_host_with_invalid_ip_address(self):
         invalid_ip_arrays = [[],
                              [""],
@@ -558,7 +548,6 @@
         valid_mac_arrays = [["blah"],
                             ["11:22:33:44:55:66", "blah"],
                             ]
-<<<<<<< HEAD
 
         for mac_array in valid_mac_arrays:
             with self.subTest(mac_array=mac_array):
@@ -572,23 +561,6 @@
 
                 self.assertEqual(error_host["status"], 201)
 
-
-=======
-
-        for mac_array in valid_mac_arrays:
-            with self.subTest(mac_array=mac_array):
-                host_data = HostWrapper(test_data(facts=None))
-                host_data.insights_id = generate_uuid()
-                host_data.mac_addresses = mac_array
-
-                response_data = self.post(HOST_URL, [host_data.data()], 207)
-
-                error_host = response_data["data"][0]
-
-                self.assertEqual(error_host["status"], 201)
-
-
->>>>>>> 934dba77
     def test_create_host_with_invalid_mac_address(self):
         invalid_mac_arrays = [[],
                               [""],
@@ -1105,8 +1077,6 @@
                 self.assertEqual(actual_host["system_profile"],
                                  host["system_profile"])
 
-<<<<<<< HEAD
-=======
     def test_create_host_with_system_profile_with_different_cloud_providers(self):
         facts = None
 
@@ -1136,7 +1106,6 @@
                 self.assertEqual(actual_host["system_profile"],
                                  host["system_profile"])
 
->>>>>>> 934dba77
     def test_get_system_profile_of_host_that_does_not_have_system_profile(self):
         facts = None
         expected_system_profile = {}
