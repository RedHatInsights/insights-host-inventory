--- conflicted
+++ resolved
@@ -882,114 +882,9 @@
 
                 self.verify_error_response(error_host, expected_title="Bad Request")
 
-<<<<<<< HEAD
     def test_create_host_with_tags_doesnt_work(self):
         host_data = HostWrapper(test_data(tags=[{"namespace": "ns", "key": "some_key", "value": "val"}]))
         create_response = self.post(HOST_URL, [host_data.data()], 207)
-=======
-    def test_create_host_with_20_byte_MAC_address(self):
-        system_profile = {
-            "network_interfaces": [{"mac_address": "00:11:22:33:44:55:66:77:88:99:aa:bb:cc:dd:ee:ff:00:11:22:33"}]
-        }
-
-        host_data = HostWrapper(test_data(system_profile=system_profile))
-
-        response = self.post(HOST_URL, [host_data.data()], 207)
-
-        self._verify_host_status(response, 0, 201)
-
-        created_host = self._pluck_host_from_response(response, 0)
-
-        original_id = created_host["id"]
-
-        host_lookup_results = self.get(f"{HOST_URL}/{original_id}", 200)
-
-        self._validate_host(host_lookup_results["results"][0], host_data, expected_id=original_id)
-
-    def test_create_host_with_too_long_MAC_address(self):
-        system_profile = {
-            "network_interfaces": [{"mac_address": "00:11:22:33:44:55:66:77:88:99:aa:bb:cc:dd:ee:ff:00:11:22:33:44"}]
-        }
-
-        host_data = HostWrapper(test_data(system_profile=system_profile))
-
-        response = self.post(HOST_URL, [host_data.data()], 207)
-
-        self._verify_host_status(response, 0, 400)
-
-    def test_create_host_with_empty_json_key_in_system_profile(self):
-        samples = (
-            {"disk_devices": [{"options": {"": "invalid"}}]},
-            {"disk_devices": [{"options": {"ro": True, "uuid": "0", "": "invalid"}}]},
-            {"disk_devices": [{"options": {"nested": {"uuid": "0", "": "invalid"}}}]},
-            {"disk_devices": [{"options": {"ro": True}}, {"options": {"": "invalid"}}]},
-        )
-
-        for sample in samples:
-            with self.subTest(system_profile=sample):
-                host_data = HostWrapper(test_data(system_profile=sample))
-                response = self.post(HOST_URL, [host_data.data()], 207)
-                self._verify_host_status(response, 0, 400)
-
-    def test_create_host_with_empty_json_key_in_facts(self):
-        samples = (
-            [{"facts": {"": "invalid"}, "namespace": "rhsm"}],
-            [{"facts": {"metadata": {"": "invalid"}}, "namespace": "rhsm"}],
-            [{"facts": {"foo": "bar", "": "invalid"}, "namespace": "rhsm"}],
-            [{"facts": {"foo": "bar"}, "namespace": "valid"}, {"facts": {"": "invalid"}, "namespace": "rhsm"}],
-        )
-
-        for facts in samples:
-            with self.subTest(facts=facts):
-                host_data = HostWrapper(test_data(facts=facts))
-                response = self.post(HOST_URL, [host_data.data()], 207)
-                self._verify_host_status(response, 0, 400)
-
-
-class CreateHostsWithTagsTestCase(DBAPITestCase):
-    def test_create_host_with_null_tags(self):
-        host_data = HostWrapper(test_data(tags=None))
-        self.post(HOST_URL, [host_data.data()], 400)
-
-    def test_create_host_with_null_tag_key(self):
-        tag = ({"namespace": "ns", "key": None, "value": "val"},)
-        host_data = HostWrapper(test_data(tags=[tag]))
-        self.post(HOST_URL, [host_data.data()], 400)
-
-    def test_create_host_with_invalid_tags(self):
-        too_long = "a" * 256
-        tags = [
-            {"namespace": too_long, "key": "key", "value": "val"},
-            {"namespace": "ns", "key": too_long, "value": "val"},
-            {"namespace": "ns", "key": "key", "value": too_long},
-            {"namespace": "ns", "key": "", "value": "val"},
-            {"namespace": "ns", "value": "val"},
-        ]
-
-        for tag in tags:
-            with self.subTest(tag=tag):
-                host_data = HostWrapper(test_data(tags=[tag]))
-                response = self.post(HOST_URL, [host_data.data()], 207)
-                self._verify_host_status(response, 0, 400)
-
-    def test_create_host_with_keyless_tag(self):
-        tag = {"namespace": "ns", "key": None, "value": "val"}
-
-        host_data = HostWrapper(test_data(tags=[tag]))
-
-        self.post(HOST_URL, [host_data.data()], 400)
-
-    def test_create_host_with_invalid_string_tag_format(self):
-        tag = "string/tag=format"
-
-        host_data = HostWrapper(test_data(tags=[tag]))
-
-        self.post(HOST_URL, [host_data.data()], 400)
-
-    def test_create_host_with_invalid_tag_format(self):
-        tag = {"namespace": "spam", "key": {"foo": "bar"}, "value": "eggs"}
->>>>>>> c5d992a6
-
         host_id = create_response["data"][0]["host"]["id"]
         response = self.get(f"{HOST_URL}/{host_id}/tags")
 
@@ -998,7 +893,6 @@
 
     def test_update_host_with_tags_doesnt_change_tags(self):
         host_data = HostWrapper(
-<<<<<<< HEAD
             test_data(tags=[{"namespace": "ns", "key": "some_key", "value": "val"}], fqdn="fqdn", id=generate_uuid())
         )
 
@@ -1015,85 +909,6 @@
                 "fqdn": host_data.fqdn,
             },
         }
-=======
-            test_data(
-                tags=[
-                    {"namespace": "NS3", "key": "key2", "value": "val2"},
-                    {"namespace": "NS1", "key": "key3", "value": "val3"},
-                    {"namespace": "Sat", "key": "prod", "value": None},
-                    {"namespace": "NS2", "key": "key1", "value": ""},
-                ]
-            )
-        )
-
-        response = self.post(HOST_URL, [host_data.data()], 207)
-
-        self._verify_host_status(response, 0, 201)
-
-        created_host = self._pluck_host_from_response(response, 0)
-
-        original_id = created_host["id"]
-
-        host_lookup_results = self.get(f"{HOST_URL}/{original_id}", 200)
-
-        self._validate_host(host_lookup_results["results"][0], host_data, expected_id=original_id)
-
-        host_tags = self.get(f"{HOST_URL}/{original_id}/tags", 200)["results"][original_id]
-
-        expected_tags = [
-            {"namespace": "NS1", "key": "key3", "value": "val3"},
-            {"namespace": "NS3", "key": "key2", "value": "val2"},
-            {"namespace": "Sat", "key": "prod", "value": None},
-            {"namespace": "NS2", "key": "key1", "value": None},
-        ]
-
-        self.assertCountEqual(host_tags, expected_tags)
-
-    def test_create_host_with_tags_special_characters(self):
-        tags = [
-            {"namespace": "NS1;,/?:@&=+$-_.!~*'()#", "key": "ŠtěpánΔ12!@#$%^&*()_+-=", "value": "ŠtěpánΔ:;'|,./?~`"},
-            {"namespace": " \t\n\r\f\v", "key": " \t\n\r\f\v", "value": " \t\n\r\f\v"},
-        ]
-        host_data = HostWrapper(test_data(tags=tags))
-
-        response = self.post(HOST_URL, [host_data.data()], 207)
-
-        self._verify_host_status(response, 0, 201)
-
-        created_host = self._pluck_host_from_response(response, 0)
-
-        original_id = created_host["id"]
-
-        host_lookup_results = self.get(f"{HOST_URL}/{original_id}", 200)
-
-        self._validate_host(host_lookup_results["results"][0], host_data, expected_id=original_id)
-
-        host_tags = self.get(f"{HOST_URL}/{original_id}/tags", 200)["results"][original_id]
-        self.assertCountEqual(host_tags, tags)
-
-    def test_create_host_with_tag_without_some_fields(self):
-        tags = [
-            {"namespace": None, "key": "key3", "value": "val3"},
-            {"namespace": "", "key": "key1", "value": "val1"},
-            {"namespace": "null", "key": "key4", "value": "val4"},
-            {"key": "key2", "value": "val2"},
-            {"namespace": "Sat", "key": "prod", "value": None},
-            {"namespace": "Sat", "key": "dev", "value": ""},
-            {"key": "some_key"},
-        ]
-
-        host_data = HostWrapper(test_data(tags=tags))
-
-        response = self.post(HOST_URL, [host_data.data()], 207)
-
-        self._verify_host_status(response, 0, 201)
-
-        created_host = self._pluck_host_from_response(response, 0)
-
-        original_id = created_host["id"]
-
-        host_lookup_results = self.get(f"{HOST_URL}/{original_id}", 200)
->>>>>>> c5d992a6
 
         with self.app.app_context():
             mock_event_producer = Mock()
@@ -1103,7 +918,6 @@
         # attempt to update
         self.post(HOST_URL, [host_data.data()], 207)
 
-<<<<<<< HEAD
         tags_after_update = self.get(f"{HOST_URL}/{host_data.id}/tags")
 
         # check the tags haven't updated
@@ -1115,45 +929,18 @@
         }
 
         host_data = HostWrapper(test_data(system_profile=system_profile))
-=======
-        expected_tags = [
-            {"namespace": "Sat", "key": "prod", "value": None},
-            {"namespace": "Sat", "key": "dev", "value": None},
-            {"namespace": None, "key": "key1", "value": "val1"},
-            {"namespace": None, "key": "key2", "value": "val2"},
-            {"namespace": None, "key": "key3", "value": "val3"},
-            {"namespace": None, "key": "key4", "value": "val4"},
-            {"namespace": None, "key": "some_key", "value": None},
-        ]
-        self.assertCountEqual(expected_tags, host_tags)
-
-    def test_update_host_replaces_tags(self):
-        insights_id = generate_uuid()
->>>>>>> c5d992a6
-
-        create_tags = [
-            {"namespace": "namespace1", "key": "key1", "value": "value1"},
-            {"namespace": "namespace1", "key": "key2", "value": "value2"},
-        ]
-        create_host_data = test_data(insights_id=insights_id, tags=create_tags)
-        create_response = self.post(HOST_URL, [create_host_data], 207)
-
-        self._verify_host_status(create_response, 0, 201)
-        host_id = self._pluck_host_from_response(create_response, 0)["id"]
-
-        created_tags = self.get(f"{HOST_URL}/{host_id}/tags", 200)["results"][host_id]
-        self.assertCountEqual(created_tags, create_tags)
-
-        update_tags = [
-            {"namespace": "namespace1", "key": "key2", "value": "value3"},
-            {"namespace": "namespace1", "key": "key3", "value": "value4"},
-        ]
-        update_host_data = test_data(insights_id=insights_id, tags=update_tags)
-        update_response = self.post(HOST_URL, [update_host_data], 207)
-
-        self._verify_host_status(update_response, 0, 200)
-        updated_tags = self.get(f"{HOST_URL}/{host_id}/tags", 200)["results"][host_id]
-        self.assertCountEqual(updated_tags, update_tags)
+
+        response = self.post(HOST_URL, [host_data.data()], 207)
+
+        self._verify_host_status(response, 0, 201)
+
+        created_host = self._pluck_host_from_response(response, 0)
+
+        original_id = created_host["id"]
+
+        host_lookup_results = self.get(f"{HOST_URL}/{original_id}", 200)
+
+        self._validate_host(host_lookup_results["results"][0], host_data, expected_id=original_id)
 
     def test_update_host_does_not_remove_namespace(self):
         insights_id = generate_uuid()
