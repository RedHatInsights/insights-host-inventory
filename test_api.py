--- conflicted
+++ resolved
@@ -315,29 +315,6 @@
         # Tagging is not supported at the moment.  Verity the tag was ignored
         results = HostWrapper(host_lookup_results["results"][0])
         self.assertListEqual(results.tags, expected_tags)
-
-<<<<<<< HEAD
-    def test_create_host_with_display_name_as_None(self):
-        host_data = HostWrapper(test_data(facts=None))
-
-        # Explicitly set the display name to None
-        host_data.display_name = None
-
-        # Create the host
-        response = self.post(HOST_URL, [host_data.data()], 207)
-
-        self._verify_host_status(response, 0, 201)
-
-        created_host = self._pluck_host_from_response(response, 0)
-
-        self.assertIsNotNone(created_host["id"])
-
-        self._validate_host(created_host,
-                            host_data,
-                            expected_id=created_host["id"],
-                            verify_tags=False)
-=======
->>>>>>> 93620f35
 
     def test_create_and_update_multiple_hosts_with_account_mismatch(self):
         """
@@ -491,7 +468,11 @@
         host_data.display_name = None
 
         # Create the host
-        created_host = self.post(HOST_URL, host_data.data(), 201)
+        response = self.post(HOST_URL, [host_data.data()], 207)
+
+        self._verify_host_status(response, 0, 201)
+
+        created_host = self._pluck_host_from_response(response, 0)
 
         original_id = created_host["id"]
 
@@ -519,7 +500,11 @@
         host_data.fqdn = expected_display_name
 
         # Create the host
-        created_host = self.post(HOST_URL, host_data.data(), 201)
+        response = self.post(HOST_URL, [host_data.data()], 207)
+
+        self._verify_host_status(response, 0, 201)
+
+        created_host = self._pluck_host_from_response(response, 0)
 
         original_id = created_host["id"]
 
