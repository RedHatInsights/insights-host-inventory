#!/usr/bin/env python
import copy
import json
import tempfile
import unittest.mock
import uuid
from base64 import b64encode
from datetime import datetime
from datetime import timezone
from itertools import chain
from json import dumps
from unittest.mock import patch
from urllib.parse import parse_qs
from urllib.parse import urlencode
from urllib.parse import urlsplit
from urllib.parse import urlunsplit

import dateutil.parser

from api.host import _get_host_list_by_id_list
from app import create_app
from app import db
from app.auth.identity import Identity
from app.utils import HostWrapper
from tasks import msg_handler
from test_utils import rename_host_table_and_indexes
from test_utils import set_environment

HOST_URL = "/api/inventory/v1/hosts"
HEALTH_URL = "/health"
METRICS_URL = "/metrics"
VERSION_URL = "/version"

NS = "testns"
ID = "whoabuddy"

FACTS = [{"namespace": "ns1", "facts": {"key1": "value1"}}]
TAGS = ["aws/new_tag_1:new_value_1", "aws/k:v"]
ACCOUNT = "000501"
SHARED_SECRET = "SuperSecretStuff"


def generate_uuid():
    return str(uuid.uuid4())


def test_data(display_name="hi", facts=None):
    return {
        "account": ACCOUNT,
        "display_name": display_name,
        # "insights_id": "1234-56-789",
        # "rhel_machine_id": "1234-56-789",
        # "ip_addresses": ["10.10.0.1", "10.0.0.2"],
        "ip_addresses": ["10.10.0.1"],
        # "mac_addresses": ["c2:00:d0:c8:61:01"],
        # "external_id": "i-05d2313e6b9a42b16"
        "facts": facts if facts else FACTS,
    }


def build_auth_header(token):
    auth_header = {"Authorization": f"Bearer {token}"}
    return auth_header


def build_valid_auth_header():
    return build_auth_header(SHARED_SECRET)


def inject_qs(url, **kwargs):
    scheme, netloc, path, query, fragment = urlsplit(url)
    params = parse_qs(query)
    params.update(kwargs)
    new_query = urlencode(params, doseq=True)
    return urlunsplit((scheme, netloc, path, new_query, fragment))


class APIBaseTestCase(unittest.TestCase):
    def _get_valid_auth_header(self):
        identity = Identity(account_number=ACCOUNT)
        dict_ = {"identity": identity._asdict()}
        json_doc = json.dumps(dict_)
        auth_header = {"x-rh-identity": b64encode(json_doc.encode())}
        return auth_header

    def setUp(self):
        """
        Creates the application and a test client to make requests.
        """
        self.app = create_app(config_name="testing")
        self.client = self.app.test_client

    def get(self, path, status=200, return_response_as_json=True):
        return self._response_check(
            self.client().get(path, headers=self._get_valid_auth_header()), status, return_response_as_json
        )

    def post(self, path, data, status=200, return_response_as_json=True):
        return self._make_http_call(self.client().post, path, data, status, return_response_as_json)

    def patch(self, path, data, status=200, return_response_as_json=True):
        return self._make_http_call(self.client().patch, path, data, status, return_response_as_json)

    def put(self, path, data, status=200, return_response_as_json=True):
        return self._make_http_call(self.client().put, path, data, status, return_response_as_json)

    def delete(self, path, status=200, return_response_as_json=True):
        return self._response_check(
            self.client().delete(path, headers=self._get_valid_auth_header()), status, return_response_as_json
        )

    def verify_error_response(
        self, response, expected_title=None, expected_status=None, expected_detail=None, expected_type=None
    ):
        def _verify_value(field_name, expected_value):
            assert field_name in response
            if expected_value is not None:
                self.assertEqual(response[field_name], expected_value)

        _verify_value("title", expected_title)
        _verify_value("status", expected_status)
        _verify_value("detail", expected_detail)
        _verify_value("type", expected_type)

    def _make_http_call(self, http_method, path, data, status, return_response_as_json=True):
        json_data = json.dumps(data)
        headers = self._get_valid_auth_header()
        headers["content-type"] = "application/json"
        return self._response_check(
            http_method(path, data=json_data, headers=headers), status, return_response_as_json
        )

    def _response_check(self, response, status, return_response_as_json):
        self.assertEqual(response.status_code, status)
        if return_response_as_json:
            return json.loads(response.data)
        else:
            return response


class DBAPITestCase(APIBaseTestCase):
    @classmethod
    def setUpClass(cls):
        """
        Temporarily rename the host table while the tests run.  This is done
        to make dropping the table at the end of the tests a bit safer.
        """
        rename_host_table_and_indexes()

    def setUp(self):
        """
        Initializes the database by creating all tables.
        """
        super().setUp()

        # binds the app to the current context
        with self.app.app_context():
            # create all tables
            db.create_all()

    def tearDown(self):
        """
        Cleans up the database by dropping all tables.
        """
        with self.app.app_context():
            # drop all tables
            db.session.remove()
            db.drop_all()

    def _build_host_id_list_for_url(self, host_list):
        host_id_list = [str(h.id) for h in host_list]

        return ",".join(host_id_list)

    def _verify_host_status(self, response, host_index, expected_status):
        self.assertEqual(response["data"][host_index]["status"], expected_status)

    def _pluck_host_from_response(self, response, host_index):
        return response["data"][host_index]["host"]

    def _validate_host(self, received_host, expected_host, expected_id=id):
        self.assertIsNotNone(received_host["id"])
        self.assertEqual(received_host["id"], expected_id)
        self.assertEqual(received_host["account"], expected_host.account)
        self.assertEqual(received_host["insights_id"], expected_host.insights_id)
        self.assertEqual(received_host["rhel_machine_id"], expected_host.rhel_machine_id)
        self.assertEqual(received_host["subscription_manager_id"], expected_host.subscription_manager_id)
        self.assertEqual(received_host["satellite_id"], expected_host.satellite_id)
        self.assertEqual(received_host["bios_uuid"], expected_host.bios_uuid)
        self.assertEqual(received_host["fqdn"], expected_host.fqdn)
        self.assertEqual(received_host["mac_addresses"], expected_host.mac_addresses)
        self.assertEqual(received_host["ip_addresses"], expected_host.ip_addresses)
        self.assertEqual(received_host["display_name"], expected_host.display_name)
        self.assertEqual(received_host["facts"], expected_host.facts)
        self.assertEqual(received_host["ansible_host"], expected_host.ansible_host)

        self.assertIsNotNone(received_host["created"])
        self.assertIsNotNone(received_host["updated"])


class CreateHostsTestCase(DBAPITestCase):
    def test_create_and_update(self):
        facts = None

        host_data = HostWrapper(test_data(facts=facts))

        # Create the host
        response = self.post(HOST_URL, [host_data.data()], 207)

        self._verify_host_status(response, 0, 201)

        created_host = self._pluck_host_from_response(response, 0)

        original_id = created_host["id"]

        self._validate_host(created_host, host_data, expected_id=original_id)
        created_time = dateutil.parser.parse(created_host["created"])
        self.assertGreater(datetime.now(timezone.utc), created_time)

        host_data.facts = copy.deepcopy(FACTS)

        # Replace facts under the first namespace
        host_data.facts[0]["facts"] = {"newkey1": "newvalue1"}

        # Add a new set of facts under a new namespace
        host_data.facts.append({"namespace": "ns2", "facts": {"key2": "value2"}})

        # Add a new canonical fact
        host_data.rhel_machine_id = generate_uuid()
        host_data.ip_addresses = ["10.10.0.1", "10.0.0.2", "fe80::d46b:2807:f258:c319"]
        host_data.mac_addresses = ["c2:00:d0:c8:61:01"]
        host_data.external_id = "i-05d2313e6b9a42b16"
        host_data.insights_id = generate_uuid()

        # Update the host with the new data
        response = self.post(HOST_URL, [host_data.data()], 207)

        self._verify_host_status(response, 0, 200)

        updated_host = self._pluck_host_from_response(response, 0)

        # Make sure the id from the update post matches the id from the create
        self.assertEqual(updated_host["id"], original_id)

        # Verify the timestamp has been modified
        self.assertIsNotNone(updated_host["updated"])
        modified_time = dateutil.parser.parse(updated_host["updated"])
        self.assertGreater(modified_time, created_time)

        host_lookup_results = self.get(f"{HOST_URL}/{original_id}", 200)

        # sanity check
        # host_lookup_results["results"][0]["facts"][0]["facts"]["key2"] = "blah"
        # host_lookup_results["results"][0]["insights_id"] = "1.2.3.4"
        self._validate_host(host_lookup_results["results"][0], host_data, expected_id=original_id)

    def test_create_with_branch_id(self):
        facts = None

        host_data = HostWrapper(test_data(facts=facts))

        post_url = HOST_URL + "?" + "branch_id=1234"

        # Create the host
        response = self.post(post_url, [host_data.data()], 207)

        self._verify_host_status(response, 0, 201)

    def test_create_host_update_with_same_insights_id_and_different_canonical_facts(self):
        original_insights_id = generate_uuid()

        host_data = HostWrapper(test_data(facts=None))
        host_data.insights_id = original_insights_id
        host_data.rhel_machine_id = generate_uuid()
        host_data.subscription_manager_id = generate_uuid()
        host_data.satellite_id = generate_uuid()
        host_data.bios_uuid = generate_uuid()
        host_data.fqdn = "original_fqdn"
        host_data.mac_addresses = ["aa:bb:cc:dd:ee:ff"]
        host_data.external_id = "abcdef"

        # Create the host
        response = self.post(HOST_URL, [host_data.data()], 207)

        self._verify_host_status(response, 0, 201)

        created_host = self._pluck_host_from_response(response, 0)

        original_id = created_host["id"]

        self._validate_host(created_host, host_data, expected_id=original_id)

        # Change the canonical facts except for the insights_id
        host_data.rhel_machine_id = generate_uuid()
        host_data.ip_addresses = ["192.168.1.44", "10.0.0.2"]
        host_data.subscription_manager_id = generate_uuid()
        host_data.satellite_id = generate_uuid()
        host_data.bios_uuid = generate_uuid()
        host_data.fqdn = "expected_fqdn"
        host_data.mac_addresses = ["ff:ee:dd:cc:bb:aa"]
        host_data.external_id = "fedcba"
        host_data.facts = [{"namespace": "ns1", "facts": {"newkey": "newvalue"}}]

        # Update the host
        response = self.post(HOST_URL, [host_data.data()], 207)

        self._verify_host_status(response, 0, 200)

        updated_host = self._pluck_host_from_response(response, 0)

        # Verify that the id did not change on the update
        self.assertEqual(updated_host["id"], original_id)

        # Retrieve the host using the id that we first received
        data = self.get(f"{HOST_URL}/{original_id}", 200)

        self._validate_host(data["results"][0], host_data, expected_id=original_id)

    def test_create_host_with_empty_facts_display_name_then_update(self):
        # Create a host with empty facts, and display_name
        # then update those fields
        host_data = HostWrapper(test_data(facts=None))
        del host_data.display_name
        del host_data.facts

        # Create the host
        response = self.post(HOST_URL, [host_data.data()], 207)

        self._verify_host_status(response, 0, 201)

        created_host = self._pluck_host_from_response(response, 0)

        self.assertIsNotNone(created_host["id"])

        original_id = created_host["id"]

        # Update the facts and display name
        host_data.facts = copy.deepcopy(FACTS)
        host_data.display_name = "expected_display_name"

        # Update the hosts
        self.post(HOST_URL, [host_data.data()], 207)

        host_lookup_results = self.get(f"{HOST_URL}/{original_id}", 200)

        self._validate_host(host_lookup_results["results"][0], host_data, expected_id=original_id)

    def test_create_and_update_multiple_hosts_with_account_mismatch(self):
        """
        Attempt to create multiple hosts, one host has the wrong account number.
        Verify this causes an error response to be returned.
        """
        facts = None

        host1 = HostWrapper(test_data(display_name="host1", facts=facts))
        host1.ip_addresses = ["10.0.0.1"]
        host1.rhel_machine_id = generate_uuid()

        host2 = HostWrapper(test_data(display_name="host2", facts=facts))
        # Set the account number to the wrong account for this request
        host2.account = "222222"
        host2.ip_addresses = ["10.0.0.2"]
        host2.rhel_machine_id = generate_uuid()

        host_list = [host1.data(), host2.data()]

        # Create the host
        created_host = self.post(HOST_URL, host_list, 207)

        self.assertEqual(len(host_list), len(created_host["data"]))

        self.assertEqual(created_host["errors"], 1)

        self.assertEqual(created_host["data"][0]["status"], 201)
        self.assertEqual(created_host["data"][1]["status"], 400)

    def test_create_host_without_canonical_facts(self):
        host_data = HostWrapper(test_data(facts=None))
        del host_data.insights_id
        del host_data.rhel_machine_id
        del host_data.subscription_manager_id
        del host_data.satellite_id
        del host_data.bios_uuid
        del host_data.ip_addresses
        del host_data.fqdn
        del host_data.mac_addresses
        del host_data.external_id

        response_data = self.post(HOST_URL, [host_data.data()], 207)

        self._verify_host_status(response_data, 0, 400)

        response_data = response_data["data"][0]

        self.verify_error_response(response_data, expected_title="Invalid request", expected_status=400)

    def test_create_host_without_account(self):
        host_data = HostWrapper(test_data(facts=None))
        del host_data.account

        response_data = self.post(HOST_URL, [host_data.data()], 400)

        self.verify_error_response(response_data, expected_title="Bad Request")

    def test_create_host_with_mismatched_account_numbers(self):
        host_data = HostWrapper(test_data(facts=None))
        host_data.account = ACCOUNT[::-1]

        response_data = self.post(HOST_URL, [host_data.data()], 207)

        self._verify_host_status(response_data, 0, 400)

        response_data = response_data["data"][0]

        self.verify_error_response(response_data, expected_title="Invalid request")

    def test_create_host_with_invalid_facts(self):
        facts_with_no_namespace = copy.deepcopy(FACTS)
        del facts_with_no_namespace[0]["namespace"]

        facts_with_no_facts = copy.deepcopy(FACTS)
        del facts_with_no_facts[0]["facts"]

        facts_with_empty_str_namespace = copy.deepcopy(FACTS)
        facts_with_empty_str_namespace[0]["namespace"] = ""

        invalid_facts = [facts_with_no_namespace, facts_with_no_facts, facts_with_empty_str_namespace]

        for invalid_fact in invalid_facts:
            with self.subTest(invalid_fact=invalid_fact):
                host_data = HostWrapper(test_data(facts=invalid_fact))

                response_data = self.post(HOST_URL, [host_data.data()], 400)

                self.verify_error_response(response_data, expected_title="Bad Request")

    def test_create_host_with_invalid_uuid_field_values(self):
        uuid_field_names = ("insights_id", "rhel_machine_id", "subscription_manager_id", "satellite_id", "bios_uuid")

        for field_name in uuid_field_names:
            with self.subTest(uuid_field=field_name):
                host_data = copy.deepcopy(test_data(facts=None))

                host_data[field_name] = "notauuid"

                response_data = self.post(HOST_URL, [host_data], 207)

                error_host = response_data["data"][0]

                self.assertEqual(error_host["status"], 400)

                self.verify_error_response(error_host, expected_title="Bad Request")

    def test_create_host_with_non_nullable_fields_as_None(self):
        non_nullable_field_names = (
            "display_name",
            "account",
            "insights_id",
            "rhel_machine_id",
            "subscription_manager_id",
            "satellite_id",
            "fqdn",
            "bios_uuid",
            "ip_addresses",
            "mac_addresses",
            "external_id",
            "ansible_host",
        )

        host_data = HostWrapper(test_data(facts=None))

        # Have at least one good canonical fact set
        host_data.insights_id = generate_uuid()
        host_data.rhel_machine_id = generate_uuid()

        host_dict = host_data.data()

        for field_name in non_nullable_field_names:
            with self.subTest(field_as_None=field_name):
                invalid_host_dict = copy.deepcopy(host_dict)

                invalid_host_dict[field_name] = None

                response_data = self.post(HOST_URL, [invalid_host_dict], 400)

                self.verify_error_response(response_data, expected_title="Bad Request")

    def test_create_host_with_valid_ip_address(self):
        valid_ip_arrays = [["blah"], ["1.1.1.1", "sigh"]]

        for ip_array in valid_ip_arrays:
            with self.subTest(ip_array=ip_array):
                host_data = HostWrapper(test_data(facts=None))
                host_data.insights_id = generate_uuid()
                host_data.ip_addresses = ip_array

                response_data = self.post(HOST_URL, [host_data.data()], 207)

                error_host = response_data["data"][0]

                self.assertEqual(error_host["status"], 201)

    def test_create_host_with_invalid_ip_address(self):
        invalid_ip_arrays = [[], [""], ["a" * 256]]

        for ip_array in invalid_ip_arrays:
            with self.subTest(ip_array=ip_array):
                host_data = HostWrapper(test_data(facts=None))
                host_data.insights_id = generate_uuid()
                host_data.ip_addresses = ip_array

                response_data = self.post(HOST_URL, [host_data.data()], 207)

                error_host = response_data["data"][0]

                self.assertEqual(error_host["status"], 400)

                self.verify_error_response(error_host, expected_title="Bad Request")

    def test_create_host_with_valid_mac_address(self):
        valid_mac_arrays = [["blah"], ["11:22:33:44:55:66", "blah"]]

        for mac_array in valid_mac_arrays:
            with self.subTest(mac_array=mac_array):
                host_data = HostWrapper(test_data(facts=None))
                host_data.insights_id = generate_uuid()
                host_data.mac_addresses = mac_array

                response_data = self.post(HOST_URL, [host_data.data()], 207)

                error_host = response_data["data"][0]

                self.assertEqual(error_host["status"], 201)

    def test_create_host_with_invalid_mac_address(self):
        invalid_mac_arrays = [[], [""], ["11:22:33:44:55:66", "a" * 256]]

        for mac_array in invalid_mac_arrays:
            with self.subTest(mac_array=mac_array):
                host_data = HostWrapper(test_data(facts=None))
                host_data.insights_id = generate_uuid()
                host_data.mac_addresses = mac_array

                response_data = self.post(HOST_URL, [host_data.data()], 207)

                error_host = response_data["data"][0]

                self.assertEqual(error_host["status"], 400)

                self.verify_error_response(error_host, expected_title="Bad Request")

    def test_create_host_with_invalid_display_name(self):
        host_data = HostWrapper(test_data(facts=None))

        invalid_display_names = ["", "a" * 201]

        for display_name in invalid_display_names:
            with self.subTest(display_name=display_name):
                host_data.display_name = display_name

                response = self.post(HOST_URL, [host_data.data()], 207)

                error_host = response["data"][0]

                self.assertEqual(error_host["status"], 400)

                self.verify_error_response(error_host, expected_title="Bad Request")

    def test_create_host_with_invalid_fqdn(self):
        host_data = HostWrapper(test_data(facts=None))

        invalid_fqdns = ["", "a" * 256]

        for fqdn in invalid_fqdns:
            with self.subTest(fqdn=fqdn):
                host_data.fqdn = fqdn

                response = self.post(HOST_URL, [host_data.data()], 207)

                error_host = response["data"][0]

                self.assertEqual(error_host["status"], 400)

                self.verify_error_response(error_host, expected_title="Bad Request")

    def test_create_host_with_invalid_external_id(self):
        host_data = HostWrapper(test_data(facts=None))

        invalid_external_ids = ["", "a" * 501]

        for external_id in invalid_external_ids:
            with self.subTest(external_id=external_id):
                host_data.external_id = external_id

                response = self.post(HOST_URL, [host_data.data()], 207)

                error_host = response["data"][0]

                self.assertEqual(error_host["status"], 400)

                self.verify_error_response(error_host, expected_title="Bad Request")

    def test_create_host_with_ansible_host(self):
        # Create a host with ansible_host field
        host_data = HostWrapper(test_data(facts=None))
        host_data.ansible_host = "ansible_host_" + generate_uuid()

        # Create the host
        response = self.post(HOST_URL, [host_data.data()], 207)

        self._verify_host_status(response, 0, 201)

        created_host = self._pluck_host_from_response(response, 0)

        original_id = created_host["id"]

        host_lookup_results = self.get(f"{HOST_URL}/{original_id}", 200)

        self._validate_host(host_lookup_results["results"][0], host_data, expected_id=original_id)

    def test_create_host_without_ansible_host_then_update(self):
        # Create a host without ansible_host field
        # then update those fields
        host_data = HostWrapper(test_data(facts=None))
        del host_data.ansible_host

        # Create the host
        response = self.post(HOST_URL, [host_data.data()], 207)

        self._verify_host_status(response, 0, 201)

        created_host = self._pluck_host_from_response(response, 0)

        original_id = created_host["id"]

        ansible_hosts = ["ima_ansible_host_" + generate_uuid(), ""]

        # Update the ansible_host
        for ansible_host in ansible_hosts:
            with self.subTest(ansible_host=ansible_host):

                host_data.ansible_host = ansible_host

                # Update the hosts
                self.post(HOST_URL, [host_data.data()], 207)

                host_lookup_results = self.get(f"{HOST_URL}/{original_id}", 200)

                self._validate_host(host_lookup_results["results"][0], host_data, expected_id=original_id)

    def test_create_host_with_invalid_ansible_host(self):
        host_data = HostWrapper(test_data(facts=None))

        invalid_ansible_host = ["a" * 256]

        for ansible_host in invalid_ansible_host:
            with self.subTest(ansible_host=ansible_host):
                host_data.ansible_host = ansible_host

                response = self.post(HOST_URL, [host_data.data()], 207)

                error_host = response["data"][0]

                self.assertEqual(error_host["status"], 400)

                self.verify_error_response(error_host, expected_title="Bad Request")


class ResolveDisplayNameOnCreationTestCase(DBAPITestCase):
    def test_create_host_without_display_name_and_without_fqdn(self):
        """
        This test should verify that the display_name is set to the id
        when neither the display name or fqdn is set.
        """
        host_data = HostWrapper(test_data(facts=None))
        del host_data.display_name
        del host_data.fqdn

        # Create the host
        response = self.post(HOST_URL, [host_data.data()], 207)

        self._verify_host_status(response, 0, 201)

        created_host = self._pluck_host_from_response(response, 0)

        original_id = created_host["id"]

        host_lookup_results = self.get(f"{HOST_URL}/{original_id}", 200)

        # Explicitly set the display_name to the be id...this is expected here
        host_data.display_name = created_host["id"]

        self._validate_host(host_lookup_results["results"][0], host_data, expected_id=original_id)

    def test_create_host_without_display_name_and_with_fqdn(self):
        """
        This test should verify that the display_name is set to the
        fqdn when a display_name is not passed in but the fqdn is passed in.
        """
        expected_display_name = "fred.flintstone.bedrock.com"

        host_data = HostWrapper(test_data(facts=None))
        del host_data.display_name
        host_data.fqdn = expected_display_name

        # Create the host
        response = self.post(HOST_URL, [host_data.data()], 207)

        self._verify_host_status(response, 0, 201)

        created_host = self._pluck_host_from_response(response, 0)

        original_id = created_host["id"]

        host_lookup_results = self.get(f"{HOST_URL}/{original_id}", 200)

        # Explicitly set the display_name ...this is expected here
        host_data.display_name = expected_display_name

        self._validate_host(host_lookup_results["results"][0], host_data, expected_id=original_id)


class BulkCreateHostsTestCase(DBAPITestCase):
    def _get_valid_auth_header(self):
        return build_valid_auth_header()

    def test_create_and_update_multiple_hosts_with_different_accounts(self):
        with set_environment({"INVENTORY_SHARED_SECRET": SHARED_SECRET}):
            facts = None

            host1 = HostWrapper(test_data(display_name="host1", facts=facts))
            host1.account = "111111"
            host1.ip_addresses = ["10.0.0.1"]
            host1.rhel_machine_id = generate_uuid()

            host2 = HostWrapper(test_data(display_name="host2", facts=facts))
            host2.account = "222222"
            host2.ip_addresses = ["10.0.0.2"]
            host2.rhel_machine_id = generate_uuid()

            host_list = [host1.data(), host2.data()]

            # Create the host
            response = self.post(HOST_URL, host_list, 207)

            self.assertEqual(len(host_list), len(response["data"]))
            self.assertEqual(response["total"], len(response["data"]))

            self.assertEqual(response["errors"], 0)

            for host in response["data"]:
                self.assertEqual(host["status"], 201)

            host_list[0]["id"] = response["data"][0]["host"]["id"]
            host_list[0]["bios_uuid"] = generate_uuid()
            host_list[0]["display_name"] = "fred"

            host_list[1]["id"] = response["data"][1]["host"]["id"]
            host_list[1]["bios_uuid"] = generate_uuid()
            host_list[1]["display_name"] = "barney"

            # Update the host
            updated_host = self.post(HOST_URL, host_list, 207)

            self.assertEqual(updated_host["errors"], 0)

            i = 0
            for host in updated_host["data"]:
                self.assertEqual(host["status"], 200)

                expected_host = HostWrapper(host_list[i])

                self._validate_host(host["host"], expected_host, expected_id=expected_host.id)

                i += 1


class PaginationBaseTestCase(APIBaseTestCase):
    def _base_paging_test(self, url, expected_number_of_hosts):
        def _test_get_page(page, expected_count=1):
            test_url = inject_qs(url, page=page, per_page="1")
            response = self.get(test_url, 200)

            self.assertEqual(len(response["results"]), expected_count)
            self.assertEqual(response["count"], expected_count)
            self.assertEqual(response["total"], expected_number_of_hosts)

        if expected_number_of_hosts == 0:
            _test_get_page(1, expected_count=0)
            return

        i = 0

        # Iterate through the pages
        for i in range(1, expected_number_of_hosts + 1):
            with self.subTest(pagination_test=i):
                _test_get_page(str(i))

        # Go one page past the last page and look for an error
        i = i + 1
        with self.subTest(pagination_test=i):
            test_url = inject_qs(url, page=str(i), per_page="1")
            self.get(test_url, 404)


class CreateHostsWithSystemProfileTestCase(DBAPITestCase, PaginationBaseTestCase):
    def _valid_system_profile(self):
        return {
            "number_of_cpus": 1,
            "number_of_sockets": 2,
            "cores_per_socket": 4,
            "system_memory_bytes": 1024,
            "infrastructure_type": "massive cpu",
            "infrastructure_vendor": "dell",
            "network_interfaces": [
                {
                    "ipv4_addresses": ["10.10.10.1"],
                    "state": "UP",
                    "ipv6_addresses": ["2001:0db8:85a3:0000:0000:8a2e:0370:7334"],
                    "mtu": 1500,
                    "mac_address": "aa:bb:cc:dd:ee:ff",
                    "type": "loopback",
                    "name": "eth0",
                }
            ],
            "disk_devices": [
                {
                    "device": "/dev/sdb1",
                    "label": "home drive",
                    "options": {"uid": "0", "ro": True},
                    "mount_point": "/home",
                    "type": "ext3",
                }
            ],
            "bios_vendor": "AMI",
            "bios_version": "1.0.0uhoh",
            "bios_release_date": "10/31/2013",
            "cpu_flags": ["flag1", "flag2"],
            "os_release": "Red Hat EL 7.0.1",
            "os_kernel_version": "Linux 2.0.1",
            "arch": "x86-64",
            "last_boot_time": "12:25 Mar 19, 2019",
            "kernel_modules": ["i915", "e1000e"],
            "running_processes": ["vim", "gcc", "python"],
            "subscription_status": "valid",
            "subscription_auto_attach": "yes",
            "katello_agent_running": False,
            "satellite_managed": False,
            "cloud_provider": "Maclean's Music",
            "yum_repos": [{"name": "repo1", "gpgcheck": True, "enabled": True, "base_url": "http://rpms.redhat.com"}],
            "installed_products": [
                {"name": "eap", "id": "123", "status": "UP"},
                {"name": "jbws", "id": "321", "status": "DOWN"},
            ],
            "insights_client_version": "12.0.12",
            "insights_egg_version": "120.0.1",
            "installed_packages": ["rpm1", "rpm2"],
            "installed_services": ["ndb", "krb5"],
            "enabled_services": ["ndb", "krb5"],
        }

    def test_create_host_with_system_profile(self):
        facts = None

        host = test_data(display_name="host1", facts=facts)
        host["ip_addresses"] = ["10.0.0.1"]
        host["rhel_machine_id"] = generate_uuid()

        host["system_profile"] = self._valid_system_profile()

        # Create the host
        response = self.post(HOST_URL, [host], 207)

        self._verify_host_status(response, 0, 201)

        created_host = self._pluck_host_from_response(response, 0)

        original_id = created_host["id"]

        # verify system_profile is not included
        self.assertNotIn("system_profile", created_host)

        host_lookup_results = self.get(f"{HOST_URL}/{original_id}/system_profile", 200)
        actual_host = host_lookup_results["results"][0]

        self.assertEqual(original_id, actual_host["id"])

        self.assertEqual(actual_host["system_profile"], host["system_profile"])

    def test_create_host_with_system_profile_and_query_with_branch_id(self):
        facts = None

        host = test_data(display_name="host1", facts=facts)
        host["ip_addresses"] = ["10.0.0.1"]
        host["rhel_machine_id"] = generate_uuid()

        host["system_profile"] = self._valid_system_profile()

        # Create the host
        response = self.post(HOST_URL, [host], 207)

        self._verify_host_status(response, 0, 201)

        created_host = self._pluck_host_from_response(response, 0)

        original_id = created_host["id"]

        # verify system_profile is not included
        self.assertNotIn("system_profile", created_host)

        host_lookup_results = self.get(f"{HOST_URL}/{original_id}/system_profile?branch_id=1234", 200)
        actual_host = host_lookup_results["results"][0]

        self.assertEqual(original_id, actual_host["id"])

        self.assertEqual(actual_host["system_profile"], host["system_profile"])

    def test_create_host_without_system_profile_then_update_with_system_profile(self):
        facts = None

        host = test_data(display_name="host1", facts=facts)
        host["ip_addresses"] = ["10.0.0.1"]
        host["rhel_machine_id"] = generate_uuid()

        # Create the host without a system profile
        response = self.post(HOST_URL, [host], 207)

        self._verify_host_status(response, 0, 201)

        created_host = self._pluck_host_from_response(response, 0)

        original_id = created_host["id"]

        # List of tuples (system profile change, expected system profile)
        system_profiles = [({}, {})]

        # Only set the enabled_services to start out with
        enabled_services_only_system_profile = {"enabled_services": ["firewalld"]}
        system_profiles.append((enabled_services_only_system_profile, enabled_services_only_system_profile))

        # Set the entire system profile...overwriting the enabled_service
        # set from before
        full_system_profile = self._valid_system_profile()
        system_profiles.append((full_system_profile, full_system_profile))

        # Change the enabled_services
        full_system_profile = {**full_system_profile, **enabled_services_only_system_profile}
        system_profiles.append((enabled_services_only_system_profile, full_system_profile))

        # Make sure an empty system profile doesn't overwrite the data
        system_profiles.append(({}, full_system_profile))

        for i, (system_profile, expected_system_profile) in enumerate(system_profiles):
            with self.subTest(system_profile=i):
                mq_message = {"id": original_id, "request_id": None, "system_profile": system_profile}
                with self.app.app_context():
                    msg_handler(mq_message)

                host_lookup_results = self.get(f"{HOST_URL}/{original_id}/system_profile", 200)
                actual_host = host_lookup_results["results"][0]

                self.assertEqual(original_id, actual_host["id"])

                self.assertEqual(actual_host["system_profile"], expected_system_profile)

    def test_create_host_with_null_system_profile(self):
        facts = None

        host = test_data(display_name="host1", facts=facts)
        host["ip_addresses"] = ["10.0.0.1"]
        host["rhel_machine_id"] = generate_uuid()
        host["system_profile"] = None

        # Create the host without a system profile
        response = self.post(HOST_URL, [host], 400)

        self.verify_error_response(response, expected_title="Bad Request", expected_status=400)

    def test_create_host_with_system_profile_with_invalid_data(self):
        facts = None

        host = test_data(display_name="host1", facts=facts)
        host["ip_addresses"] = ["10.0.0.1"]
        host["rhel_machine_id"] = generate_uuid()

        # List of tuples (system profile change, expected system profile)
        system_profiles = [
            {"infrastructure_type": "i" * 101, "infrastructure_vendor": "i" * 101, "cloud_provider": "i" * 101}
        ]

        for system_profile in system_profiles:
            with self.subTest(system_profile=system_profile):

                host["system_profile"] = system_profile

                # Create the host
                response = self.post(HOST_URL, [host], 207)

                self._verify_host_status(response, 0, 400)

                self.assertEqual(response["errors"], 1)

    def test_create_host_with_system_profile_with_different_yum_urls(self):
        facts = None

        host = test_data(display_name="host1", facts=facts)

        yum_urls = [
            "file:///cdrom/",
            "http://foo.com http://foo.com",
            "file:///etc/pki/rpm-gpg/RPM-GPG-KEY-fedora-$releasever-$basearch",
            "https://codecs.fedoraproject.org/openh264/$releasever/$basearch/debug/",
        ]

        for yum_url in yum_urls:
            with self.subTest(yum_url=yum_url):
                host["rhel_machine_id"] = generate_uuid()
                host["system_profile"] = {
                    "yum_repos": [{"name": "repo1", "gpgcheck": True, "enabled": True, "base_url": yum_url}]
                }

                # Create the host
                response = self.post(HOST_URL, [host], 207)

                self._verify_host_status(response, 0, 201)

                created_host = self._pluck_host_from_response(response, 0)
                original_id = created_host["id"]

                # Verify that the system profile data is saved
                host_lookup_results = self.get(f"{HOST_URL}/{original_id}/system_profile", 200)
                actual_host = host_lookup_results["results"][0]

                self.assertEqual(original_id, actual_host["id"])

                self.assertEqual(actual_host["system_profile"], host["system_profile"])

    def test_create_host_with_system_profile_with_different_cloud_providers(self):
        facts = None

        host = test_data(display_name="host1", facts=facts)

        cloud_providers = ["cumulonimbus", "cumulus", "c" * 100]

        for cloud_provider in cloud_providers:
            with self.subTest(cloud_provider=cloud_provider):
                host["rhel_machine_id"] = generate_uuid()
                host["system_profile"] = {"cloud_provider": cloud_provider}

                # Create the host
                response = self.post(HOST_URL, [host], 207)

                self._verify_host_status(response, 0, 201)

                created_host = self._pluck_host_from_response(response, 0)
                original_id = created_host["id"]

                # Verify that the system profile data is saved
                host_lookup_results = self.get(f"{HOST_URL}/{original_id}/system_profile", 200)
                actual_host = host_lookup_results["results"][0]

                self.assertEqual(original_id, actual_host["id"])

                self.assertEqual(actual_host["system_profile"], host["system_profile"])

    def test_get_system_profile_of_host_that_does_not_have_system_profile(self):
        facts = None
        expected_system_profile = {}

        host = test_data(display_name="host1", facts=facts)
        host["ip_addresses"] = ["10.0.0.1"]
        host["rhel_machine_id"] = generate_uuid()

        # Create the host without a system profile
        response = self.post(HOST_URL, [host], 207)

        self._verify_host_status(response, 0, 201)

        created_host = self._pluck_host_from_response(response, 0)

        original_id = created_host["id"]

        host_lookup_results = self.get(f"{HOST_URL}/{original_id}/system_profile", 200)
        actual_host = host_lookup_results["results"][0]

        self.assertEqual(original_id, actual_host["id"])

        self.assertEqual(actual_host["system_profile"], expected_system_profile)

    def test_get_system_profile_of_multiple_hosts(self):
        facts = None
        host_id_list = []
        expected_system_profiles = []

        for i in range(2):
            host = test_data(display_name="host1", facts=facts)
            host["ip_addresses"] = [f"10.0.0.{i}"]
            host["rhel_machine_id"] = generate_uuid()
            host["system_profile"] = self._valid_system_profile()
            host["system_profile"]["number_of_cpus"] = i

            response = self.post(HOST_URL, [host], 207)
            self._verify_host_status(response, 0, 201)

            created_host = self._pluck_host_from_response(response, 0)
            original_id = created_host["id"]

            host_id_list.append(original_id)
            expected_system_profiles.append({"id": original_id, "system_profile": host["system_profile"]})

        url_host_id_list = ",".join(host_id_list)
        test_url = f"{HOST_URL}/{url_host_id_list}/system_profile"
        host_lookup_results = self.get(test_url, 200)

        self.assertEqual(len(expected_system_profiles), len(host_lookup_results["results"]))
        for expected_system_profile in expected_system_profiles:
            self.assertIn(expected_system_profile, host_lookup_results["results"])

        self._base_paging_test(test_url, len(expected_system_profiles))

    def test_get_system_profile_of_host_that_does_not_exist(self):
        expected_count = 0
        expected_total = 0
        host_id = generate_uuid()
        results = self.get(f"{HOST_URL}/{host_id}/system_profile", 200)
        self.assertEqual(results["count"], expected_count)
        self.assertEqual(results["total"], expected_total)

    def test_get_system_profile_with_invalid_host_id(self):
        invalid_host_ids = ["notauuid", f"{generate_uuid()},notuuid"]
        for host_id in invalid_host_ids:
            with self.subTest(invalid_host_id=host_id):
                response = self.get(f"{HOST_URL}/{host_id}/system_profile", 400)
                self.verify_error_response(response, expected_title="Bad Request", expected_status=400)


class PreCreatedHostsBaseTestCase(DBAPITestCase, PaginationBaseTestCase):
    def setUp(self):
        super().setUp()
        self.added_hosts = self.create_hosts()

    def create_hosts(self):
        hosts_to_create = [
            ("host1", generate_uuid(), "host1.domain.test"),
            ("host2", generate_uuid(), "host1.domain.test"),  # the same fqdn is intentional
            ("host3", generate_uuid(), "host2.domain.test"),  # the same display_name is intentional
        ]
        host_list = []

        for host in hosts_to_create:
            host_wrapper = HostWrapper()
            host_wrapper.id = generate_uuid()
            host_wrapper.account = ACCOUNT
            host_wrapper.display_name = host[0]
            host_wrapper.insights_id = generate_uuid()
            host_wrapper.rhel_machine_id = generate_uuid()
            host_wrapper.subscription_manager_id = generate_uuid()
            host_wrapper.satellite_id = generate_uuid()
            host_wrapper.bios_uuid = generate_uuid()
            host_wrapper.ip_addresses = ["10.0.0.2"]
            host_wrapper.fqdn = host[2]
            host_wrapper.mac_addresses = ["aa:bb:cc:dd:ee:ff"]
            host_wrapper.external_id = generate_uuid()
            host_wrapper.facts = [{"namespace": "ns1", "facts": {"key1": "value1"}}]

            response_data = self.post(HOST_URL, [host_wrapper.data()], 207)
            host_list.append(HostWrapper(response_data["data"][0]["host"]))

        return host_list


class PatchHostTestCase(PreCreatedHostsBaseTestCase):
    def test_update_fields(self):
        original_id = self.added_hosts[0].id

        patch_docs = [
            {"ansible_host": "NEW_ansible_host"},
            {"ansible_host": ""},
            {"display_name": "fred_flintstone"},
            {"display_name": "fred_flintstone", "ansible_host": "barney_rubble"},
        ]

        for patch_doc in patch_docs:
            with self.subTest(valid_patch_doc=patch_doc):
                response_data = self.patch(f"{HOST_URL}/{original_id}", patch_doc, 200)

                response_data = self.get(f"{HOST_URL}/{original_id}", 200)

                host = response_data["results"][0]

                for key in patch_doc:
                    self.assertEqual(host[key], patch_doc[key])

    def test_patch_with_branch_id_parameter(self):
        self.added_hosts[0].id

        patch_doc = {"display_name": "branch_id_test"}

        url_host_id_list = self._build_host_id_list_for_url(self.added_hosts)

        test_url = f"{HOST_URL}/{url_host_id_list}?branch_id=123"

        self.patch(test_url, patch_doc, 200)

    def test_update_fields_on_multiple_hosts(self):
        patch_doc = {"display_name": "fred_flintstone", "ansible_host": "barney_rubble"}

        url_host_id_list = self._build_host_id_list_for_url(self.added_hosts)

        test_url = f"{HOST_URL}/{url_host_id_list}"

        self.patch(test_url, patch_doc, 200)

        response_data = self.get(test_url, 200)

        for host in response_data["results"]:
            for key in patch_doc:
                self.assertEqual(host[key], patch_doc[key])

    def test_patch_on_non_existent_host(self):
        non_existent_id = generate_uuid()

        patch_doc = {"ansible_host": "NEW_ansible_host"}

        self.patch(f"{HOST_URL}/{non_existent_id}", patch_doc, status=404)

    def test_patch_on_multiple_hosts_with_some_non_existent(self):
        non_existent_id = generate_uuid()
        original_id = self.added_hosts[0].id

        patch_doc = {"ansible_host": "NEW_ansible_host"}

        self.patch(f"{HOST_URL}/{non_existent_id},{original_id}", patch_doc)

    def test_invalid_data(self):
        original_id = self.added_hosts[0].id

        invalid_data_list = [
            {"ansible_host": "a" * 256},
            {"ansible_host": None},
            {},
            {"display_name": None},
            {"display_name": ""},
        ]

        for patch_doc in invalid_data_list:
            with self.subTest(invalid_patch_doc=patch_doc):
                response = self.patch(f"{HOST_URL}/{original_id}", patch_doc, status=400)

                self.verify_error_response(response, expected_title="Bad Request", expected_status=400)

    def test_invalid_host_id(self):
        patch_doc = {"display_name": "branch_id_test"}
        host_id_lists = ["notauuid", f"{self.added_hosts[0].id},notauuid"]
        for host_id_list in host_id_lists:
            with self.subTest(host_id_list=host_id_list):
                self.patch(f"{HOST_URL}/{host_id_list}", patch_doc, 400)


class DeleteHostsTestCase(PreCreatedHostsBaseTestCase):
<<<<<<< HEAD
    class RaceCondition:
        def __init__(self, *args, **kwargs):
            self.query = _get_host_list_by_id_list(*args, **kwargs)

        def __getattr__(self, item):
            return self.all if item == "all" else getattr(self.query, item)

        def all(self, *args, **kwargs):
            result = self.query.all(*args, **kwargs)
            self.query.delete(synchronize_session=False)
            return result

    @unittest.mock.patch("app.events.datetime", **{"utcnow.return_value": datetime.utcnow()})
    def test_create_then_delete(self, datetime_mock):

        url = HOST_URL + "/" + self.added_hosts[0].id

=======
    def _create_then_delete_host(self, url, timestamp_iso):
>>>>>>> b6cb0ba7
        # Get the host
        self.get(url, 200)

        class MockEmitEvent:
            def __init__(self):
                self.events = []

            def __call__(self, e):
                self.events.append(e)

        # Delete the host
        with unittest.mock.patch("api.host.emit_event", new=MockEmitEvent()) as m:
            self.delete(url, 200, return_response_as_json=False)
            event = json.loads(m.events[0])

            self.assertIsInstance(event, dict)
            expected_keys = {"timestamp", "type", "id", "account", "insights_id", "request_id"}
            self.assertEqual(set(event.keys()), expected_keys)

            self.assertEqual(f"{timestamp_iso}+00:00", event["timestamp"])
            self.assertEqual("delete", event["type"])
            self.assertEqual(self.added_hosts[0].id, event["id"])
            self.assertEqual(self.added_hosts[0].insights_id, event["insights_id"])
            self.assertEqual("-1", event["request_id"])

        # Try to get the host again
        response = self.get(url, 200)

        self.assertEqual(response["count"], 0)
        self.assertEqual(response["total"], 0)
        self.assertEqual(response["results"], [])

    @unittest.mock.patch("app.events.datetime", **{"utcnow.return_value": datetime.utcnow()})
    def test_create_then_delete(self, datetime_mock):
        url = HOST_URL + "/" + self.added_hosts[0].id
        timestamp_iso = datetime_mock.utcnow.return_value.isoformat()
        self._create_then_delete_host(url, timestamp_iso)

    @unittest.mock.patch("app.events.datetime", **{"utcnow.return_value": datetime.utcnow()})
    def test_create_then_delete_with_branch_id(self, datetime_mock):
        url = HOST_URL + "/" + self.added_hosts[0].id + "?" + "branch_id=1234"
        timestamp_iso = datetime_mock.utcnow.return_value.isoformat()
        self._create_then_delete_host(url, timestamp_iso)

    def test_delete_non_existent_host(self):
        url = HOST_URL + "/" + generate_uuid()

        self.delete(url, 404)

    def test_delete_with_invalid_host_id(self):
        url = HOST_URL + "/" + "notauuid"

        self.delete(url, 400)

    def test_delete_when_host_is_deleted(self):
        url = HOST_URL + "/" + self.added_hosts[0].id
        with patch("api.host._get_host_list_by_id_list", self.RaceCondition):
            # deletion should give back 200 status
            self.delete(url, 200, return_response_as_json=False)


class QueryTestCase(PreCreatedHostsBaseTestCase):
    def test_query_all(self):
        response = self.get(HOST_URL, 200)

        host_list = self.added_hosts.copy()
        host_list.reverse()

        expected_host_list = [h.data() for h in host_list]
        self.assertEqual(response["results"], expected_host_list)

        self._base_paging_test(HOST_URL, len(self.added_hosts))

    def test_query_all_with_invalid_paging_parameters(self):
        invalid_limit_parameters = ["-1", "0", "notanumber"]
        for invalid_parameter in invalid_limit_parameters:
            self.get(HOST_URL + "?per_page=" + invalid_parameter, 400)

            self.get(HOST_URL + "?page=" + invalid_parameter, 400)

    def test_query_using_display_name(self):
        host_list = self.added_hosts

        response = self.get(HOST_URL + "?display_name=" + host_list[0].display_name)

        self.assertEqual(len(response["results"]), 1)
        self.assertEqual(response["results"][0]["fqdn"], host_list[0].fqdn)
        self.assertEqual(response["results"][0]["insights_id"], host_list[0].insights_id)
        self.assertEqual(response["results"][0]["display_name"], host_list[0].display_name)

    def test_query_using_fqdn_two_results(self):
        expected_host_list = [self.added_hosts[0], self.added_hosts[1]]

        response = self.get(HOST_URL + "?fqdn=" + expected_host_list[0].fqdn)

        self.assertEqual(len(response["results"]), 2)
        for result in response["results"]:
            self.assertEqual(result["fqdn"], expected_host_list[0].fqdn)
            assert any(result["insights_id"] == host.insights_id for host in expected_host_list)
            assert any(result["display_name"] == host.display_name for host in expected_host_list)

    def test_query_using_fqdn_one_result(self):
        expected_host_list = [self.added_hosts[2]]

        response = self.get(HOST_URL + "?fqdn=" + expected_host_list[0].fqdn)

        self.assertEqual(len(response["results"]), 1)
        for result in response["results"]:
            self.assertEqual(result["fqdn"], expected_host_list[0].fqdn)
            assert any(result["insights_id"] == host.insights_id for host in expected_host_list)
            assert any(result["display_name"] == host.display_name for host in expected_host_list)

    def test_query_using_non_existant_fqdn(self):
        response = self.get(HOST_URL + "?fqdn=ROFLSAUCE.com")

        self.assertEqual(len(response["results"]), 0)

    def test_query_using_display_name_substring(self):
        host_list = self.added_hosts.copy()
        host_list.reverse()

        host_name_substr = host_list[0].display_name[:-2]

        test_url = HOST_URL + "?display_name=" + host_name_substr

        response = self.get(test_url)

        expected_host_list = [h.data() for h in host_list]
        self.assertEqual(response["results"], expected_host_list)

        self._base_paging_test(test_url, len(self.added_hosts))


class QueryByHostIdTestCase(PreCreatedHostsBaseTestCase, PaginationBaseTestCase):
    def _base_query_test(self, host_id_list, expected_host_list):
        url = f"{HOST_URL}/{host_id_list}"
        response = self.get(url)

        self.assertEqual(response["count"], len(expected_host_list))
        self.assertEqual(len(response["results"]), len(expected_host_list))

        host_data = [host.data() for host in expected_host_list]
        for host in host_data:
            self.assertIn(host, response["results"])
        for host in response["results"]:
            self.assertIn(host, host_data)

        self._base_paging_test(url, len(expected_host_list))

    def test_query_existent_hosts(self):
        host_lists = [self.added_hosts[0:1], self.added_hosts[1:3], self.added_hosts]
        for host_list in host_lists:
            with self.subTest(host_list=host_list):
                host_id_list = self._build_host_id_list_for_url(host_list)
                self._base_query_test(host_id_list, host_list)

    def test_query_single_non_existent_host(self):
        self._base_query_test(generate_uuid(), [])

    def test_query_multiple_hosts_with_some_non_existent(self):
        host_list = self.added_hosts[0:1]
        existent_host_id_list = self._build_host_id_list_for_url(host_list)
        non_existent_host_id = generate_uuid()
        host_id_list = f"{non_existent_host_id},{existent_host_id_list}"
        self._base_query_test(host_id_list, host_list)

    def test_query_invalid_host_id(self):
        bad_id_list = ["notauuid", "1234blahblahinvalid"]
        only_bad_id = bad_id_list.copy()

        # Can’t have empty string as an only ID, that results in 404 Not Found.
        more_bad_id_list = bad_id_list + [""]
        valid_id = self.added_hosts[0].id
        with_bad_id = [f"{valid_id},{bad_id}" for bad_id in more_bad_id_list]

        for host_id_list in chain(only_bad_id, with_bad_id):
            with self.subTest(host_id_list=host_id_list):
                self.get(f"{HOST_URL}/{host_id_list}", 400)

    def test_query_host_id_without_hyphens(self):
        host_lists = [self.added_hosts[0:1], self.added_hosts]
        for original_host_list in host_lists:
            with self.subTest(host_list=original_host_list):
                # deepcopy host.__data to insulate original_host_list from changes.
                host_data = (host.data() for host in original_host_list)
                host_data = (copy.deepcopy(host) for host in host_data)
                query_host_list = [HostWrapper(host) for host in host_data]

                # Remove the hyphens from one of the valid hosts.
                query_host_list[0].id = uuid.UUID(query_host_list[0].id, version=4).hex

                host_id_list = self._build_host_id_list_for_url(query_host_list)
                self._base_query_test(host_id_list, original_host_list)

    def test_query_with_branch_id_parameter(self):
        url_host_id_list = self._build_host_id_list_for_url(self.added_hosts)
        # branch_id parameter is accepted, but doesn’t affect results.
        self._base_query_test(f"{url_host_id_list}?branch_id=123", self.added_hosts)

    def test_query_invalid_paging_parameters(self):
        url_host_id_list = self._build_host_id_list_for_url(self.added_hosts)
        base_url = f"{HOST_URL}/{url_host_id_list}"

        paging_parameters = ["per_page", "page"]
        invalid_values = ["-1", "0", "notanumber"]
        for paging_parameter in paging_parameters:
            for invalid_value in invalid_values:
                with self.subTest(paging_parameter=paging_parameter, invalid_value=invalid_value):
                    self.get(f"{base_url}?{paging_parameter}={invalid_value}", 400)


class QueryByHostnameOrIdTestCase(PreCreatedHostsBaseTestCase):
    def _base_query_test(self, query_value, expected_number_of_hosts):
        test_url = HOST_URL + "?hostname_or_id=" + query_value

        response = self.get(test_url)

        self.assertEqual(len(response["results"]), expected_number_of_hosts)

        self._base_paging_test(test_url, expected_number_of_hosts)

    def test_query_using_display_name_as_hostname(self):
        host_list = self.added_hosts

        self._base_query_test(host_list[0].display_name, 2)

    def test_query_using_fqdn_as_hostname(self):
        host_list = self.added_hosts

        self._base_query_test(host_list[2].fqdn, 1)

    def test_query_using_id(self):
        host_list = self.added_hosts

        self._base_query_test(host_list[0].id, 1)

    def test_query_using_non_existent_hostname(self):
        self._base_query_test("NotGonnaFindMe", 0)

    def test_query_using_non_existent_id(self):
        self._base_query_test(generate_uuid(), 0)


class QueryByInsightsIdTestCase(PreCreatedHostsBaseTestCase):
    def _test_url(self, query_value):
        return HOST_URL + "?insights_id=" + query_value

    def _base_query_test(self, query_value, expected_number_of_hosts):
        test_url = self._test_url(query_value)

        response = self.get(test_url)

        self.assertEqual(len(response["results"]), expected_number_of_hosts)

        self._base_paging_test(test_url, expected_number_of_hosts)

    def test_query_with_matching_insights_id(self):
        host_list = self.added_hosts

        self._base_query_test(host_list[0].insights_id, 1)

    def test_query_with_no_matching_insights_id(self):
        uuid_that_does_not_exist_in_db = generate_uuid()
        self._base_query_test(uuid_that_does_not_exist_in_db, 0)

    def test_query_with_invalid_insights_id(self):
        test_url = self._test_url("notauuid")
        self.get(test_url, 400)

    def test_query_with_maching_insights_id_and_branch_id(self):
        valid_insights_id = self.added_hosts[0].insights_id

        test_url = HOST_URL + "?insights_id=" + valid_insights_id + "&branch_id=123"

        self.get(test_url, 200)


class QueryOrderBaseTestCase(PreCreatedHostsBaseTestCase):
    def _queries_subtests_with_added_hosts(self):
        host_id_list = [host.id for host in self.added_hosts]
        url_host_id_list = ",".join(host_id_list)
        urls = (HOST_URL, f"{HOST_URL}/{url_host_id_list}", f"{HOST_URL}/{url_host_id_list}/system_profile")
        for url in urls:
            with self.subTest(url=url):
                yield url

    def _get(self, base_url, order_by=None, order_how=None, status=200):
        kwargs = {}
        if order_by:
            kwargs["order_by"] = order_by
        if order_how:
            kwargs["order_how"] = order_how

        full_url = inject_qs(base_url, **kwargs)
        return self.get(full_url, status)


class QueryOrderWithAdditionalHostTestCase(QueryOrderBaseTestCase):
    def setUp(self):
        super().setUp()
        host_wrapper = HostWrapper()
        host_wrapper.account = ACCOUNT
        host_wrapper.display_name = "host1"  # Same as self.added_hosts[0]
        host_wrapper.insights_id = generate_uuid()
        response_data = self.post(HOST_URL, [host_wrapper.data()], 207)
        self.added_hosts.append(HostWrapper(response_data["data"][0]["host"]))

    def _added_hosts_by_updated_desc(self):
        expected_hosts = self.added_hosts.copy()
        expected_hosts.reverse()
        return expected_hosts

    def _added_hosts_by_updated_asc(self):
        return self.added_hosts

    def _added_hosts_by_display_name_asc(self):
        return (
            # Hosts with same display_name are ordered by updated descending
            self.added_hosts[3],
            self.added_hosts[0],
            self.added_hosts[1],
            self.added_hosts[2],
        )

    def _added_hosts_by_display_name_desc(self):
        return (
            self.added_hosts[2],
            self.added_hosts[1],
            # Hosts with same display_name are ordered by updated descending
            self.added_hosts[3],
            self.added_hosts[0],
        )

    def _assert_host_ids_in_response(self, response, expected_hosts):
        response_ids = [host["id"] for host in response["results"]]
        expected_ids = [host.id for host in expected_hosts]
        self.assertEqual(response_ids, expected_ids)

    def tests_hosts_are_ordered_by_updated_desc_by_default(self):
        for url in self._queries_subtests_with_added_hosts():
            with self.subTest(url=url):
                response = self._get(url)
                expected_hosts = self._added_hosts_by_updated_desc()
                self._assert_host_ids_in_response(response, expected_hosts)

    def tests_hosts_ordered_by_updated_are_descending_by_default(self):
        for url in self._queries_subtests_with_added_hosts():
            with self.subTest(url=url):
                response = self._get(url, order_by="updated")
                expected_hosts = self._added_hosts_by_updated_desc()
                self._assert_host_ids_in_response(response, expected_hosts)

    def tests_hosts_are_ordered_by_updated_descending(self):
        for url in self._queries_subtests_with_added_hosts():
            with self.subTest(url=url):
                response = self._get(url, order_by="updated", order_how="DESC")
                expected_hosts = self._added_hosts_by_updated_desc()
                self._assert_host_ids_in_response(response, expected_hosts)

    def tests_hosts_are_ordered_by_updated_ascending(self):
        for url in self._queries_subtests_with_added_hosts():
            with self.subTest(url=url):
                response = self._get(url, order_by="updated", order_how="ASC")
                expected_hosts = self._added_hosts_by_updated_asc()
                self._assert_host_ids_in_response(response, expected_hosts)

    def tests_hosts_ordered_by_display_name_are_ascending_by_default(self):
        for url in self._queries_subtests_with_added_hosts():
            with self.subTest(url=url):
                response = self._get(url, order_by="display_name")
                expected_hosts = self._added_hosts_by_display_name_asc()
                self._assert_host_ids_in_response(response, expected_hosts)

    def tests_hosts_are_ordered_by_display_name_ascending(self):
        for url in self._queries_subtests_with_added_hosts():
            with self.subTest(url=url):
                response = self._get(url, order_by="display_name", order_how="ASC")
                expected_hosts = self._added_hosts_by_display_name_asc()
                self._assert_host_ids_in_response(response, expected_hosts)

    def tests_hosts_are_ordered_by_display_name_descending(self):
        for url in self._queries_subtests_with_added_hosts():
            with self.subTest(url=url):
                response = self._get(url, order_by="display_name", order_how="DESC")
                expected_hosts = self._added_hosts_by_display_name_desc()
                self._assert_host_ids_in_response(response, expected_hosts)


class QueryOrderBadRequestsTestCase(QueryOrderBaseTestCase):
    def test_invalid_order_by(self):
        for url in self._queries_subtests_with_added_hosts():
            with self.subTest(url=url):
                self._get(url, "fqdn", "ASC", 400)

    def test_invalid_order_how(self):
        for url in self._queries_subtests_with_added_hosts():
            with self.subTest(url=url):
                self._get(url, "display_name", "asc", 400)

    def test_only_order_how(self):
        for url in self._queries_subtests_with_added_hosts():
            with self.subTest(url=url):
                self._get(url, None, "ASC", 400)


class FactsTestCase(PreCreatedHostsBaseTestCase):
    def _valid_fact_doc(self):
        return {"newfact1": "newvalue1", "newfact2": "newvalue2"}

    def _build_facts_url(self, host_list, namespace):
        if type(host_list) == list:
            url_host_id_list = self._build_host_id_list_for_url(host_list)
        else:
            url_host_id_list = str(host_list)
        return HOST_URL + "/" + url_host_id_list + "/facts/" + namespace

    def _basic_fact_test(self, input_facts, expected_facts, replace_facts):

        host_list = self.added_hosts

        # This test assumes the set of facts are the same across
        # the hosts in the host_list

        target_namespace = host_list[0].facts[0]["namespace"]

        url_host_id_list = self._build_host_id_list_for_url(host_list)

        patch_url = self._build_facts_url(host_list, target_namespace)

        if replace_facts:
            response = self.put(patch_url, input_facts, 200)
        else:
            response = self.patch(patch_url, input_facts, 200)

        response = self.get(f"{HOST_URL}/{url_host_id_list}", 200)

        self.assertEqual(len(response["results"]), len(host_list))

        for response_host in response["results"]:
            host_to_verify = HostWrapper(response_host)

            self.assertEqual(host_to_verify.facts[0]["facts"], expected_facts)

            self.assertEqual(host_to_verify.facts[0]["namespace"], target_namespace)

    def test_add_facts_without_fact_dict(self):
        patch_url = self._build_facts_url(1, "ns1")
        response = self.patch(patch_url, None, 400)
        self.assertEqual(response["detail"], "Request body is not valid JSON")

    def test_add_facts_to_multiple_hosts(self):
        facts_to_add = self._valid_fact_doc()

        host_list = self.added_hosts

        # This test assumes the set of facts are the same across
        # the hosts in the host_list

        expected_facts = {**host_list[0].facts[0]["facts"], **facts_to_add}

        self._basic_fact_test(facts_to_add, expected_facts, False)

    def test_replace_and_add_facts_to_multiple_hosts_with_branch_id(self):
        facts_to_add = self._valid_fact_doc()

        host_list = self.added_hosts

        target_namespace = host_list[0].facts[0]["namespace"]

        url_host_id_list = self._build_host_id_list_for_url(host_list)

        patch_url = HOST_URL + "/" + url_host_id_list + "/facts/" + target_namespace + "?" + "branch_id=1234"

        # Add facts
        self.patch(patch_url, facts_to_add, 200)

        # Replace facts
        self.put(patch_url, facts_to_add, 200)

    def test_replace_and_add_facts_to_multiple_hosts_including_nonexistent_host(self):
        facts_to_add = self._valid_fact_doc()

        host_list = self.added_hosts

        target_namespace = host_list[0].facts[0]["namespace"]

        url_host_id_list = self._build_host_id_list_for_url(host_list)

        # Add a couple of host ids that should not exist in the database
        url_host_id_list = url_host_id_list + "," + generate_uuid() + "," + generate_uuid()

        patch_url = HOST_URL + "/" + url_host_id_list + "/facts/" + target_namespace

        # Add facts
        self.patch(patch_url, facts_to_add, 400)

        # Replace facts
        self.put(patch_url, facts_to_add, 400)

    def test_add_facts_to_multiple_hosts_overwrite_empty_key_value_pair(self):
        new_facts = {}
        expected_facts = new_facts

        # Set the value in the namespace to an empty fact set
        self._basic_fact_test(new_facts, expected_facts, True)

        new_facts = self._valid_fact_doc()
        expected_facts = new_facts

        # Overwrite the empty fact set
        self._basic_fact_test(new_facts, expected_facts, False)

    def test_add_facts_to_multiple_hosts_add_empty_fact_set(self):
        new_facts = {}
        target_namespace = self.added_hosts[0].facts[0]["namespace"]
        valid_host_id = self.added_hosts[0].id

        test_url = self._build_facts_url(valid_host_id, target_namespace)

        # Test merging empty facts set
        self.patch(test_url, new_facts, 400)

    def test_replace_and_add_facts_to_namespace_that_does_not_exist(self):
        valid_host_id = self.added_hosts[0].id
        facts_to_add = self._valid_fact_doc()
        test_url = self._build_facts_url(valid_host_id, "imanonexistentnamespace")

        # Test replace
        self.put(test_url, facts_to_add, 400)

        # Test add/merge
        self.patch(test_url, facts_to_add, 400)

    def test_replace_facts_without_fact_dict(self):
        put_url = self._build_facts_url(1, "ns1")
        response = self.put(put_url, None, 400)
        self.assertEqual(response["detail"], "Request body is not valid JSON")

    def test_replace_facts_on_multiple_hosts(self):
        new_facts = self._valid_fact_doc()
        expected_facts = new_facts

        self._basic_fact_test(new_facts, expected_facts, True)

    def test_replace_facts_on_multiple_hosts_with_empty_fact_set(self):
        new_facts = {}
        expected_facts = new_facts

        self._basic_fact_test(new_facts, expected_facts, True)

    def test_replace_empty_facts_on_multiple_hosts(self):
        new_facts = {}
        expected_facts = new_facts

        self._basic_fact_test(new_facts, expected_facts, True)

        new_facts = self._valid_fact_doc()
        expected_facts = new_facts

        self._basic_fact_test(new_facts, expected_facts, True)

    def test_invalid_host_id(self):
        bad_id_list = ["notauuid", "1234blahblahinvalid"]
        only_bad_id = bad_id_list.copy()

        # Can’t have empty string as an only ID, that results in 404 Not Found.
        more_bad_id_list = bad_id_list + [""]
        valid_id = self.added_hosts[0].id
        with_bad_id = [f"{valid_id},{bad_id}" for bad_id in more_bad_id_list]

        operations = (self.patch, self.put)
        fact_doc = self._valid_fact_doc()
        for operation in operations:
            for host_id_list in chain(only_bad_id, with_bad_id):
                url = self._build_facts_url(host_id_list, "ns1")
                with self.subTest(operation=operation, host_id_list=host_id_list):
                    operation(url, fact_doc, 400)


class HeaderAuthTestCase(DBAPITestCase):
    @staticmethod
    def _valid_identity():
        """
        Provides a valid Identity object.
        """
        return Identity(account_number="some account number")

    @staticmethod
    def _valid_payload():
        """
        Builds a valid HTTP header payload – Base64 encoded JSON string with valid data.
        """
        identity = __class__._valid_identity()
        dict_ = {"identity": identity._asdict()}
        json = dumps(dict_)
        return b64encode(json.encode())

    def _get_hosts(self, headers):
        """
        Issues a GET request to the /hosts URL, providing given headers.
        """
        return self.client().get(HOST_URL, headers=headers)

    def test_validate_missing_identity(self):
        """
        Identity header is not present.
        """
        response = self._get_hosts({})
        self.assertEqual(401, response.status_code)

    def test_validate_invalid_identity(self):
        """
        Identity header is not valid – empty in this case
        """
        response = self._get_hosts({"x-rh-identity": ""})
        self.assertEqual(401, response.status_code)

    def test_validate_valid_identity(self):
        """
        Identity header is valid – non-empty in this case
        """
        payload = self._valid_payload()
        response = self._get_hosts({"x-rh-identity": payload})
        self.assertEqual(200, response.status_code)  # OK


class TokenAuthTestCase(DBAPITestCase):
    """
    A couple of sanity checks to make sure the service is denying access
    """

    def test_validate_invalid_token_on_GET(self):
        auth_header = build_auth_header("NotTheSuperSecretValue")
        response = self.client().get(HOST_URL, headers=auth_header)
        self.assertEqual(401, response.status_code)

    def test_validate_invalid_token_on_POST(self):
        auth_header = build_auth_header("NotTheSuperSecretValue")
        response = self.client().post(HOST_URL, headers=auth_header)
        self.assertEqual(401, response.status_code)

    def test_validate_token_on_POST_shared_secret_not_set(self):
        with set_environment({}):
            auth_header = build_valid_auth_header()
            response = self.client().post(HOST_URL, headers=auth_header)
            self.assertEqual(401, response.status_code)


class HealthTestCase(APIBaseTestCase):
    """
    Tests the health check endpoint.
    """

    def test_health(self):
        """
        The health check simply returns 200 to any GET request. The response body is
        irrelevant.
        """
        response = self.client().get(HEALTH_URL)  # No identity header.
        self.assertEqual(200, response.status_code)

    def test_metrics(self):
        """
        The metrics endpoint simply returns 200 to any GET request.
        """
        with tempfile.TemporaryDirectory() as temp_dir:
            with set_environment({"prometheus_multiproc_dir": temp_dir}):
                response = self.client().get(METRICS_URL)  # No identity header.
                self.assertEqual(200, response.status_code)

    def test_version(self):
        response = self.get(VERSION_URL, 200)
        assert response["version"] is not None


if __name__ == "__main__":
    unittest.main()<|MERGE_RESOLUTION|>--- conflicted
+++ resolved
@@ -1258,7 +1258,6 @@
 
 
 class DeleteHostsTestCase(PreCreatedHostsBaseTestCase):
-<<<<<<< HEAD
     class RaceCondition:
         def __init__(self, *args, **kwargs):
             self.query = _get_host_list_by_id_list(*args, **kwargs)
@@ -1271,14 +1270,7 @@
             self.query.delete(synchronize_session=False)
             return result
 
-    @unittest.mock.patch("app.events.datetime", **{"utcnow.return_value": datetime.utcnow()})
-    def test_create_then_delete(self, datetime_mock):
-
-        url = HOST_URL + "/" + self.added_hosts[0].id
-
-=======
     def _create_then_delete_host(self, url, timestamp_iso):
->>>>>>> b6cb0ba7
         # Get the host
         self.get(url, 200)
 
