#!/usr/bin/env python
import copy
import json
import tempfile
import uuid
from base64 import b64encode
from datetime import datetime
from datetime import timedelta
from datetime import timezone
from itertools import chain
from json import dumps
from unittest import main
from unittest import TestCase
from unittest.mock import patch
from urllib.parse import parse_qs
from urllib.parse import urlencode
from urllib.parse import urlsplit
from urllib.parse import urlunsplit

import dateutil.parser

from api.host import _get_host_list_by_id_list
from app import create_app
from app import db
from app.auth.identity import Identity
from app.culling import StalenessOffset
from app.models import Host
from app.serialization import serialize_host
from app.utils import HostWrapper
from app.utils import Tag
from tasks import msg_handler
from test_utils import rename_host_table_and_indexes
from test_utils import set_environment

HOST_URL = "/api/inventory/v1/hosts"
HEALTH_URL = "/health"
METRICS_URL = "/metrics"
VERSION_URL = "/version"

NS = "testns"
ID = "whoabuddy"

FACTS = [{"namespace": "ns1", "facts": {"key1": "value1"}}]
TAGS = ["aws/new_tag_1:new_value_1", "aws/k:v"]
ACCOUNT = "000501"
SHARED_SECRET = "SuperSecretStuff"


def generate_uuid():
    return str(uuid.uuid4())


def test_data(**values):
    data = {
        "account": ACCOUNT,
        "display_name": "hi",
        # "insights_id": "1234-56-789",
        # "rhel_machine_id": "1234-56-789",
        # "ip_addresses": ["10.10.0.1", "10.0.0.2"],
        "ip_addresses": ["10.10.0.1"],
        # "mac_addresses": ["c2:00:d0:c8:61:01"],
        # "external_id": "i-05d2313e6b9a42b16"
        "facts": None,
        **values,
    }
    if not data["facts"]:
        data["facts"] = FACTS
    if "stale_timestamp" in data:
        data["stale_timestamp"] = data["stale_timestamp"].isoformat()
    return data


def build_auth_header(token):
    auth_header = {"Authorization": f"Bearer {token}"}
    return auth_header


def build_valid_auth_header():
    return build_auth_header(SHARED_SECRET)


def inject_qs(url, **kwargs):
    scheme, netloc, path, query, fragment = urlsplit(url)
    params = parse_qs(query)
    params.update(kwargs)
    new_query = urlencode(params, doseq=True)
    return urlunsplit((scheme, netloc, path, new_query, fragment))


class APIBaseTestCase(TestCase):
    def _create_header(self, auth_header, request_id_header):
        header = auth_header.copy()
        if request_id_header is not None:
            header.update(request_id_header)
        return header

    def _get_valid_auth_header(self):
        identity = Identity(account_number=ACCOUNT)
        dict_ = {"identity": identity._asdict()}
        json_doc = json.dumps(dict_)
        auth_header = {"x-rh-identity": b64encode(json_doc.encode())}
        return auth_header

    def setUp(self):
        """
        Creates the application and a test client to make requests.
        """
        self.app = create_app(config_name="testing")
        self.client = self.app.test_client

    def get(self, path, status=200, return_response_as_json=True):
        return self._response_check(
            self.client().get(path, headers=self._get_valid_auth_header()), status, return_response_as_json
        )

    def post(self, path, data, status=200, return_response_as_json=True):
        return self._make_http_call(self.client().post, path, data, status, return_response_as_json)

    def patch(self, path, data, status=200, return_response_as_json=True):
        return self._make_http_call(self.client().patch, path, data, status, return_response_as_json)

    def put(self, path, data, status=200, return_response_as_json=True):
        return self._make_http_call(self.client().put, path, data, status, return_response_as_json)

    def delete(self, path, status=200, header=None, return_response_as_json=True):
        headers = self._create_header(self._get_valid_auth_header(), header)
        response = self.client().delete(path, headers=headers)
        return self._response_check(response, status, return_response_as_json)

    def verify_error_response(
        self, response, expected_title=None, expected_status=None, expected_detail=None, expected_type=None
    ):
        def _verify_value(field_name, expected_value):
            assert field_name in response
            if expected_value is not None:
                self.assertEqual(response[field_name], expected_value)

        _verify_value("title", expected_title)
        _verify_value("status", expected_status)
        _verify_value("detail", expected_detail)
        _verify_value("type", expected_type)

    def _make_http_call(self, http_method, path, data, status, return_response_as_json=True):
        json_data = json.dumps(data)
        headers = self._get_valid_auth_header()
        headers["content-type"] = "application/json"
        return self._response_check(
            http_method(path, data=json_data, headers=headers), status, return_response_as_json
        )

    def _response_check(self, response, status, return_response_as_json):
        self.assertEqual(response.status_code, status)
        if return_response_as_json:
            return json.loads(response.data)
        else:
            return response


class DBAPITestCase(APIBaseTestCase):
    @classmethod
    def setUpClass(cls):
        """
        Temporarily rename the host table while the tests run.  This is done
        to make dropping the table at the end of the tests a bit safer.
        """
        rename_host_table_and_indexes()

    def setUp(self):
        """
        Initializes the database by creating all tables.
        """
        super().setUp()

        # binds the app to the current context
        with self.app.app_context():
            # create all tables
            db.create_all()

    def tearDown(self):
        """
        Cleans up the database by dropping all tables.
        """
        with self.app.app_context():
            # drop all tables
            db.session.remove()
            db.drop_all()

    def _build_host_id_list_for_url(self, host_list):
        host_id_list = [str(h.id) for h in host_list]

        return ",".join(host_id_list)

    def _verify_host_status(self, response, host_index, expected_status):
        self.assertEqual(response["data"][host_index]["status"], expected_status)

    def _pluck_host_from_response(self, response, host_index):
        return response["data"][host_index]["host"]

    def _validate_host(self, received_host, expected_host, expected_id=id):
        self.assertIsNotNone(received_host["id"])
        self.assertEqual(received_host["id"], expected_id)
        self.assertEqual(received_host["account"], expected_host.account)
        self.assertEqual(received_host["insights_id"], expected_host.insights_id)
        self.assertEqual(received_host["rhel_machine_id"], expected_host.rhel_machine_id)
        self.assertEqual(received_host["subscription_manager_id"], expected_host.subscription_manager_id)
        self.assertEqual(received_host["satellite_id"], expected_host.satellite_id)
        self.assertEqual(received_host["bios_uuid"], expected_host.bios_uuid)
        self.assertEqual(received_host["fqdn"], expected_host.fqdn)
        self.assertEqual(received_host["mac_addresses"], expected_host.mac_addresses)
        self.assertEqual(received_host["ip_addresses"], expected_host.ip_addresses)
        self.assertEqual(received_host["display_name"], expected_host.display_name)
        self.assertEqual(received_host["facts"], expected_host.facts)
        self.assertEqual(received_host["ansible_host"], expected_host.ansible_host)
        self.assertIsNotNone(received_host["created"])
        self.assertIsNotNone(received_host["updated"])


class CreateHostsTestCase(DBAPITestCase):
    def test_create_and_update(self):
        facts = None

        host_data = HostWrapper(test_data(facts=facts))

        # Create the host
        response = self.post(HOST_URL, [host_data.data()], 207)

        self._verify_host_status(response, 0, 201)

        created_host = self._pluck_host_from_response(response, 0)

        original_id = created_host["id"]

        self._validate_host(created_host, host_data, expected_id=original_id)

        created_time = dateutil.parser.parse(created_host["created"])
        now = datetime.now(timezone.utc)
        self.assertGreater(now, created_time)
        self.assertLess(now - timedelta(minutes=15), created_time)

        host_data.facts = copy.deepcopy(FACTS)

        # Replace facts under the first namespace
        host_data.facts[0]["facts"] = {"newkey1": "newvalue1"}

        # Add a new set of facts under a new namespace
        host_data.facts.append({"namespace": "ns2", "facts": {"key2": "value2"}})

        # Add a new canonical fact
        host_data.rhel_machine_id = generate_uuid()
        host_data.ip_addresses = ["10.10.0.1", "10.0.0.2", "fe80::d46b:2807:f258:c319"]
        host_data.mac_addresses = ["c2:00:d0:c8:61:01"]
        host_data.external_id = "i-05d2313e6b9a42b16"
        host_data.insights_id = generate_uuid()

        # Update the host with the new data
        response = self.post(HOST_URL, [host_data.data()], 207)

        self._verify_host_status(response, 0, 200)

        updated_host = self._pluck_host_from_response(response, 0)

        # Make sure the id from the update post matches the id from the create
        self.assertEqual(updated_host["id"], original_id)

        # Verify the timestamp has been modified
        self.assertIsNotNone(updated_host["updated"])
        modified_time = dateutil.parser.parse(updated_host["updated"])
        self.assertGreater(modified_time, created_time)

        host_lookup_results = self.get(f"{HOST_URL}/{original_id}", 200)

        # sanity check
        # host_lookup_results["results"][0]["facts"][0]["facts"]["key2"] = "blah"
        # host_lookup_results["results"][0]["insights_id"] = "1.2.3.4"
        self._validate_host(host_lookup_results["results"][0], host_data, expected_id=original_id)

    def test_create_with_branch_id(self):
        facts = None

        host_data = HostWrapper(test_data(facts=facts))

        post_url = HOST_URL + "?" + "branch_id=1234"

        # Create the host
        response = self.post(post_url, [host_data.data()], 207)

        self._verify_host_status(response, 0, 201)

    def test_create_host_update_with_same_insights_id_and_different_canonical_facts(self):
        original_insights_id = generate_uuid()

        host_data = HostWrapper(test_data(facts=None))
        host_data.insights_id = original_insights_id
        host_data.rhel_machine_id = generate_uuid()
        host_data.subscription_manager_id = generate_uuid()
        host_data.satellite_id = generate_uuid()
        host_data.bios_uuid = generate_uuid()
        host_data.fqdn = "original_fqdn"
        host_data.mac_addresses = ["aa:bb:cc:dd:ee:ff"]
        host_data.external_id = "abcdef"

        # Create the host
        response = self.post(HOST_URL, [host_data.data()], 207)

        self._verify_host_status(response, 0, 201)

        created_host = self._pluck_host_from_response(response, 0)

        original_id = created_host["id"]

        self._validate_host(created_host, host_data, expected_id=original_id)

        # Change the canonical facts except for the insights_id
        host_data.rhel_machine_id = generate_uuid()
        host_data.ip_addresses = ["192.168.1.44", "10.0.0.2"]
        host_data.subscription_manager_id = generate_uuid()
        host_data.satellite_id = generate_uuid()
        host_data.bios_uuid = generate_uuid()
        host_data.fqdn = "expected_fqdn"
        host_data.mac_addresses = ["ff:ee:dd:cc:bb:aa"]
        host_data.external_id = "fedcba"
        host_data.facts = [{"namespace": "ns1", "facts": {"newkey": "newvalue"}}]

        # Update the host
        response = self.post(HOST_URL, [host_data.data()], 207)

        self._verify_host_status(response, 0, 200)

        updated_host = self._pluck_host_from_response(response, 0)

        # Verify that the id did not change on the update
        self.assertEqual(updated_host["id"], original_id)

        # Retrieve the host using the id that we first received
        data = self.get(f"{HOST_URL}/{original_id}", 200)

        self._validate_host(data["results"][0], host_data, expected_id=original_id)

    def test_create_host_with_empty_facts_display_name_then_update(self):
        # Create a host with empty facts, and display_name
        # then update those fields
        host_data = HostWrapper(test_data(facts=None))
        del host_data.display_name
        del host_data.facts

        # Create the host
        response = self.post(HOST_URL, [host_data.data()], 207)

        self._verify_host_status(response, 0, 201)

        created_host = self._pluck_host_from_response(response, 0)

        self.assertIsNotNone(created_host["id"])

        original_id = created_host["id"]

        # Update the facts and display name
        host_data.facts = copy.deepcopy(FACTS)
        host_data.display_name = "expected_display_name"

        # Update the hosts
        self.post(HOST_URL, [host_data.data()], 207)

        host_lookup_results = self.get(f"{HOST_URL}/{original_id}", 200)

        self._validate_host(host_lookup_results["results"][0], host_data, expected_id=original_id)

    def test_create_and_update_multiple_hosts_with_account_mismatch(self):
        """
        Attempt to create multiple hosts, one host has the wrong account number.
        Verify this causes an error response to be returned.
        """
        facts = None

        host1 = HostWrapper(test_data(display_name="host1", facts=facts))
        host1.ip_addresses = ["10.0.0.1"]
        host1.rhel_machine_id = generate_uuid()

        host2 = HostWrapper(test_data(display_name="host2", facts=facts))
        # Set the account number to the wrong account for this request
        host2.account = "222222"
        host2.ip_addresses = ["10.0.0.2"]
        host2.rhel_machine_id = generate_uuid()

        host_list = [host1.data(), host2.data()]

        # Create the host
        created_host = self.post(HOST_URL, host_list, 207)

        self.assertEqual(len(host_list), len(created_host["data"]))

        self.assertEqual(created_host["errors"], 1)

        self.assertEqual(created_host["data"][0]["status"], 201)
        self.assertEqual(created_host["data"][1]["status"], 400)

    def test_create_host_without_canonical_facts(self):
        host_data = HostWrapper(test_data(facts=None))
        del host_data.insights_id
        del host_data.rhel_machine_id
        del host_data.subscription_manager_id
        del host_data.satellite_id
        del host_data.bios_uuid
        del host_data.ip_addresses
        del host_data.fqdn
        del host_data.mac_addresses
        del host_data.external_id

        response_data = self.post(HOST_URL, [host_data.data()], 207)

        self._verify_host_status(response_data, 0, 400)

        response_data = response_data["data"][0]

        self.verify_error_response(response_data, expected_title="Invalid request", expected_status=400)

    def test_create_host_without_account(self):
        host_data = HostWrapper(test_data(facts=None))
        del host_data.account

        response_data = self.post(HOST_URL, [host_data.data()], 400)

        self.verify_error_response(
            response_data, expected_title="Bad Request", expected_detail="'account' is a required property"
        )

    def test_create_host_with_invalid_account(self):
        accounts = ("", "someaccount")
        for account in accounts:
            with self.subTest(account=account):
                host_data = HostWrapper(test_data(account=account, facts=None))

                response_data = self.post(HOST_URL, [host_data.data()], 207)

                self._verify_host_status(response_data, 0, 400)

                response_data = response_data["data"][0]

                self.verify_error_response(
                    response_data,
                    expected_title="Bad Request",
                    expected_detail="{'account': ['Length must be between 1 and 10.']}",
                )

    def test_create_host_with_mismatched_account_numbers(self):
        host_data = HostWrapper(test_data(facts=None))
        host_data.account = ACCOUNT[::-1]

        response_data = self.post(HOST_URL, [host_data.data()], 207)

        self._verify_host_status(response_data, 0, 400)

        response_data = response_data["data"][0]

        self.verify_error_response(
            response_data,
            expected_title="Invalid request",
            expected_detail="The account number associated with the user does not match the account number associated "
            "with the host",
        )

    def test_create_host_with_invalid_facts(self):
        facts_with_no_namespace = copy.deepcopy(FACTS)
        del facts_with_no_namespace[0]["namespace"]

        facts_with_no_facts = copy.deepcopy(FACTS)
        del facts_with_no_facts[0]["facts"]

        facts_with_empty_str_namespace = copy.deepcopy(FACTS)
        facts_with_empty_str_namespace[0]["namespace"] = ""

        invalid_facts = [facts_with_no_namespace, facts_with_no_facts, facts_with_empty_str_namespace]

        for invalid_fact in invalid_facts:
            with self.subTest(invalid_fact=invalid_fact):
                host_data = HostWrapper(test_data(facts=invalid_fact))

                response_data = self.post(HOST_URL, [host_data.data()], 400)

                self.verify_error_response(response_data, expected_title="Bad Request")

    def test_create_host_with_invalid_uuid_field_values(self):
        uuid_field_names = ("insights_id", "rhel_machine_id", "subscription_manager_id", "satellite_id", "bios_uuid")

        for field_name in uuid_field_names:
            with self.subTest(uuid_field=field_name):
                host_data = copy.deepcopy(test_data(facts=None))

                host_data[field_name] = "notauuid"

                response_data = self.post(HOST_URL, [host_data], 207)

                error_host = response_data["data"][0]

                self.assertEqual(error_host["status"], 400)

                self.verify_error_response(error_host, expected_title="Bad Request")

    def test_create_host_with_non_nullable_fields_as_None(self):
        non_nullable_field_names = (
            "display_name",
            "account",
            "insights_id",
            "rhel_machine_id",
            "subscription_manager_id",
            "satellite_id",
            "fqdn",
            "bios_uuid",
            "ip_addresses",
            "mac_addresses",
            "external_id",
            "ansible_host",
        )

        host_data = HostWrapper(test_data(facts=None))

        # Have at least one good canonical fact set
        host_data.insights_id = generate_uuid()
        host_data.rhel_machine_id = generate_uuid()

        host_dict = host_data.data()

        for field_name in non_nullable_field_names:
            with self.subTest(field_as_None=field_name):
                invalid_host_dict = copy.deepcopy(host_dict)

                invalid_host_dict[field_name] = None

                response_data = self.post(HOST_URL, [invalid_host_dict], 400)

                self.verify_error_response(response_data, expected_title="Bad Request")

    def test_create_host_with_valid_ip_address(self):
        valid_ip_arrays = [["blah"], ["1.1.1.1", "sigh"]]

        for ip_array in valid_ip_arrays:
            with self.subTest(ip_array=ip_array):
                host_data = HostWrapper(test_data(facts=None))
                host_data.insights_id = generate_uuid()
                host_data.ip_addresses = ip_array

                response_data = self.post(HOST_URL, [host_data.data()], 207)

                error_host = response_data["data"][0]

                self.assertEqual(error_host["status"], 201)

    def test_create_host_with_invalid_ip_address(self):
        invalid_ip_arrays = [[], [""], ["a" * 256]]

        for ip_array in invalid_ip_arrays:
            with self.subTest(ip_array=ip_array):
                host_data = HostWrapper(test_data(facts=None))
                host_data.insights_id = generate_uuid()
                host_data.ip_addresses = ip_array

                response_data = self.post(HOST_URL, [host_data.data()], 207)

                error_host = response_data["data"][0]

                self.assertEqual(error_host["status"], 400)

                self.verify_error_response(error_host, expected_title="Bad Request")

    def test_create_host_with_valid_mac_address(self):
        valid_mac_arrays = [["blah"], ["11:22:33:44:55:66", "blah"]]

        for mac_array in valid_mac_arrays:
            with self.subTest(mac_array=mac_array):
                host_data = HostWrapper(test_data(facts=None))
                host_data.insights_id = generate_uuid()
                host_data.mac_addresses = mac_array

                response_data = self.post(HOST_URL, [host_data.data()], 207)

                error_host = response_data["data"][0]

                self.assertEqual(error_host["status"], 201)

    def test_create_host_with_invalid_mac_address(self):
        invalid_mac_arrays = [[], [""], ["11:22:33:44:55:66", "a" * 256]]

        for mac_array in invalid_mac_arrays:
            with self.subTest(mac_array=mac_array):
                host_data = HostWrapper(test_data(facts=None))
                host_data.insights_id = generate_uuid()
                host_data.mac_addresses = mac_array

                response_data = self.post(HOST_URL, [host_data.data()], 207)

                error_host = response_data["data"][0]

                self.assertEqual(error_host["status"], 400)

                self.verify_error_response(error_host, expected_title="Bad Request")

    def test_create_host_with_invalid_display_name(self):
        host_data = HostWrapper(test_data(facts=None))

        invalid_display_names = ["", "a" * 201]

        for display_name in invalid_display_names:
            with self.subTest(display_name=display_name):
                host_data.display_name = display_name

                response = self.post(HOST_URL, [host_data.data()], 207)

                error_host = response["data"][0]

                self.assertEqual(error_host["status"], 400)

                self.verify_error_response(error_host, expected_title="Bad Request")

    def test_create_host_with_invalid_fqdn(self):
        host_data = HostWrapper(test_data(facts=None))

        invalid_fqdns = ["", "a" * 256]

        for fqdn in invalid_fqdns:
            with self.subTest(fqdn=fqdn):
                host_data.fqdn = fqdn

                response = self.post(HOST_URL, [host_data.data()], 207)

                error_host = response["data"][0]

                self.assertEqual(error_host["status"], 400)

                self.verify_error_response(error_host, expected_title="Bad Request")

    def test_create_host_with_invalid_external_id(self):
        host_data = HostWrapper(test_data(facts=None))

        invalid_external_ids = ["", "a" * 501]

        for external_id in invalid_external_ids:
            with self.subTest(external_id=external_id):
                host_data.external_id = external_id

                response = self.post(HOST_URL, [host_data.data()], 207)

                error_host = response["data"][0]

                self.assertEqual(error_host["status"], 400)

                self.verify_error_response(error_host, expected_title="Bad Request")

    def test_create_host_with_ansible_host(self):
        # Create a host with ansible_host field
        host_data = HostWrapper(test_data(facts=None))
        host_data.ansible_host = "ansible_host_" + generate_uuid()

        # Create the host
        response = self.post(HOST_URL, [host_data.data()], 207)

        self._verify_host_status(response, 0, 201)

        created_host = self._pluck_host_from_response(response, 0)

        original_id = created_host["id"]

        host_lookup_results = self.get(f"{HOST_URL}/{original_id}", 200)

        self._validate_host(host_lookup_results["results"][0], host_data, expected_id=original_id)

    def test_create_host_without_ansible_host_then_update(self):
        # Create a host without ansible_host field
        # then update those fields
        host_data = HostWrapper(test_data(facts=None))
        del host_data.ansible_host

        # Create the host
        response = self.post(HOST_URL, [host_data.data()], 207)

        self._verify_host_status(response, 0, 201)

        created_host = self._pluck_host_from_response(response, 0)

        original_id = created_host["id"]

        ansible_hosts = ["ima_ansible_host_" + generate_uuid(), ""]

        # Update the ansible_host
        for ansible_host in ansible_hosts:
            with self.subTest(ansible_host=ansible_host):

                host_data.ansible_host = ansible_host

                # Update the hosts
                self.post(HOST_URL, [host_data.data()], 207)

                host_lookup_results = self.get(f"{HOST_URL}/{original_id}", 200)

                self._validate_host(host_lookup_results["results"][0], host_data, expected_id=original_id)

    def test_create_host_with_invalid_ansible_host(self):
        host_data = HostWrapper(test_data(facts=None))

        invalid_ansible_host = ["a" * 256]

        for ansible_host in invalid_ansible_host:
            with self.subTest(ansible_host=ansible_host):
                host_data.ansible_host = ansible_host

                response = self.post(HOST_URL, [host_data.data()], 207)

                error_host = response["data"][0]

                self.assertEqual(error_host["status"], 400)

                self.verify_error_response(error_host, expected_title="Bad Request")

<<<<<<< HEAD
    def test_create_host_with_invalid_tags(self):
        tags = [
            {
                "namespace": """"qwertyuiopasdfghjklzxcvbnmqwertyuiopqwertyuiop
                    asdfghjklzxcvbnmqwertyuiopqwertyuiopasdfghjklzxcvbnmqwertyu
                    iopqwertyuiopasdfghjklzxcvbnmqwertyuiopqwertyuiopasdfghjklz
                    xcvbnmqwertyuiopqwertyuiopasdfghjklzxcvbnmqwertyuiopqwertyu
                    iopasdfghjklzxcvbnmqwertyuiopqwertyuiopasdfghjklzxcvbnmqwer
                    tyuiop""",
                "key": "",
                "value": "val",
            },
            {"namespace": "", "key": "", "value": "val"},
            {"namespace": "              ", "key": "", "value": "val"},
            {
                "namespace": "SPECIAL",
                "key": "something",
                "value": """"qwertyuiopasdfghjklzxcvbnmqwertyuiopqwertyuiop
                    asdfghjklzxcvbnmqwertyuiopqwertyuiopasdfghjklzxcvbnmqwertyu
                    iopqwertyuiopasdfghjklzxcvbnmqwertyuiopqwertyuiopasdfghjklz
                    xcvbnmqwertyuiopqwertyuiopasdfghjklzxcvbnmqwertyuiopqwertyu
                    iopasdfghjklzxcvbnmqwertyuiopqwertyuiopasdfghjklzxcvbnmqwer
                    tyuiop""",
            },
            {"namespace": "val", "key": "", "value": ""},
            {"namespace": "val", "key": "", "value": "              "},
            {"namespace": "SPECIAL", "key": "", "value": "val"},
            {"namespace": "NS3", "key": "         ", "value": "val3"},
            {
                "namespace": "NS1",
                "key": """"qwertyuiopasdfghjklzxcvbnmqwertyuiopqwertyuiop
                    asdfghjklzxcvbnmqwertyuiopqwertyuiopasdfghjklzxcvbnmqwertyu
                    iopqwertyuiopasdfghjklzxcvbnmqwertyuiopqwertyuiopasdfghjklz
                    xcvbnmqwertyuiopqwertyuiopasdfghjklzxcvbnmqwertyuiopqwertyu
                    iopasdfghjklzxcvbnmqwertyuiopqwertyuiopasdfghjklzxcvbnmqwer
                    tyuiop""",
                "value": "val3",
            },
        ]

        for tag in tags:
            host_data = HostWrapper(test_data(tags=[tag]))

            response = self.post(HOST_URL, [host_data.data()], 207)

            assert "'status': 400" in str(response)
=======
    def test_create_host_with_tags(self):
        host_data = HostWrapper(
            test_data(
                tags=[
                    {"namespace": "NS3", "key": "key2", "value": "val2"},
                    {"namespace": "NS1", "key": "key3", "value": "val3"},
                    {"namespace": "Sat", "key": "prod", "value": None},
                ]
            )
        )

        response = self.post(HOST_URL, [host_data.data()], 207)

        self._verify_host_status(response, 0, 201)

        created_host = self._pluck_host_from_response(response, 0)

        original_id = created_host["id"]

        host_lookup_results = self.get(f"{HOST_URL}/{original_id}", 200)

        self._validate_host(host_lookup_results["results"][0], host_data, expected_id=original_id)

        host_tags = self.get(f"{HOST_URL}/{original_id}/tags", 200)["results"][original_id]

        expected_tags = [
            {"namespace": "NS1", "key": "key3", "value": "val3"},
            {"namespace": "NS3", "key": "key2", "value": "val2"},
            {"namespace": "Sat", "key": "prod", "value": None},
        ]

        for tag, expected_tag in zip(host_tags, expected_tags):
            self.assertEqual(tag, expected_tag)

    def test_create_host_with_tag_without_namespace(self):
        tags = [
            {"namespace": None, "key": "key3", "value": "val3"},
            {"key": "key2", "value": "val2"},
            {"namespace": "Sat", "key": "prod", "value": None},
        ]

        host_data = HostWrapper(test_data(tags=tags))

        response = self.post(HOST_URL, [host_data.data()], 207)

        self._verify_host_status(response, 0, 201)

        created_host = self._pluck_host_from_response(response, 0)

        original_id = created_host["id"]

        host_lookup_results = self.get(f"{HOST_URL}/{original_id}", 200)

        self._validate_host(host_lookup_results["results"][0], host_data, expected_id=original_id)

        host_tags = self.get(f"{HOST_URL}/{original_id}/tags", 200)["results"][original_id]

        expected_tags = [
            {"namespace": "Sat", "key": "prod", "value": None},
            {"namespace": None, "key": "key2", "value": "val2"},
            {"namespace": None, "key": "key3", "value": "val3"},
        ]

        for tag, expected_tag in zip(host_tags, expected_tags):
            self.assertEqual(tag, expected_tag)


class CreateHostsWithStaleTimestampTestCase(DBAPITestCase):
    def _add_host(self, expected_status, **values):
        host_data = HostWrapper(test_data(fqdn="match this host", **values))
        response = self.post(HOST_URL, [host_data.data()], 207)
        self._verify_host_status(response, 0, expected_status)
        created_host = self._pluck_host_from_response(response, 0)
        return created_host["id"]

    def _retrieve_host(self, host_id):
        with self.app.app_context():
            return Host.query.filter(Host.id == host_id).first()

    def test_create_host_with_stale_timestamp_and_reporter(self):
        stale_timestamp = datetime.now(timezone.utc)
        reporter = "some reporter"
        created_host_id = self._add_host(201, stale_timestamp=stale_timestamp, reporter=reporter)

        retrieved_host = self._retrieve_host(created_host_id)

        self.assertEqual(stale_timestamp, retrieved_host.stale_timestamp)
        self.assertEqual(reporter, retrieved_host.reporter)

    def test_update_host_with_stale_timestamp_and_reporter(self):
        created_host_id = self._add_host(201)
        old_retrieved_host = self._retrieve_host(created_host_id)

        self.assertIsNone(old_retrieved_host.stale_timestamp)
        self.assertIsNone(old_retrieved_host.reporter)

        stale_timestamp = datetime.now(timezone.utc)
        reporter = "some reporter"

        self._add_host(200, stale_timestamp=stale_timestamp, reporter=reporter)

        new_retrieved_host = self._retrieve_host(created_host_id)

        self.assertEqual(stale_timestamp, new_retrieved_host.stale_timestamp)
        self.assertEqual(reporter, new_retrieved_host.reporter)

    def test_dont_update_host_with_stale_timestamp_and_reporter(self):
        stale_timestamp = datetime.now(timezone.utc)
        reporter = "some reporter"

        created_host_id = self._add_host(201, stale_timestamp=stale_timestamp, reporter=reporter)
        old_retrieved_host = self._retrieve_host(created_host_id)

        self.assertEqual(stale_timestamp, old_retrieved_host.stale_timestamp)
        self.assertEqual(reporter, old_retrieved_host.reporter)

        self._add_host(200)

        new_retrieved_host = self._retrieve_host(created_host_id)

        self.assertEqual(stale_timestamp, new_retrieved_host.stale_timestamp)
        self.assertEqual(reporter, new_retrieved_host.reporter)

    def test_update_stale_timestamp_from_same_reporter(self):
        now = datetime.now(timezone.utc)

        old_stale_timestamp = now + timedelta(days=1)
        reporter = "some reporter"

        created_host_id = self._add_host(201, stale_timestamp=old_stale_timestamp, reporter=reporter)
        old_retrieved_host = self._retrieve_host(created_host_id)

        self.assertEqual(old_stale_timestamp, old_retrieved_host.stale_timestamp)
        self.assertEqual(reporter, old_retrieved_host.reporter)

        new_stale_timestamp = now + timedelta(days=2)
        self._add_host(200, stale_timestamp=new_stale_timestamp, reporter=reporter)

        new_retrieved_host = self._retrieve_host(created_host_id)

        self.assertEqual(new_stale_timestamp, new_retrieved_host.stale_timestamp)
        self.assertEqual(reporter, new_retrieved_host.reporter)

    def test_dont_update_stale_timestamp_from_same_reporter(self):
        now = datetime.now(timezone.utc)

        old_stale_timestamp = now + timedelta(days=2)
        reporter = "some reporter"

        created_host_id = self._add_host(201, stale_timestamp=old_stale_timestamp, reporter=reporter)
        old_retrieved_host = self._retrieve_host(created_host_id)

        self.assertEqual(old_stale_timestamp, old_retrieved_host.stale_timestamp)

        new_stale_timestamp = now + timedelta(days=1)
        self._add_host(200, stale_timestamp=new_stale_timestamp, reporter=reporter)

        new_retrieved_host = self._retrieve_host(created_host_id)

        self.assertEqual(old_stale_timestamp, new_retrieved_host.stale_timestamp)

    def test_update_stale_timestamp_from_different_reporter(self):
        now = datetime.now(timezone.utc)

        old_stale_timestamp = now + timedelta(days=2)
        old_reporter = "old reporter"

        created_host_id = self._add_host(201, stale_timestamp=old_stale_timestamp, reporter=old_reporter)
        old_retrieved_host = self._retrieve_host(created_host_id)

        self.assertEqual(old_stale_timestamp, old_retrieved_host.stale_timestamp)
        self.assertEqual(old_reporter, old_retrieved_host.reporter)

        new_stale_timestamp = now + timedelta(days=1)
        new_reporter = "new reporter"
        self._add_host(200, stale_timestamp=new_stale_timestamp, reporter=new_reporter)

        new_retrieved_host = self._retrieve_host(created_host_id)

        self.assertEqual(new_stale_timestamp, new_retrieved_host.stale_timestamp)
        self.assertEqual(new_reporter, new_retrieved_host.reporter)

    def test_dont_update_stale_timestamp_from_different_reporter(self):
        now = datetime.now(timezone.utc)

        old_stale_timestamp = now + timedelta(days=1)
        old_reporter = "old reporter"

        created_host_id = self._add_host(201, stale_timestamp=old_stale_timestamp, reporter=old_reporter)

        old_retrieved_host = self._retrieve_host(created_host_id)

        self.assertEqual(old_stale_timestamp, old_retrieved_host.stale_timestamp)
        self.assertEqual(old_reporter, old_retrieved_host.reporter)

        new_stale_timestamp = now + timedelta(days=2)
        self._add_host(200, stale_timestamp=new_stale_timestamp, reporter="new_reporter")

        new_retrieved_host = self._retrieve_host(created_host_id)

        self.assertEqual(old_stale_timestamp, new_retrieved_host.stale_timestamp)
        self.assertEqual(old_reporter, new_retrieved_host.reporter)

    def test_create_host_with_only_one_culling_field(self):
        valueses = ({"stale_timestamp": datetime.now(timezone.utc)}, {"reporter": "some reporter"})
        for values in valueses:
            host_data = HostWrapper(test_data(**values))
            response = self.post(HOST_URL, [host_data.data()], 207)

            error_host = response["data"][0]

            self.assertEqual(error_host["status"], 400)
            self.verify_error_response(error_host, expected_title="Invalid request")
>>>>>>> 2282b1cf


class ResolveDisplayNameOnCreationTestCase(DBAPITestCase):
    def test_create_host_without_display_name_and_without_fqdn(self):
        """
        This test should verify that the display_name is set to the id
        when neither the display name or fqdn is set.
        """
        host_data = HostWrapper(test_data(facts=None))
        del host_data.display_name
        del host_data.fqdn

        # Create the host
        response = self.post(HOST_URL, [host_data.data()], 207)

        self._verify_host_status(response, 0, 201)

        created_host = self._pluck_host_from_response(response, 0)

        original_id = created_host["id"]

        host_lookup_results = self.get(f"{HOST_URL}/{original_id}", 200)

        # Explicitly set the display_name to the be id...this is expected here
        host_data.display_name = created_host["id"]

        self._validate_host(host_lookup_results["results"][0], host_data, expected_id=original_id)

    def test_create_host_without_display_name_and_with_fqdn(self):
        """
        This test should verify that the display_name is set to the
        fqdn when a display_name is not passed in but the fqdn is passed in.
        """
        expected_display_name = "fred.flintstone.bedrock.com"

        host_data = HostWrapper(test_data(facts=None))
        del host_data.display_name
        host_data.fqdn = expected_display_name

        # Create the host
        response = self.post(HOST_URL, [host_data.data()], 207)

        self._verify_host_status(response, 0, 201)

        created_host = self._pluck_host_from_response(response, 0)

        original_id = created_host["id"]

        host_lookup_results = self.get(f"{HOST_URL}/{original_id}", 200)

        # Explicitly set the display_name ...this is expected here
        host_data.display_name = expected_display_name

        self._validate_host(host_lookup_results["results"][0], host_data, expected_id=original_id)


class BulkCreateHostsTestCase(DBAPITestCase):
    def _get_valid_auth_header(self):
        return build_valid_auth_header()

    def test_create_and_update_multiple_hosts_with_different_accounts(self):
        with set_environment({"INVENTORY_SHARED_SECRET": SHARED_SECRET}):
            facts = None

            host1 = HostWrapper(test_data(display_name="host1", facts=facts))
            host1.account = "111111"
            host1.ip_addresses = ["10.0.0.1"]
            host1.rhel_machine_id = generate_uuid()

            host2 = HostWrapper(test_data(display_name="host2", facts=facts))
            host2.account = "222222"
            host2.ip_addresses = ["10.0.0.2"]
            host2.rhel_machine_id = generate_uuid()

            host_list = [host1.data(), host2.data()]

            # Create the host
            response = self.post(HOST_URL, host_list, 207)

            self.assertEqual(len(host_list), len(response["data"]))
            self.assertEqual(response["total"], len(response["data"]))

            self.assertEqual(response["errors"], 0)

            for host in response["data"]:
                self.assertEqual(host["status"], 201)

            host_list[0]["id"] = response["data"][0]["host"]["id"]
            host_list[0]["bios_uuid"] = generate_uuid()
            host_list[0]["display_name"] = "fred"

            host_list[1]["id"] = response["data"][1]["host"]["id"]
            host_list[1]["bios_uuid"] = generate_uuid()
            host_list[1]["display_name"] = "barney"

            # Update the host
            updated_host = self.post(HOST_URL, host_list, 207)

            self.assertEqual(updated_host["errors"], 0)

            i = 0
            for host in updated_host["data"]:
                self.assertEqual(host["status"], 200)

                expected_host = HostWrapper(host_list[i])

                self._validate_host(host["host"], expected_host, expected_id=expected_host.id)

                i += 1


class PaginationBaseTestCase(APIBaseTestCase):
    def _base_paging_test(self, url, expected_number_of_hosts):
        def _test_get_page(page, expected_count=1):
            test_url = inject_qs(url, page=page, per_page="1")
            response = self.get(test_url, 200)

            self.assertEqual(len(response["results"]), expected_count)
            self.assertEqual(response["count"], expected_count)
            self.assertEqual(response["total"], expected_number_of_hosts)

        if expected_number_of_hosts == 0:
            _test_get_page(1, expected_count=0)
            return

        i = 0

        # Iterate through the pages
        for i in range(1, expected_number_of_hosts + 1):
            with self.subTest(pagination_test=i):
                _test_get_page(str(i))

        # Go one page past the last page and look for an error
        i = i + 1
        with self.subTest(pagination_test=i):
            test_url = inject_qs(url, page=str(i), per_page="1")
            self.get(test_url, 404)

    def _invalid_paging_parameters_test(self, base_url):
        paging_parameters = ["per_page", "page"]
        invalid_values = ["-1", "0", "notanumber"]
        for paging_parameter in paging_parameters:
            for invalid_value in invalid_values:
                with self.subTest(paging_parameter=paging_parameter, invalid_value=invalid_value):
                    test_url = inject_qs(base_url, **{paging_parameter: invalid_value})
                    self.get(test_url, 400)


class CreateHostsWithSystemProfileTestCase(DBAPITestCase, PaginationBaseTestCase):
    def _valid_system_profile(self):
        return {
            "number_of_cpus": 1,
            "number_of_sockets": 2,
            "cores_per_socket": 4,
            "system_memory_bytes": 1024,
            "infrastructure_type": "massive cpu",
            "infrastructure_vendor": "dell",
            "network_interfaces": [
                {
                    "ipv4_addresses": ["10.10.10.1"],
                    "state": "UP",
                    "ipv6_addresses": ["2001:0db8:85a3:0000:0000:8a2e:0370:7334"],
                    "mtu": 1500,
                    "mac_address": "aa:bb:cc:dd:ee:ff",
                    "type": "loopback",
                    "name": "eth0",
                }
            ],
            "disk_devices": [
                {
                    "device": "/dev/sdb1",
                    "label": "home drive",
                    "options": {"uid": "0", "ro": True},
                    "mount_point": "/home",
                    "type": "ext3",
                }
            ],
            "bios_vendor": "AMI",
            "bios_version": "1.0.0uhoh",
            "bios_release_date": "10/31/2013",
            "cpu_flags": ["flag1", "flag2"],
            "os_release": "Red Hat EL 7.0.1",
            "os_kernel_version": "Linux 2.0.1",
            "arch": "x86-64",
            "last_boot_time": "12:25 Mar 19, 2019",
            "kernel_modules": ["i915", "e1000e"],
            "running_processes": ["vim", "gcc", "python"],
            "subscription_status": "valid",
            "subscription_auto_attach": "yes",
            "katello_agent_running": False,
            "satellite_managed": False,
            "cloud_provider": "Maclean's Music",
            "yum_repos": [{"name": "repo1", "gpgcheck": True, "enabled": True, "base_url": "http://rpms.redhat.com"}],
            "installed_products": [
                {"name": "eap", "id": "123", "status": "UP"},
                {"name": "jbws", "id": "321", "status": "DOWN"},
            ],
            "insights_client_version": "12.0.12",
            "insights_egg_version": "120.0.1",
            "installed_packages": ["rpm1", "rpm2"],
            "installed_services": ["ndb", "krb5"],
            "enabled_services": ["ndb", "krb5"],
        }

    def test_create_host_with_system_profile(self):
        facts = None

        host = test_data(display_name="host1", facts=facts)
        host["ip_addresses"] = ["10.0.0.1"]
        host["rhel_machine_id"] = generate_uuid()

        host["system_profile"] = self._valid_system_profile()

        # Create the host
        response = self.post(HOST_URL, [host], 207)

        self._verify_host_status(response, 0, 201)

        created_host = self._pluck_host_from_response(response, 0)

        original_id = created_host["id"]

        # verify system_profile is not included
        self.assertNotIn("system_profile", created_host)

        host_lookup_results = self.get(f"{HOST_URL}/{original_id}/system_profile", 200)
        actual_host = host_lookup_results["results"][0]

        self.assertEqual(original_id, actual_host["id"])

        self.assertEqual(actual_host["system_profile"], host["system_profile"])

    def test_create_host_with_system_profile_and_query_with_branch_id(self):
        facts = None

        host = test_data(display_name="host1", facts=facts)
        host["ip_addresses"] = ["10.0.0.1"]
        host["rhel_machine_id"] = generate_uuid()

        host["system_profile"] = self._valid_system_profile()

        # Create the host
        response = self.post(HOST_URL, [host], 207)

        self._verify_host_status(response, 0, 201)

        created_host = self._pluck_host_from_response(response, 0)

        original_id = created_host["id"]

        # verify system_profile is not included
        self.assertNotIn("system_profile", created_host)

        host_lookup_results = self.get(f"{HOST_URL}/{original_id}/system_profile?branch_id=1234", 200)
        actual_host = host_lookup_results["results"][0]

        self.assertEqual(original_id, actual_host["id"])

        self.assertEqual(actual_host["system_profile"], host["system_profile"])

    def test_create_host_without_system_profile_then_update_with_system_profile(self):
        facts = None

        host = test_data(display_name="host1", facts=facts)
        host["ip_addresses"] = ["10.0.0.1"]
        host["rhel_machine_id"] = generate_uuid()

        # Create the host without a system profile
        response = self.post(HOST_URL, [host], 207)

        self._verify_host_status(response, 0, 201)

        created_host = self._pluck_host_from_response(response, 0)

        original_id = created_host["id"]

        # List of tuples (system profile change, expected system profile)
        system_profiles = [({}, {})]

        # Only set the enabled_services to start out with
        enabled_services_only_system_profile = {"enabled_services": ["firewalld"]}
        system_profiles.append((enabled_services_only_system_profile, enabled_services_only_system_profile))

        # Set the entire system profile...overwriting the enabled_service
        # set from before
        full_system_profile = self._valid_system_profile()
        system_profiles.append((full_system_profile, full_system_profile))

        # Change the enabled_services
        full_system_profile = {**full_system_profile, **enabled_services_only_system_profile}
        system_profiles.append((enabled_services_only_system_profile, full_system_profile))

        # Make sure an empty system profile doesn't overwrite the data
        system_profiles.append(({}, full_system_profile))

        for i, (system_profile, expected_system_profile) in enumerate(system_profiles):
            with self.subTest(system_profile=i):
                mq_message = {"id": original_id, "request_id": None, "system_profile": system_profile}
                with self.app.app_context():
                    msg_handler(mq_message)

                host_lookup_results = self.get(f"{HOST_URL}/{original_id}/system_profile", 200)
                actual_host = host_lookup_results["results"][0]

                self.assertEqual(original_id, actual_host["id"])

                self.assertEqual(actual_host["system_profile"], expected_system_profile)

    def test_create_host_with_null_system_profile(self):
        facts = None

        host = test_data(display_name="host1", facts=facts)
        host["ip_addresses"] = ["10.0.0.1"]
        host["rhel_machine_id"] = generate_uuid()
        host["system_profile"] = None

        # Create the host without a system profile
        response = self.post(HOST_URL, [host], 400)

        self.verify_error_response(response, expected_title="Bad Request", expected_status=400)

    def test_create_host_with_system_profile_with_invalid_data(self):
        facts = None

        host = test_data(display_name="host1", facts=facts)
        host["ip_addresses"] = ["10.0.0.1"]
        host["rhel_machine_id"] = generate_uuid()

        # List of tuples (system profile change, expected system profile)
        system_profiles = [
            {"infrastructure_type": "i" * 101, "infrastructure_vendor": "i" * 101, "cloud_provider": "i" * 101}
        ]

        for system_profile in system_profiles:
            with self.subTest(system_profile=system_profile):

                host["system_profile"] = system_profile

                # Create the host
                response = self.post(HOST_URL, [host], 207)

                self._verify_host_status(response, 0, 400)

                self.assertEqual(response["errors"], 1)

    def test_create_host_with_system_profile_with_different_yum_urls(self):
        facts = None

        host = test_data(display_name="host1", facts=facts)

        yum_urls = [
            "file:///cdrom/",
            "http://foo.com http://foo.com",
            "file:///etc/pki/rpm-gpg/RPM-GPG-KEY-fedora-$releasever-$basearch",
            "https://codecs.fedoraproject.org/openh264/$releasever/$basearch/debug/",
        ]

        for yum_url in yum_urls:
            with self.subTest(yum_url=yum_url):
                host["rhel_machine_id"] = generate_uuid()
                host["system_profile"] = {
                    "yum_repos": [{"name": "repo1", "gpgcheck": True, "enabled": True, "base_url": yum_url}]
                }

                # Create the host
                response = self.post(HOST_URL, [host], 207)

                self._verify_host_status(response, 0, 201)

                created_host = self._pluck_host_from_response(response, 0)
                original_id = created_host["id"]

                # Verify that the system profile data is saved
                host_lookup_results = self.get(f"{HOST_URL}/{original_id}/system_profile", 200)
                actual_host = host_lookup_results["results"][0]

                self.assertEqual(original_id, actual_host["id"])

                self.assertEqual(actual_host["system_profile"], host["system_profile"])

    def test_create_host_with_system_profile_with_different_cloud_providers(self):
        facts = None

        host = test_data(display_name="host1", facts=facts)

        cloud_providers = ["cumulonimbus", "cumulus", "c" * 100]

        for cloud_provider in cloud_providers:
            with self.subTest(cloud_provider=cloud_provider):
                host["rhel_machine_id"] = generate_uuid()
                host["system_profile"] = {"cloud_provider": cloud_provider}

                # Create the host
                response = self.post(HOST_URL, [host], 207)

                self._verify_host_status(response, 0, 201)

                created_host = self._pluck_host_from_response(response, 0)
                original_id = created_host["id"]

                # Verify that the system profile data is saved
                host_lookup_results = self.get(f"{HOST_URL}/{original_id}/system_profile", 200)
                actual_host = host_lookup_results["results"][0]

                self.assertEqual(original_id, actual_host["id"])

                self.assertEqual(actual_host["system_profile"], host["system_profile"])

    def test_get_system_profile_of_host_that_does_not_have_system_profile(self):
        facts = None
        expected_system_profile = {}

        host = test_data(display_name="host1", facts=facts)
        host["ip_addresses"] = ["10.0.0.1"]
        host["rhel_machine_id"] = generate_uuid()

        # Create the host without a system profile
        response = self.post(HOST_URL, [host], 207)

        self._verify_host_status(response, 0, 201)

        created_host = self._pluck_host_from_response(response, 0)

        original_id = created_host["id"]

        host_lookup_results = self.get(f"{HOST_URL}/{original_id}/system_profile", 200)
        actual_host = host_lookup_results["results"][0]

        self.assertEqual(original_id, actual_host["id"])

        self.assertEqual(actual_host["system_profile"], expected_system_profile)

    def test_get_system_profile_of_multiple_hosts(self):
        facts = None
        host_id_list = []
        expected_system_profiles = []

        for i in range(2):
            host = test_data(display_name="host1", facts=facts)
            host["ip_addresses"] = [f"10.0.0.{i}"]
            host["rhel_machine_id"] = generate_uuid()
            host["system_profile"] = self._valid_system_profile()
            host["system_profile"]["number_of_cpus"] = i

            response = self.post(HOST_URL, [host], 207)
            self._verify_host_status(response, 0, 201)

            created_host = self._pluck_host_from_response(response, 0)
            original_id = created_host["id"]

            host_id_list.append(original_id)
            expected_system_profiles.append({"id": original_id, "system_profile": host["system_profile"]})

        url_host_id_list = ",".join(host_id_list)
        test_url = f"{HOST_URL}/{url_host_id_list}/system_profile"
        host_lookup_results = self.get(test_url, 200)

        self.assertEqual(len(expected_system_profiles), len(host_lookup_results["results"]))
        for expected_system_profile in expected_system_profiles:
            self.assertIn(expected_system_profile, host_lookup_results["results"])

        self._base_paging_test(test_url, len(expected_system_profiles))
        self._invalid_paging_parameters_test(test_url)

    def test_get_system_profile_of_host_that_does_not_exist(self):
        expected_count = 0
        expected_total = 0
        host_id = generate_uuid()
        results = self.get(f"{HOST_URL}/{host_id}/system_profile", 200)
        self.assertEqual(results["count"], expected_count)
        self.assertEqual(results["total"], expected_total)

    def test_get_system_profile_with_invalid_host_id(self):
        invalid_host_ids = ["notauuid", f"{generate_uuid()},notuuid"]
        for host_id in invalid_host_ids:
            with self.subTest(invalid_host_id=host_id):
                response = self.get(f"{HOST_URL}/{host_id}/system_profile", 400)
                self.verify_error_response(response, expected_title="Bad Request", expected_status=400)


class PreCreatedHostsBaseTestCase(DBAPITestCase, PaginationBaseTestCase):
    def setUp(self):
        super().setUp()
        self.added_hosts = self.create_hosts()

    def create_hosts(self):
        hosts_to_create = [
            (
                "host1",
                generate_uuid(),
                "host1.domain.test",
                [
                    {"namespace": "NS1", "key": "key1", "value": "val1"},
                    {"namespace": "NS1", "key": "key2", "value": "val1"},
                    {"namespace": "SPECIAL", "key": "tag", "value": "ToFind"},
                    {"namespace": "no", "key": "key", "value": None},
                ],
            ),
            (
                "host2",
                generate_uuid(),
                "host1.domain.test",
                [
                    {"namespace": "NS1", "key": "key1", "value": "val1"},
                    {"namespace": "NS2", "key": "key2", "value": "val2"},
                    {"namespace": "NS3", "key": "key3", "value": "val3"},
                ],
            ),  # the same fqdn is intentional
            (
                "host3",
                generate_uuid(),
                "host2.domain.test",
                [
                    {"namespace": "NS2", "key": "key2", "value": "val2"},
                    {"namespace": "NS3", "key": "key3", "value": "val3"},
                    {"namespace": "NS1", "key": "key3", "value": "val3"},
                ],
            ),
        ]
        host_list = []

        for host in hosts_to_create:
            host_wrapper = HostWrapper()
            host_wrapper.id = generate_uuid()
            host_wrapper.account = ACCOUNT
            host_wrapper.display_name = host[0]
            host_wrapper.insights_id = generate_uuid()
            host_wrapper.rhel_machine_id = generate_uuid()
            host_wrapper.subscription_manager_id = generate_uuid()
            host_wrapper.satellite_id = generate_uuid()
            host_wrapper.bios_uuid = generate_uuid()
            host_wrapper.ip_addresses = ["10.0.0.2"]
            host_wrapper.fqdn = host[2]
            host_wrapper.mac_addresses = ["aa:bb:cc:dd:ee:ff"]
            host_wrapper.external_id = generate_uuid()
            host_wrapper.facts = [{"namespace": "ns1", "facts": {"key1": "value1"}}]
            host_wrapper.tags = host[3]

            response_data = self.post(HOST_URL, [host_wrapper.data()], 207)
            host_list.append(HostWrapper(response_data["data"][0]["host"]))

        return host_list


class PatchHostTestCase(PreCreatedHostsBaseTestCase):
    def test_update_fields(self):
        original_id = self.added_hosts[0].id

        patch_docs = [
            {"ansible_host": "NEW_ansible_host"},
            {"ansible_host": ""},
            {"display_name": "fred_flintstone"},
            {"display_name": "fred_flintstone", "ansible_host": "barney_rubble"},
        ]

        for patch_doc in patch_docs:
            with self.subTest(valid_patch_doc=patch_doc):
                response_data = self.patch(f"{HOST_URL}/{original_id}", patch_doc, 200)

                response_data = self.get(f"{HOST_URL}/{original_id}", 200)

                host = response_data["results"][0]

                for key in patch_doc:
                    self.assertEqual(host[key], patch_doc[key])

    def test_patch_with_branch_id_parameter(self):
        self.added_hosts[0].id

        patch_doc = {"display_name": "branch_id_test"}

        url_host_id_list = self._build_host_id_list_for_url(self.added_hosts)

        test_url = f"{HOST_URL}/{url_host_id_list}?branch_id=123"

        self.patch(test_url, patch_doc, 200)

    def test_update_fields_on_multiple_hosts(self):
        patch_doc = {"display_name": "fred_flintstone", "ansible_host": "barney_rubble"}

        url_host_id_list = self._build_host_id_list_for_url(self.added_hosts)

        test_url = f"{HOST_URL}/{url_host_id_list}"

        self.patch(test_url, patch_doc, 200)

        response_data = self.get(test_url, 200)

        for host in response_data["results"]:
            for key in patch_doc:
                self.assertEqual(host[key], patch_doc[key])

    def test_patch_on_non_existent_host(self):
        non_existent_id = generate_uuid()

        patch_doc = {"ansible_host": "NEW_ansible_host"}

        self.patch(f"{HOST_URL}/{non_existent_id}", patch_doc, status=404)

    def test_patch_on_multiple_hosts_with_some_non_existent(self):
        non_existent_id = generate_uuid()
        original_id = self.added_hosts[0].id

        patch_doc = {"ansible_host": "NEW_ansible_host"}

        self.patch(f"{HOST_URL}/{non_existent_id},{original_id}", patch_doc)

    def test_invalid_data(self):
        original_id = self.added_hosts[0].id

        invalid_data_list = [
            {"ansible_host": "a" * 256},
            {"ansible_host": None},
            {},
            {"display_name": None},
            {"display_name": ""},
        ]

        for patch_doc in invalid_data_list:
            with self.subTest(invalid_patch_doc=patch_doc):
                response = self.patch(f"{HOST_URL}/{original_id}", patch_doc, status=400)

                self.verify_error_response(response, expected_title="Bad Request", expected_status=400)

    def test_invalid_host_id(self):
        patch_doc = {"display_name": "branch_id_test"}
        host_id_lists = ["notauuid", f"{self.added_hosts[0].id},notauuid"]
        for host_id_list in host_id_lists:
            with self.subTest(host_id_list=host_id_list):
                self.patch(f"{HOST_URL}/{host_id_list}", patch_doc, 400)


class DeleteHostsErrorTestCase(DBAPITestCase):
    def test_delete_non_existent_host(self):
        url = HOST_URL + "/" + generate_uuid()

        self.delete(url, 404)

    def test_delete_with_invalid_host_id(self):
        url = HOST_URL + "/" + "notauuid"

        self.delete(url, 400)


class DeleteHostsEventTestCase(PreCreatedHostsBaseTestCase):
    class MockEmitEvent:
        def __init__(self):
            self.events = []

        def __call__(self, e):
            self.events.append(e)

    def setUp(self):
        super().setUp()
        self.host_to_delete = self.added_hosts[0]
        self.delete_url = HOST_URL + "/" + self.host_to_delete.id
        self.timestamp = datetime.utcnow()

    def _delete(self, url_query="", header=None):
        with patch("api.host.emit_event", new_callable=self.MockEmitEvent) as m:
            with patch("app.events.datetime", **{"utcnow.return_value": self.timestamp}):
                url = f"{self.delete_url}{url_query}"
                self.delete(url, 200, header, return_response_as_json=False)
                return json.loads(m.events[0])

    def _assert_event_is_valid(self, event):
        self.assertIsInstance(event, dict)
        expected_keys = {"timestamp", "type", "id", "account", "insights_id", "request_id"}
        self.assertEqual(set(event.keys()), expected_keys)

        self.assertEqual(f"{self.timestamp.isoformat()}+00:00", event["timestamp"])
        self.assertEqual("delete", event["type"])
        self.assertEqual(self.host_to_delete.id, event["id"])
        self.assertEqual(self.host_to_delete.insights_id, event["insights_id"])

    def _check_hosts_are_present(self):
        before_response = self.get(self.delete_url, 200)
        self.assertEqual(before_response["total"], 1)

    def _check_hosts_are_deleted(self):
        after_response = self.get(self.delete_url, 200)

        self.assertEqual(after_response["count"], 0)
        self.assertEqual(after_response["total"], 0)
        self.assertEqual(after_response["results"], [])

    def test_create_then_delete(self):
        self._check_hosts_are_present()
        event = self._delete()
        self._assert_event_is_valid(event)
        self._check_hosts_are_deleted()

    def test_create_then_delete_with_branch_id(self):
        self._check_hosts_are_present()
        event = self._delete(url_query="?branch_id=1234")
        self._assert_event_is_valid(event)
        self._check_hosts_are_deleted()

    def test_create_then_delete_with_request_id(self):
        request_id = generate_uuid()
        header = {"x-rh-insights-request-id": request_id}
        event = self._delete(header=header)
        self._assert_event_is_valid(event)
        self.assertEqual(request_id, event["request_id"])

    def test_create_then_delete_without_request_id(self):
        self._check_hosts_are_present()
        event = self._delete(header=None)
        self._assert_event_is_valid(event)
        self.assertEqual("-1", event["request_id"])


@patch("api.host.emit_event")
class DeleteHostsRaceConditionTestCase(PreCreatedHostsBaseTestCase):
    class RaceCondition:
        @classmethod
        def mock(cls, host_ids_to_delete):
            def _get_host_list_by_id_list(*args, **kwargs):
                """
                Creates a _get_host_list_by_id_list mock, remembering the list of Host IDs to delete.
                """
                return cls(host_ids_to_delete, *args, **kwargs)

            return _get_host_list_by_id_list

        def __init__(self, host_ids_to_delete, *args, **kwargs):
            """
            Gets a query from the original _get_host_list_by_id_list and remembers it.
            """
            self.host_ids_to_delete = host_ids_to_delete
            self.original_query = _get_host_list_by_id_list(*args, **kwargs)

        def __getattr__(self, item):
            """
            Forwards all calls to the original query, only intercepting the actual SELECT.
            """
            return self.all if item == "all" else getattr(self.original_query, item)

        def _delete_hosts(self):
            delete_query = Host.query.filter(Host.id.in_(self.host_ids_to_delete))
            delete_query.delete(synchronize_session=False)

        def all(self, *args, **kwargs):
            """
            Intercepts the actual SELECT by first grabbing the result and then deleting the
            retrieved hosts, causing the race condition.
            """
            result = self.original_query.all(*args, **kwargs)
            self._delete_hosts()
            return result

    def test_delete_when_one_host_is_deleted(self, emit_event):
        host_id = self.added_hosts[0].id
        url = HOST_URL + "/" + host_id
        with patch("api.host._get_host_list_by_id_list", self.RaceCondition.mock([host_id])):
            # One host queried, but deleted by a different process. No event emitted yet returning
            # 200 OK.
            self.delete(url, 200, return_response_as_json=False)

    def test_delete_when_all_hosts_are_deleted(self, emit_event):
        host_id_list = [self.added_hosts[0].id, self.added_hosts[1].id]
        url = HOST_URL + "/" + ",".join(host_id_list)
        with patch("api.host._get_host_list_by_id_list", self.RaceCondition.mock(host_id_list)):
            # Two hosts queried, but both deleted by a different process. No event emitted yet
            # returning 200 OK.
            self.delete(url, 200, return_response_as_json=False)

    def test_delete_when_some_hosts_is_deleted(self, emit_event):
        host_id_list = [self.added_hosts[0].id, self.added_hosts[1].id]
        url = HOST_URL + "/" + ",".join(host_id_list)
        with patch("api.host._get_host_list_by_id_list", self.RaceCondition.mock(host_id_list[0:1])):
            # Two hosts queried, one of them deleted by a different process. Only one event emitted,
            # returning 200 OK.
            self.delete(url, 200, return_response_as_json=False)


class QueryTestCase(PreCreatedHostsBaseTestCase):
    def test_query_all(self):
        response = self.get(HOST_URL, 200)

        host_list = self.added_hosts.copy()
        host_list.reverse()

        expected_host_list = [h.data() for h in host_list]
        self.assertEqual(response["results"], expected_host_list)

        self._base_paging_test(HOST_URL, len(self.added_hosts))
        self._invalid_paging_parameters_test(HOST_URL)

    def test_query_using_display_name(self):
        host_list = self.added_hosts

        response = self.get(HOST_URL + "?display_name=" + host_list[0].display_name)

        self.assertEqual(len(response["results"]), 1)
        self.assertEqual(response["results"][0]["fqdn"], host_list[0].fqdn)
        self.assertEqual(response["results"][0]["insights_id"], host_list[0].insights_id)
        self.assertEqual(response["results"][0]["display_name"], host_list[0].display_name)

    def test_query_using_fqdn_two_results(self):
        expected_host_list = [self.added_hosts[0], self.added_hosts[1]]

        response = self.get(HOST_URL + "?fqdn=" + expected_host_list[0].fqdn)

        self.assertEqual(len(response["results"]), 2)
        for result in response["results"]:
            self.assertEqual(result["fqdn"], expected_host_list[0].fqdn)
            assert any(result["insights_id"] == host.insights_id for host in expected_host_list)
            assert any(result["display_name"] == host.display_name for host in expected_host_list)

    def test_query_using_fqdn_one_result(self):
        expected_host_list = [self.added_hosts[2]]

        response = self.get(HOST_URL + "?fqdn=" + expected_host_list[0].fqdn)

        self.assertEqual(len(response["results"]), 1)
        for result in response["results"]:
            self.assertEqual(result["fqdn"], expected_host_list[0].fqdn)
            assert any(result["insights_id"] == host.insights_id for host in expected_host_list)
            assert any(result["display_name"] == host.display_name for host in expected_host_list)

    def test_query_using_non_existant_fqdn(self):
        response = self.get(HOST_URL + "?fqdn=ROFLSAUCE.com")

        self.assertEqual(len(response["results"]), 0)

    def test_query_using_display_name_substring(self):
        host_list = self.added_hosts.copy()
        host_list.reverse()

        host_name_substr = host_list[0].display_name[:-2]

        test_url = HOST_URL + "?display_name=" + host_name_substr

        response = self.get(test_url)

        expected_host_list = [h.data() for h in host_list]
        self.assertEqual(response["results"], expected_host_list)

        self._base_paging_test(test_url, len(self.added_hosts))
        self._invalid_paging_parameters_test(test_url)


class TagsPreCreatedHostsBaseTestCase(PreCreatedHostsBaseTestCase):
    def setUp(self):
        super().setUp()
        host_wrapper = HostWrapper()
        host_wrapper.account = ACCOUNT
        host_wrapper.display_name = "host4"
        host_wrapper.insights_id = generate_uuid()
        host_wrapper.tags = []
        response_data = self.post(HOST_URL, [host_wrapper.data()], 207)
        self.added_hosts.append(HostWrapper(response_data["data"][0]["host"]))

    def _assert_host_ids_in_response(self, response, expected_hosts):
        response_ids = [host["id"] for host in response["results"]]
        expected_ids = [host.id for host in expected_hosts]
        self.assertEqual(response_ids, expected_ids)


class QueryByHostIdTestCase(PreCreatedHostsBaseTestCase, PaginationBaseTestCase):
    def _base_query_test(self, host_id_list, expected_host_list):
        url = f"{HOST_URL}/{host_id_list}"
        response = self.get(url)

        self.assertEqual(response["count"], len(expected_host_list))
        self.assertEqual(len(response["results"]), len(expected_host_list))

        host_data = [host.data() for host in expected_host_list]
        for host in host_data:
            self.assertIn(host, response["results"])
        for host in response["results"]:
            self.assertIn(host, host_data)

        self._base_paging_test(url, len(expected_host_list))
        self._invalid_paging_parameters_test(url)

    def test_query_existent_hosts(self):
        host_lists = [self.added_hosts[0:1], self.added_hosts[1:3], self.added_hosts]
        for host_list in host_lists:
            with self.subTest(host_list=host_list):
                host_id_list = self._build_host_id_list_for_url(host_list)
                self._base_query_test(host_id_list, host_list)

    def test_query_single_non_existent_host(self):
        self._base_query_test(generate_uuid(), [])

    def test_query_multiple_hosts_with_some_non_existent(self):
        host_list = self.added_hosts[0:1]
        existent_host_id_list = self._build_host_id_list_for_url(host_list)
        non_existent_host_id = generate_uuid()
        host_id_list = f"{non_existent_host_id},{existent_host_id_list}"
        self._base_query_test(host_id_list, host_list)

    def test_query_invalid_host_id(self):
        bad_id_list = ["notauuid", "1234blahblahinvalid"]
        only_bad_id = bad_id_list.copy()

        # Can’t have empty string as an only ID, that results in 404 Not Found.
        more_bad_id_list = bad_id_list + [""]
        valid_id = self.added_hosts[0].id
        with_bad_id = [f"{valid_id},{bad_id}" for bad_id in more_bad_id_list]

        for host_id_list in chain(only_bad_id, with_bad_id):
            with self.subTest(host_id_list=host_id_list):
                self.get(f"{HOST_URL}/{host_id_list}", 400)

    def test_query_host_id_without_hyphens(self):
        host_lists = [self.added_hosts[0:1], self.added_hosts]
        for original_host_list in host_lists:
            with self.subTest(host_list=original_host_list):
                # deepcopy host.__data to insulate original_host_list from changes.
                host_data = (host.data() for host in original_host_list)
                host_data = (copy.deepcopy(host) for host in host_data)
                query_host_list = [HostWrapper(host) for host in host_data]

                # Remove the hyphens from one of the valid hosts.
                query_host_list[0].id = uuid.UUID(query_host_list[0].id, version=4).hex

                host_id_list = self._build_host_id_list_for_url(query_host_list)
                self._base_query_test(host_id_list, original_host_list)

    def test_query_with_branch_id_parameter(self):
        url_host_id_list = self._build_host_id_list_for_url(self.added_hosts)
        # branch_id parameter is accepted, but doesn’t affect results.
        self._base_query_test(f"{url_host_id_list}?branch_id=123", self.added_hosts)

    def test_query_invalid_paging_parameters(self):
        url_host_id_list = self._build_host_id_list_for_url(self.added_hosts)
        base_url = f"{HOST_URL}/{url_host_id_list}"

        paging_parameters = ["per_page", "page"]
        invalid_values = ["-1", "0", "notanumber"]
        for paging_parameter in paging_parameters:
            for invalid_value in invalid_values:
                with self.subTest(paging_parameter=paging_parameter, invalid_value=invalid_value):
                    self.get(f"{base_url}?{paging_parameter}={invalid_value}", 400)


class QueryByHostnameOrIdTestCase(PreCreatedHostsBaseTestCase):
    def _base_query_test(self, query_value, expected_number_of_hosts):
        test_url = HOST_URL + "?hostname_or_id=" + query_value

        response = self.get(test_url)

        self.assertEqual(len(response["results"]), expected_number_of_hosts)

        self._base_paging_test(test_url, expected_number_of_hosts)
        self._invalid_paging_parameters_test(test_url)

    def test_query_using_display_name_as_hostname(self):
        host_list = self.added_hosts

        self._base_query_test(host_list[0].display_name, 2)

    def test_query_using_fqdn_as_hostname(self):
        host_list = self.added_hosts

        self._base_query_test(host_list[2].fqdn, 1)

    def test_query_using_id(self):
        host_list = self.added_hosts

        self._base_query_test(host_list[0].id, 1)

    def test_query_using_non_existent_hostname(self):
        self._base_query_test("NotGonnaFindMe", 0)

    def test_query_using_non_existent_id(self):
        self._base_query_test(generate_uuid(), 0)


class QueryByInsightsIdTestCase(PreCreatedHostsBaseTestCase):
    def _test_url(self, query_value):
        return HOST_URL + "?insights_id=" + query_value

    def _base_query_test(self, query_value, expected_number_of_hosts):
        test_url = self._test_url(query_value)

        response = self.get(test_url)

        self.assertEqual(len(response["results"]), expected_number_of_hosts)

        self._base_paging_test(test_url, expected_number_of_hosts)
        self._invalid_paging_parameters_test(test_url)

    def test_query_with_matching_insights_id(self):
        host_list = self.added_hosts

        self._base_query_test(host_list[0].insights_id, 1)

    def test_query_with_no_matching_insights_id(self):
        uuid_that_does_not_exist_in_db = generate_uuid()
        self._base_query_test(uuid_that_does_not_exist_in_db, 0)

    def test_query_with_invalid_insights_id(self):
        test_url = self._test_url("notauuid")
        self.get(test_url, 400)

    def test_query_with_maching_insights_id_and_branch_id(self):
        valid_insights_id = self.added_hosts[0].insights_id

        test_url = HOST_URL + "?insights_id=" + valid_insights_id + "&branch_id=123"

        self.get(test_url, 200)


class QueryByTagTestCase(PreCreatedHostsBaseTestCase, PaginationBaseTestCase):
    def _compare_responses(self, expected_response_list, response_list, test_url):
        self.assertEqual(len(expected_response_list), len(response_list["results"]))
        for host, result in zip(expected_response_list, response_list["results"]):
            self.assertEqual(host.id, result["id"])
        self._base_paging_test(test_url, len(expected_response_list))

    def test_get_host_by_tag(self):
        """
        Get only the one host with the special tag to find on it.
        """
        host_list = self.added_hosts.copy()

        expected_response_list = [host_list[0]]  # host with tag SPECIAL/tag=ToFind

        test_url = f"{HOST_URL}?tags=SPECIAL/tag=ToFind"
        response_list = self.get(test_url, 200)

        self._compare_responses(expected_response_list, response_list, test_url)

    def test_get_multiple_hosts_by_tag(self):
        """
        Get only the one host with the special tag to find on it.
        """
        host_list = self.added_hosts.copy()

        expected_response_list = [host_list[0], host_list[1]]  # hosts with tag "NS1/key1=val1"

        test_url = f"{HOST_URL}?tags=NS1/key1=val1&order_by=updated&order_how=ASC"
        response_list = self.get(test_url, 200)

        self._compare_responses(expected_response_list, response_list, test_url)

    def test_get_host_by_multiple_tags(self):
        """
        Get only the host with all three tags on it and not the other host
        which both have some, but not all of the tags we query for.
        """
        host_list = self.added_hosts.copy()

        expected_response_list = [host_list[1]]
        # host with tags ["NS1/key1=val1", "NS2/key2=val2", "NS3/key3=val3"]

        test_url = f"{HOST_URL}?tags=NS1/key1=val1,NS2/key2=val2,NS3/key3=val3"
        response_list = self.get(test_url, 200)

        self._compare_responses(expected_response_list, response_list, test_url)

    def test_get_host_by_subset_of_tags(self):
        """
        Get a host using a subset of it's tags
        """
        host_list = self.added_hosts.copy()

        expected_response_list = [host_list[1]]
        # host with tags ["NS1/key1=val1", "NS2/key2=val2", "NS3/key3=val3"]

        test_url = f"{HOST_URL}?tags=NS1/key1=val1,NS3/key3=val3"
        response_list = self.get(test_url, 200)

        self._compare_responses(expected_response_list, response_list, test_url)

    def test_get_host_with_different_tags_same_namespace(self):
        """
        get a host with two tags in the same namespace with diffent key and same value
        """
        host_list = self.added_hosts.copy()

        expected_response_list = [host_list[0]]  # host with tags ["NS1/key1=val1", "NS1/key2=val1"]

        test_url = f"{HOST_URL}?tags=NS1/key1=val1,NS1/key2=val1"
        response_list = self.get(test_url, 200)

        self._compare_responses(expected_response_list, response_list, test_url)

    def test_get_no_host_with_different_tags_same_namespace(self):
        """
        Don’t get a host with two tags in the same namespace, from which only one match. This is a
        regression test.
        """
        test_url = f"{HOST_URL}?tags=NS1/key1=val2,NS1/key2=val1"
        response_list = self.get(test_url, 200)

        # self.added_hosts[0] would have been matched by NS1/key2=val1, this must not happen.
        self.assertEqual(0, len(response_list["results"]))

    def test_get_host_with_same_tags_different_namespaces(self):
        """
        get a host with two tags in the same namespace with diffent key and same value
        """
        host_list = self.added_hosts.copy()

        expected_response_list = [host_list[2]]  # host with tags ["NS3/key3=val3", "NS1/key3=val3"]

        test_url = f"{HOST_URL}?tags=NS3/key3=val3,NS1/key3=val3"
        response_list = self.get(test_url, 200)

        self._compare_responses(expected_response_list, response_list, test_url)

    def test_get_host_with_tag_no_value(self):
        """
        Attempt to find host with a tag with no value
        """
        test_url = f"{HOST_URL}?tags=namespace/key"
        self.get(test_url, 200)

    def test_get_host_with_tag_no_namespace(self):
        """
        Attempt to find host with a tag with no namespace.
        """
        test_url = f"{HOST_URL}?tags=key=value"
        self.get(test_url, 400)

    def test_get_host_with_invalid_tag_no_key(self):
        """
        Attempt to find host with an incomplete tag (no key).
        Expects 400 response.
        """
        test_url = f"{HOST_URL}?tags=namespace/=Value"
        self.get(test_url, 400)

    def test_get_host_by_display_name_and_tag(self):
        """
        Attempt to get only the host with the specified key and
        the specified display name
        """

        host_list = self.added_hosts.copy()

        expected_response_list = [host_list[0]]
        # host with tag NS1/key1=val1 and host_name "host1"

        test_url = f"{HOST_URL}?tags=NS1/key1=val1&display_name=host1"
        response_list = self.get(test_url, 200)

        self._compare_responses(expected_response_list, response_list, test_url)

    def test_get_host_by_display_name_and_tag_backwards(self):
        """
        Attempt to get only the host with the specified key and
        the specified display name, but the parameters are backwards
        """

        host_list = self.added_hosts.copy()

        expected_response_list = [host_list[0]]
        # host with tag NS1/key1=val1 and host_name "host1"

        test_url = f"{HOST_URL}?display_name=host1&tags=NS1/key1=val1"
        response_list = self.get(test_url, 200)

        self._compare_responses(expected_response_list, response_list, test_url)


class QueryOrderBaseTestCase(PreCreatedHostsBaseTestCase):
    def _queries_subtests_with_added_hosts(self):
        host_id_list = [host.id for host in self.added_hosts]
        url_host_id_list = ",".join(host_id_list)
        urls = (HOST_URL, f"{HOST_URL}/{url_host_id_list}", f"{HOST_URL}/{url_host_id_list}/system_profile")
        for url in urls:
            with self.subTest(url=url):
                yield url

    def _get(self, base_url, order_by=None, order_how=None, status=200):
        kwargs = {}
        if order_by:
            kwargs["order_by"] = order_by
        if order_how:
            kwargs["order_how"] = order_how

        full_url = inject_qs(base_url, **kwargs)
        return self.get(full_url, status)


class QueryOrderWithAdditionalHostsBaseTestCase(QueryOrderBaseTestCase):
    def setUp(self):
        super().setUp()
        host_wrapper = HostWrapper()
        host_wrapper.account = ACCOUNT
        host_wrapper.display_name = "host1"  # Same as self.added_hosts[0]
        host_wrapper.insights_id = generate_uuid()
        response_data = self.post(HOST_URL, [host_wrapper.data()], 207)
        self.added_hosts.append(HostWrapper(response_data["data"][0]["host"]))

    def _assert_host_ids_in_response(self, response, expected_hosts):
        response_ids = [host["id"] for host in response["results"]]
        expected_ids = [host.id for host in expected_hosts]
        self.assertEqual(response_ids, expected_ids)


class QueryOrderTestCase(QueryOrderWithAdditionalHostsBaseTestCase):
    def _added_hosts_by_updated_desc(self):
        expected_hosts = self.added_hosts.copy()
        expected_hosts.reverse()
        return expected_hosts

    def _added_hosts_by_updated_asc(self):
        return self.added_hosts

    def _added_hosts_by_display_name_asc(self):
        return (
            # Hosts with same display_name are ordered by updated descending
            self.added_hosts[3],
            self.added_hosts[0],
            self.added_hosts[1],
            self.added_hosts[2],
        )

    def _added_hosts_by_display_name_desc(self):
        return (
            self.added_hosts[2],
            self.added_hosts[1],
            # Hosts with same display_name are ordered by updated descending
            self.added_hosts[3],
            self.added_hosts[0],
        )

    def tests_hosts_are_ordered_by_updated_desc_by_default(self):
        for url in self._queries_subtests_with_added_hosts():
            with self.subTest(url=url):
                response = self._get(url)
                expected_hosts = self._added_hosts_by_updated_desc()
                self._assert_host_ids_in_response(response, expected_hosts)

    def tests_hosts_ordered_by_updated_are_descending_by_default(self):
        for url in self._queries_subtests_with_added_hosts():
            with self.subTest(url=url):
                response = self._get(url, order_by="updated")
                expected_hosts = self._added_hosts_by_updated_desc()
                self._assert_host_ids_in_response(response, expected_hosts)

    def tests_hosts_are_ordered_by_updated_descending(self):
        for url in self._queries_subtests_with_added_hosts():
            with self.subTest(url=url):
                response = self._get(url, order_by="updated", order_how="DESC")
                expected_hosts = self._added_hosts_by_updated_desc()
                self._assert_host_ids_in_response(response, expected_hosts)

    def tests_hosts_are_ordered_by_updated_ascending(self):
        for url in self._queries_subtests_with_added_hosts():
            with self.subTest(url=url):
                response = self._get(url, order_by="updated", order_how="ASC")
                expected_hosts = self._added_hosts_by_updated_asc()
                self._assert_host_ids_in_response(response, expected_hosts)

    def tests_hosts_ordered_by_display_name_are_ascending_by_default(self):
        for url in self._queries_subtests_with_added_hosts():
            with self.subTest(url=url):
                response = self._get(url, order_by="display_name")
                expected_hosts = self._added_hosts_by_display_name_asc()
                self._assert_host_ids_in_response(response, expected_hosts)

    def tests_hosts_are_ordered_by_display_name_ascending(self):
        for url in self._queries_subtests_with_added_hosts():
            with self.subTest(url=url):
                response = self._get(url, order_by="display_name", order_how="ASC")
                expected_hosts = self._added_hosts_by_display_name_asc()
                self._assert_host_ids_in_response(response, expected_hosts)

    def tests_hosts_are_ordered_by_display_name_descending(self):
        for url in self._queries_subtests_with_added_hosts():
            with self.subTest(url=url):
                response = self._get(url, order_by="display_name", order_how="DESC")
                expected_hosts = self._added_hosts_by_display_name_desc()
                self._assert_host_ids_in_response(response, expected_hosts)


class QueryOrderWithSameModifiedOnTestsCase(QueryOrderWithAdditionalHostsBaseTestCase):
    UUID_1 = "00000000-0000-0000-0000-000000000001"
    UUID_2 = "00000000-0000-0000-0000-000000000002"
    UUID_3 = "00000000-0000-0000-0000-000000000003"

    def setUp(self):
        super().setUp()

    def _update_host(self, added_host_index, new_id, new_modified_on):
        old_id = self.added_hosts[added_host_index].id

        old_host = db.session.query(Host).get(old_id)
        old_host.id = new_id
        old_host.modified_on = new_modified_on
        db.session.add(old_host)

        staleness_offset = StalenessOffset.from_config(self.app.config["INVENTORY_CONFIG"])
        serialized_old_host = serialize_host(old_host, staleness_offset)
        self.added_hosts[added_host_index] = HostWrapper(serialized_old_host)

    def _update_hosts(self, id_updates):
        # New modified_on value must be set explicitly so it’s saved the same to all
        # records. Otherwise SQLAlchemy would consider it unchanged and update it
        # automatically to its own "now" only for records whose ID changed.
        new_modified_on = datetime.now(timezone.utc)

        with self.app.app_context():
            for added_host_index, new_id in id_updates:
                self._update_host(added_host_index, new_id, new_modified_on)
            db.session.commit()

    def _added_hosts_by_indexes(self, indexes):
        return tuple(self.added_hosts[added_host_index] for added_host_index in indexes)

    def _test_order_by_id_desc(self, specifications, order_by, order_how):
        """
        Specification format is: Update these hosts (specification[*][0]) with these IDs
        (specification[*][1]). The updated hosts also get the same current timestamp.
        Then expect the query to return hosts in this order (specification[1]). Integers
        at specification[*][0] and specification[1][*] are self.added_hosts indices.
        """
        for updates, expected_added_hosts in specifications:
            # Update hosts to they have a same modified_on timestamp, but different IDs.
            self._update_hosts(updates)

            # Check the order in the response against the expected order. Only indexes
            # are passed, because self.added_hosts values were replaced during the
            # update.
            expected_hosts = self._added_hosts_by_indexes(expected_added_hosts)
            for url in self._queries_subtests_with_added_hosts():
                with self.subTest(url=url, updates=updates):
                    response = self._get(url, order_by=order_by, order_how=order_how)
                    self._assert_host_ids_in_response(response, expected_hosts)

    def test_hosts_ordered_by_updated_are_also_ordered_by_id_desc(self):
        # The first two hosts (0 and 1) with different display_names will have the same
        # modified_on timestamp, but different IDs.
        specifications = (
            (((0, self.UUID_1), (1, self.UUID_2)), (1, 0, 3, 2)),
            (((1, self.UUID_2), (0, self.UUID_3)), (0, 1, 3, 2)),
            # UPDATE order may influence actual result order.
            (((1, self.UUID_2), (0, self.UUID_1)), (1, 0, 3, 2)),
            (((0, self.UUID_3), (1, self.UUID_2)), (0, 1, 3, 2)),
        )
        self._test_order_by_id_desc(specifications, "updated", "DESC")

    def test_hosts_ordered_by_display_name_are_also_ordered_by_id_desc(self):
        # The two hosts with the same display_name (1 and 2) will have the same
        # modified_on timestamp, but different IDs.
        specifications = (
            (((0, self.UUID_1), (3, self.UUID_2)), (3, 0, 1, 2)),
            (((3, self.UUID_2), (0, self.UUID_3)), (0, 3, 1, 2)),
            # UPDATE order may influence actual result order.
            (((3, self.UUID_2), (0, self.UUID_1)), (3, 0, 1, 2)),
            (((0, self.UUID_3), (3, self.UUID_2)), (0, 3, 1, 2)),
        )
        self._test_order_by_id_desc(specifications, "display_name", "ASC")


class QueryOrderBadRequestsTestCase(QueryOrderBaseTestCase):
    def test_invalid_order_by(self):
        for url in self._queries_subtests_with_added_hosts():
            with self.subTest(url=url):
                self._get(url, "fqdn", "ASC", 400)

    def test_invalid_order_how(self):
        for url in self._queries_subtests_with_added_hosts():
            with self.subTest(url=url):
                self._get(url, "display_name", "asc", 400)

    def test_only_order_how(self):
        for url in self._queries_subtests_with_added_hosts():
            with self.subTest(url=url):
                self._get(url, None, "ASC", 400)


class QueryStaleTimestampTestCase(DBAPITestCase):
    def setUp(self):
        super().setUp()

    def _host_data(self, **values):
        return {"account": ACCOUNT, "fqdn": "matching fqdn", **values}

    def _create_host(self, host):
        response = self.post(HOST_URL, [host.data()], 207)
        self._verify_host_status(response, 0, 201)
        return self._pluck_host_from_response(response, 0)

    def _update_host(self, host):
        response = self.post(HOST_URL, [host.data()], 207)
        self._verify_host_status(response, 0, 200)
        return self._pluck_host_from_response(response, 0)

    def _get_all_hosts(self):
        response = self.get(HOST_URL, 200)
        return response["results"][0]

    def _get_host_by_id(self, host_id):
        response = self.get(f"{HOST_URL}/{host_id}", 200)
        return response["results"][0]

    def test_without_stale_timestamp(self):
        def _assert_values(response_host):
            self.assertIn("stale_timestamp", response_host)
            self.assertIn("stale_warning_timestamp", response_host)
            self.assertIn("culled_timestamp", response_host)
            self.assertIn("reporter", response_host)
            self.assertIsNone(response_host["stale_timestamp"])
            self.assertIsNone(response_host["stale_warning_timestamp"])
            self.assertIsNone(response_host["culled_timestamp"])
            self.assertIsNone(response_host["reporter"])

        host_to_create = HostWrapper(self._host_data())

        created_host = self._create_host(host_to_create)
        _assert_values(created_host)

        updated_host = self._update_host(host_to_create)
        _assert_values(updated_host)

        retrieved_host_from_all = self._get_all_hosts()
        _assert_values(retrieved_host_from_all)

        retrieved_host_from_by_id = self._get_host_by_id(created_host["id"])
        _assert_values(retrieved_host_from_by_id)

    def test_with_stale_timestamp(self):
        def _assert_values(response_host):
            self.assertIn("stale_timestamp", response_host)
            self.assertIn("stale_warning_timestamp", response_host)
            self.assertIn("culled_timestamp", response_host)
            self.assertIn("reporter", response_host)
            self.assertEqual(stale_timestamp_str, response_host["stale_timestamp"])
            self.assertEqual(stale_warning_timestamp_str, response_host["stale_warning_timestamp"])
            self.assertEqual(culled_timestamp_str, response_host["culled_timestamp"])
            self.assertEqual(reporter, response_host["reporter"])

        stale_timestamp = datetime.now(timezone.utc)
        stale_timestamp_str = stale_timestamp.isoformat()
        stale_warning_timestamp = stale_timestamp + timedelta(weeks=1)
        stale_warning_timestamp_str = stale_warning_timestamp.isoformat()
        culled_timestamp = stale_timestamp + timedelta(weeks=2)
        culled_timestamp_str = culled_timestamp.isoformat()
        reporter = "some reporter"

        host_to_create = HostWrapper(self._host_data(stale_timestamp=stale_timestamp_str, reporter=reporter))

        created_host = self._create_host(host_to_create)
        _assert_values(created_host)

        updated_host = self._update_host(host_to_create)
        _assert_values(updated_host)

        retrieved_host_from_all = self._get_all_hosts()
        _assert_values(retrieved_host_from_all)

        retrieved_host_from_by_id = self._get_host_by_id(created_host["id"])
        _assert_values(retrieved_host_from_by_id)


class QueryStalenessBaseTestCase(DBAPITestCase):
    def _create_host(self, stale_timestamp):
        data = {"account": ACCOUNT, "insights_id": str(generate_uuid())}
        if stale_timestamp:
            data["reporter"] = "some reporter"
            data["stale_timestamp"] = stale_timestamp.isoformat()

        host = HostWrapper(data)
        response = self.post(HOST_URL, [host.data()], 207)
        self._verify_host_status(response, 0, 201)
        return self._pluck_host_from_response(response, 0)

    def _get_hosts_by_id_url(self, query, host_id_list):
        host_id_query = ",".join(host_id_list)
        return f"{HOST_URL}/{host_id_query}{query}"

    def _get_hosts_by_id(self, query, host_id_list):
        url = self._get_hosts_by_id_url(query, host_id_list)
        response = self.get(url, 200)
        return response["results"]


class QueryStalenessGetHostsTestCase(QueryStalenessBaseTestCase):
    def setUp(self):
        super().setUp()
        self.fresh_host = self._create_host(datetime.now(timezone.utc) + timedelta(hours=1))
        self.stale_host = self._create_host(datetime.now(timezone.utc) - timedelta(hours=1))
        self.stale_warning_host = self._create_host(datetime.now(timezone.utc) - timedelta(weeks=1, hours=1))
        self.culled_host = self._create_host(datetime.now(timezone.utc) - timedelta(weeks=2, hours=1))
        self.unknown_host = self._create_host(None)

    def _created_hosts(self):
        return (self.fresh_host["id"], self.stale_host["id"], self.stale_warning_host["id"], self.culled_host["id"])

    def _get_all_hosts_url(self, query):
        return f"{HOST_URL}{query}"

    def _get_all_hosts(self, query):
        url = self._get_all_hosts_url(query)
        response = self.get(url, 200)
        return tuple(host["id"] for host in response["results"])

    def _get_created_hosts_by_id_url(self, query):
        return self._get_hosts_by_id_url(query, self._created_hosts())

    def _get_created_hosts_by_id(self, query):
        hosts = self._get_hosts_by_id(query, self._created_hosts())
        return tuple(host["id"] for host in hosts)

    def _sub_tests_for_get_operations(self):
        for method in (self._get_all_hosts, self._get_created_hosts_by_id):
            with self.subTest(method=method):
                yield method

    def test_get_only_fresh(self):
        for get_method in self._sub_tests_for_get_operations():
            retrieved_host_ids = get_method("?staleness=fresh")
            self.assertEqual((self.fresh_host["id"],), retrieved_host_ids)

    def test_get_only_stale(self):
        retrieved_host_ids = self._get_all_hosts("?staleness=stale")
        self.assertEqual((self.stale_host["id"],), retrieved_host_ids)

    def test_get_only_stale_warning(self):
        retrieved_host_ids = self._get_all_hosts("?staleness=stale_warning")
        self.assertEqual((self.stale_warning_host["id"],), retrieved_host_ids)

    def test_dont_get_only_culled(self):
        for get_hosts_url_method in (self._get_all_hosts_url, self._get_created_hosts_by_id_url):
            with self.subTest(get_hosts_url_method=get_hosts_url_method):
                url = get_hosts_url_method("?staleness=culled")
                from logging import DEBUG, getLogger

                logger = getLogger(__name__)
                logger.setLevel(DEBUG)
                logger.debug(url)
                self.get(url, 400)


class QueryStalenessConfigTimestampsTestCase(QueryStalenessBaseTestCase):
    def _create_and_get_host(self, stale_timestamp):
        host_to_create = self._create_host(stale_timestamp)
        query = "?staleness=fresh,stale,stale_warning,unknown"
        retrieved_host = self._get_hosts_by_id(query, (host_to_create["id"],))[0]
        self.assertEqual(stale_timestamp.isoformat(), retrieved_host["stale_timestamp"])
        return retrieved_host

    def test_stale_warning_timestamp(self):
        for culling_stale_warning_offset_days in (1, 7, 12):
            with self.subTest(culling_stale_warning_offset_days=culling_stale_warning_offset_days):
                config = self.app.config["INVENTORY_CONFIG"]
                config.culling_stale_warning_offset_days = culling_stale_warning_offset_days

                stale_timestamp = datetime.now(timezone.utc) + timedelta(hours=1)
                host = self._create_and_get_host(stale_timestamp)

                stale_warning_timestamp = stale_timestamp + timedelta(days=culling_stale_warning_offset_days)
                self.assertEqual(stale_warning_timestamp.isoformat(), host["stale_warning_timestamp"])

    def test_culled_timestamp(self):
        for culling_culled_offset_days in (8, 14, 20):
            with self.subTest(culling_culled_offset_days=culling_culled_offset_days):
                config = self.app.config["INVENTORY_CONFIG"]
                config.culling_culled_offset_days = culling_culled_offset_days

                stale_timestamp = datetime.now(timezone.utc) + timedelta(hours=1)
                host = self._create_and_get_host(stale_timestamp)

                culled_timestamp = stale_timestamp + timedelta(days=culling_culled_offset_days)
                self.assertEqual(culled_timestamp.isoformat(), host["culled_timestamp"])


class QueryStalenessConfigFilterTestCase(QueryStalenessBaseTestCase):
    def _assert_host_state(self, host, state, assert_method):
        hosts = self._get_hosts_by_id(f"?staleness={state}", (host["id"],))
        assert_method(host["id"], tuple(host["id"] for host in hosts))

    def _assert_host_in_state(self, host, state):
        self._assert_host_state(host, state, self.assertIn)

    def _assert_host_not_in_state(self, host, state):
        self._assert_host_state(host, state, self.assertNotIn)

    def test_stale_warning_config_timestamp(self):
        for culling_stale_warning_offset_days in (1, 6, 7, 8, 12):
            with self.subTest(culling_stale_warning_offset_days=culling_stale_warning_offset_days):
                host = self._create_host(
                    datetime.now(timezone.utc) - timedelta(days=culling_stale_warning_offset_days, hours=1)
                )

                config = self.app.config["INVENTORY_CONFIG"]
                config.culling_stale_warning_offset_days = culling_stale_warning_offset_days

                self._assert_host_in_state(host, "stale_warning")
                self._assert_host_not_in_state(host, "fresh,stale,unknown")

    def test_culled_config_timestamp(self):
        for culling_culled_offset_days in (8, 13, 14, 15, 20):
            with self.subTest(culling_culled_offset_days=culling_culled_offset_days):
                host = self._create_host(
                    datetime.now(timezone.utc) - timedelta(days=culling_culled_offset_days, hours=1)
                )

                config = self.app.config["INVENTORY_CONFIG"]
                config.culling_culled_offset_days = culling_culled_offset_days

                self._assert_host_not_in_state(host, "fresh,stale,stale_warning,unknown")


class FactsTestCase(PreCreatedHostsBaseTestCase):
    def _valid_fact_doc(self):
        return {"newfact1": "newvalue1", "newfact2": "newvalue2"}

    def _build_facts_url(self, host_list, namespace):
        if type(host_list) == list:
            url_host_id_list = self._build_host_id_list_for_url(host_list)
        else:
            url_host_id_list = str(host_list)
        return HOST_URL + "/" + url_host_id_list + "/facts/" + namespace

    def _basic_fact_test(self, input_facts, expected_facts, replace_facts):

        host_list = self.added_hosts

        # This test assumes the set of facts are the same across
        # the hosts in the host_list

        target_namespace = host_list[0].facts[0]["namespace"]

        url_host_id_list = self._build_host_id_list_for_url(host_list)

        patch_url = self._build_facts_url(host_list, target_namespace)

        if replace_facts:
            response = self.put(patch_url, input_facts, 200)
        else:
            response = self.patch(patch_url, input_facts, 200)

        response = self.get(f"{HOST_URL}/{url_host_id_list}", 200)

        self.assertEqual(len(response["results"]), len(host_list))

        for response_host in response["results"]:
            host_to_verify = HostWrapper(response_host)

            self.assertEqual(host_to_verify.facts[0]["facts"], expected_facts)

            self.assertEqual(host_to_verify.facts[0]["namespace"], target_namespace)

    def test_add_facts_without_fact_dict(self):
        patch_url = self._build_facts_url(1, "ns1")
        response = self.patch(patch_url, None, 400)
        self.assertEqual(response["detail"], "Request body is not valid JSON")

    def test_add_facts_to_multiple_hosts(self):
        facts_to_add = self._valid_fact_doc()

        host_list = self.added_hosts

        # This test assumes the set of facts are the same across
        # the hosts in the host_list

        expected_facts = {**host_list[0].facts[0]["facts"], **facts_to_add}

        self._basic_fact_test(facts_to_add, expected_facts, False)

    def test_replace_and_add_facts_to_multiple_hosts_with_branch_id(self):
        facts_to_add = self._valid_fact_doc()

        host_list = self.added_hosts

        target_namespace = host_list[0].facts[0]["namespace"]

        url_host_id_list = self._build_host_id_list_for_url(host_list)

        patch_url = HOST_URL + "/" + url_host_id_list + "/facts/" + target_namespace + "?" + "branch_id=1234"

        # Add facts
        self.patch(patch_url, facts_to_add, 200)

        # Replace facts
        self.put(patch_url, facts_to_add, 200)

    def test_replace_and_add_facts_to_multiple_hosts_including_nonexistent_host(self):
        facts_to_add = self._valid_fact_doc()

        host_list = self.added_hosts

        target_namespace = host_list[0].facts[0]["namespace"]

        url_host_id_list = self._build_host_id_list_for_url(host_list)

        # Add a couple of host ids that should not exist in the database
        url_host_id_list = url_host_id_list + "," + generate_uuid() + "," + generate_uuid()

        patch_url = HOST_URL + "/" + url_host_id_list + "/facts/" + target_namespace

        # Add facts
        self.patch(patch_url, facts_to_add, 400)

        # Replace facts
        self.put(patch_url, facts_to_add, 400)

    def test_add_facts_to_multiple_hosts_overwrite_empty_key_value_pair(self):
        new_facts = {}
        expected_facts = new_facts

        # Set the value in the namespace to an empty fact set
        self._basic_fact_test(new_facts, expected_facts, True)

        new_facts = self._valid_fact_doc()
        expected_facts = new_facts

        # Overwrite the empty fact set
        self._basic_fact_test(new_facts, expected_facts, False)

    def test_add_facts_to_multiple_hosts_add_empty_fact_set(self):
        new_facts = {}
        target_namespace = self.added_hosts[0].facts[0]["namespace"]
        valid_host_id = self.added_hosts[0].id

        test_url = self._build_facts_url(valid_host_id, target_namespace)

        # Test merging empty facts set
        self.patch(test_url, new_facts, 400)

    def test_replace_and_add_facts_to_namespace_that_does_not_exist(self):
        valid_host_id = self.added_hosts[0].id
        facts_to_add = self._valid_fact_doc()
        test_url = self._build_facts_url(valid_host_id, "imanonexistentnamespace")

        # Test replace
        self.put(test_url, facts_to_add, 400)

        # Test add/merge
        self.patch(test_url, facts_to_add, 400)

    def test_replace_facts_without_fact_dict(self):
        put_url = self._build_facts_url(1, "ns1")
        response = self.put(put_url, None, 400)
        self.assertEqual(response["detail"], "Request body is not valid JSON")

    def test_replace_facts_on_multiple_hosts(self):
        new_facts = self._valid_fact_doc()
        expected_facts = new_facts

        self._basic_fact_test(new_facts, expected_facts, True)

    def test_replace_facts_on_multiple_hosts_with_empty_fact_set(self):
        new_facts = {}
        expected_facts = new_facts

        self._basic_fact_test(new_facts, expected_facts, True)

    def test_replace_empty_facts_on_multiple_hosts(self):
        new_facts = {}
        expected_facts = new_facts

        self._basic_fact_test(new_facts, expected_facts, True)

        new_facts = self._valid_fact_doc()
        expected_facts = new_facts

        self._basic_fact_test(new_facts, expected_facts, True)

    def test_invalid_host_id(self):
        bad_id_list = ["notauuid", "1234blahblahinvalid"]
        only_bad_id = bad_id_list.copy()

        # Can’t have empty string as an only ID, that results in 404 Not Found.
        more_bad_id_list = bad_id_list + [""]
        valid_id = self.added_hosts[0].id
        with_bad_id = [f"{valid_id},{bad_id}" for bad_id in more_bad_id_list]

        operations = (self.patch, self.put)
        fact_doc = self._valid_fact_doc()
        for operation in operations:
            for host_id_list in chain(only_bad_id, with_bad_id):
                url = self._build_facts_url(host_id_list, "ns1")
                with self.subTest(operation=operation, host_id_list=host_id_list):
                    operation(url, fact_doc, 400)


class HeaderAuthTestCase(DBAPITestCase):
    @staticmethod
    def _valid_identity():
        """
        Provides a valid Identity object.
        """
        return Identity(account_number="some account number")

    @staticmethod
    def _valid_payload():
        """
        Builds a valid HTTP header payload – Base64 encoded JSON string with valid data.
        """
        identity = __class__._valid_identity()
        dict_ = {"identity": identity._asdict()}
        json = dumps(dict_)
        return b64encode(json.encode())

    def _get_hosts(self, headers):
        """
        Issues a GET request to the /hosts URL, providing given headers.
        """
        return self.client().get(HOST_URL, headers=headers)

    def test_validate_missing_identity(self):
        """
        Identity header is not present.
        """
        response = self._get_hosts({})
        self.assertEqual(401, response.status_code)

    def test_validate_invalid_identity(self):
        """
        Identity header is not valid – empty in this case
        """
        response = self._get_hosts({"x-rh-identity": ""})
        self.assertEqual(401, response.status_code)

    def test_validate_valid_identity(self):
        """
        Identity header is valid – non-empty in this case
        """
        payload = self._valid_payload()
        response = self._get_hosts({"x-rh-identity": payload})
        self.assertEqual(200, response.status_code)  # OK


class TokenAuthTestCase(DBAPITestCase):
    """
    A couple of sanity checks to make sure the service is denying access
    """

    def test_validate_invalid_token_on_GET(self):
        auth_header = build_auth_header("NotTheSuperSecretValue")
        response = self.client().get(HOST_URL, headers=auth_header)
        self.assertEqual(401, response.status_code)

    def test_validate_invalid_token_on_POST(self):
        auth_header = build_auth_header("NotTheSuperSecretValue")
        response = self.client().post(HOST_URL, headers=auth_header)
        self.assertEqual(401, response.status_code)

    def test_validate_token_on_POST_shared_secret_not_set(self):
        with set_environment({}):
            auth_header = build_valid_auth_header()
            response = self.client().post(HOST_URL, headers=auth_header)
            self.assertEqual(401, response.status_code)


class HealthTestCase(APIBaseTestCase):
    """
    Tests the health check endpoint.
    """

    def test_health(self):
        """
        The health check simply returns 200 to any GET request. The response body is
        irrelevant.
        """
        response = self.client().get(HEALTH_URL)  # No identity header.
        self.assertEqual(200, response.status_code)

    def test_metrics(self):
        """
        The metrics endpoint simply returns 200 to any GET request.
        """
        with tempfile.TemporaryDirectory() as temp_dir:
            with set_environment({"prometheus_multiproc_dir": temp_dir}):
                response = self.client().get(METRICS_URL)  # No identity header.
                self.assertEqual(200, response.status_code)

    def test_version(self):
        response = self.get(VERSION_URL, 200)
        assert response["version"] is not None


class TagTestCase(TagsPreCreatedHostsBaseTestCase, PaginationBaseTestCase):
    """
    Tests the tag endpoints
    """

    tags_list = [
        [Tag("no", "key"), Tag("NS1", "key1", "val1"), Tag("NS1", "key2", "val1"), Tag("SPECIAL", "tag", "ToFind")],
        [Tag("NS1", "key1", "val1"), Tag("NS2", "key2", "val2"), Tag("NS3", "key3", "val3")],
        [Tag("NS1", "key3", "val3"), Tag("NS2", "key2", "val2"), Tag("NS3", "key3", "val3")],
        [],
    ]

    def _compare_responses(self, expected_response, response, test_url):
        self.assertEqual(len(expected_response), len(response["results"]))
        self.assertEqual(expected_response, response["results"])

        self._base_paging_test(test_url, len(expected_response))
        self._invalid_paging_parameters_test(test_url)

    def test_get_tags_of_multiple_hosts(self):
        """
        Send a request for the tag count of 1 host and check
        that it is the correct number
        """
        host_list = self.added_hosts

        expected_response = {}

        for host, tags in zip(host_list, self.tags_list):
            expected_response[str(host.id)] = [tag.data() for tag in tags]

        url_host_id_list = self._build_host_id_list_for_url(host_list)

        test_url = f"{HOST_URL}/{url_host_id_list}/tags?order_by=updated&order_how=ASC"
        response = self.get(test_url, 200)

        self._compare_responses(expected_response, response, test_url)

    def test_get_tag_count_of_multiple_hosts(self):
        host_list = self.added_hosts

        expected_response = {}

        for host, tags in zip(host_list, self.tags_list):
            expected_response[str(host.id)] = len(tags)

        url_host_id_list = self._build_host_id_list_for_url(host_list)

        test_url = f"{HOST_URL}/{url_host_id_list}/tags/count?order_by=updated&order_how=ASC"
        response = self.get(test_url, 200)

        self._compare_responses(expected_response, response, test_url)

    def test_get_tags_of_hosts_that_doesnt_exist(self):
        """
        send a request for some hosts that don't exist
        """
        url_host_id = "fa28ec9b-5555-4b96-9b72-96129e0c3336"
        test_url = f"{HOST_URL}/{url_host_id}/tags"
        host_tag_results = self.get(test_url, 200)

        expected_response = {}

        self.assertEqual(expected_response, host_tag_results["results"])

    def test_get_tags_count_of_hosts_that_doesnt_exist(self):
        """
        send a request for some hosts that don't exist
        """
        url_host_id = "fa28ec9b-5555-4b96-9b72-96129e0c3336"
        test_url = f"{HOST_URL}/{url_host_id}/tags/count"
        host_tag_results = self.get(test_url, 200)

        expected_response = {}

        self.assertEqual(expected_response, host_tag_results["results"])

    def test_get_tags_from_host_with_no_tags(self):
        """
        send a request for a host with no tags
        """
        host_with_no_tags = self.added_hosts[3]
        expected_response = {host_with_no_tags.id: []}

        test_url = f"{HOST_URL}/{host_with_no_tags.id}/tags"
        host_tag_results = self.get(test_url, 200)

        self.assertEqual(expected_response, host_tag_results["results"])

    def test_get_tags_count_from_host_with_no_tags(self):
        """
        send a request for a host with no tags
        """
        host_with_no_tags = self.added_hosts[3]
        expected_response = {host_with_no_tags.id: 0}

        test_url = f"{HOST_URL}/{host_with_no_tags.id}/tags/count"
        host_tag_results = self.get(test_url, 200)

        self.assertEqual(expected_response, host_tag_results["results"])

    def test_get_tags_count_from_host_with_tag_with_no_value(self):
        # host 0 has 4 tags, one of which has no value
        host_with_valueless_tag = self.added_hosts[0]
        expected_response = {host_with_valueless_tag.id: 4}

        test_url = f"{HOST_URL}/{host_with_valueless_tag.id}/tags/count"
        host_tag_results = self.get(test_url, 200)

        self.assertEqual(expected_response, host_tag_results["results"])

    def _per_page_test(self, per_page, total, range_end, test_url, expected_responses):
        for i in range(1, range_end):
            test_url = inject_qs(test_url, page=str(i), per_page=str(per_page))
            response = self.get(test_url, 200)
            with self.subTest(pagination_test_1_per_page=i):
                self.assertEqual(response["results"], expected_responses[i - 1])
                self.assertEqual(len(response["results"]), per_page)
                self.assertEqual(response["count"], per_page)
                self.assertEqual(response["total"], total)

    def test_tags_pagination(self):
        """
        simple test to check pagination works for /tags
        """
        host_list = self.added_hosts
        url_host_id_list = self._build_host_id_list_for_url(host_list)

        expected_responses_1_per_page = []

        for host, tags in zip(host_list, self.tags_list):
            expected_responses_1_per_page.append({str(host.id): [tag.data() for tag in tags]})

        test_url = f"{HOST_URL}/{url_host_id_list}/tags?order_by=updated&order_how=ASC"

        # 1 per page test
        self._per_page_test(1, len(host_list), len(host_list), test_url, expected_responses_1_per_page)

        expected_responses_2_per_page = [
            {
                str(host_list[0].id): [tag.data() for tag in self.tags_list[0]],
                str(host_list[1].id): [tag.data() for tag in self.tags_list[1]],
            },
            {
                str(host_list[2].id): [tag.data() for tag in self.tags_list[2]],
                str(host_list[3].id): [tag.data() for tag in self.tags_list[3]],
            },
        ]

        # 2 per page test
        self._per_page_test(2, len(host_list), int((len(host_list) + 1) / 2), test_url, expected_responses_2_per_page)

    def test_tags_count_pagination(self):
        """
        simple test to check pagination works for /tags
        """
        host_list = self.added_hosts
        url_host_id_list = self._build_host_id_list_for_url(host_list)

        expected_responses_1_per_page = []

        for host, tags in zip(host_list, self.tags_list):
            expected_responses_1_per_page.append({str(host.id): len(tags)})

        test_url = f"{HOST_URL}/{url_host_id_list}/tags/count?order_by=updated&order_how=ASC"

        # 1 per page test
        self._per_page_test(1, len(host_list), len(host_list), test_url, expected_responses_1_per_page)

        expected_responses_2_per_page = [
            {str(host_list[0].id): len(self.tags_list[0]), str(host_list[1].id): len(self.tags_list[1])},
            {str(host_list[2].id): len(self.tags_list[2]), str(host_list[3].id): len(self.tags_list[3])},
        ]

        # 2 per page test
        self._per_page_test(2, len(host_list), int((len(host_list) + 1) / 2), test_url, expected_responses_2_per_page)


if __name__ == "__main__":
    main()<|MERGE_RESOLUTION|>--- conflicted
+++ resolved
@@ -710,7 +710,7 @@
 
                 self.verify_error_response(error_host, expected_title="Bad Request")
 
-<<<<<<< HEAD
+
     def test_create_host_with_invalid_tags(self):
         tags = [
             {
@@ -757,7 +757,7 @@
             response = self.post(HOST_URL, [host_data.data()], 207)
 
             assert "'status': 400" in str(response)
-=======
+
     def test_create_host_with_tags(self):
         host_data = HostWrapper(
             test_data(
@@ -971,7 +971,6 @@
 
             self.assertEqual(error_host["status"], 400)
             self.verify_error_response(error_host, expected_title="Invalid request")
->>>>>>> 2282b1cf
 
 
 class ResolveDisplayNameOnCreationTestCase(DBAPITestCase):
