#!/usr/bin/env python
import copy
import json
import tempfile
import uuid
from base64 import b64encode
from contextlib import contextmanager
from datetime import datetime
from datetime import timedelta
from datetime import timezone
from functools import partial
from itertools import chain
from json import dumps
from unittest import main
from unittest import mock
from unittest import TestCase
from unittest.mock import ANY
from unittest.mock import call
from unittest.mock import patch
from urllib.parse import parse_qs
from urllib.parse import quote_plus as url_quote
from urllib.parse import urlencode
from urllib.parse import urlsplit
from urllib.parse import urlunsplit

import dateutil.parser

from api.host_query_xjoin import QUERY as HOST_QUERY
from api.tag import TAGS_QUERY
from app import create_app
from app import db
from app.auth.identity import Identity
from app.culling import Timestamps
from app.models import Host
from app.serialization import serialize_host
from app.utils import HostWrapper
from app.utils import Tag
from host_reaper import run as host_reaper_run
from lib.host_delete import delete_hosts
from lib.host_repository import canonical_fact_host_query
from lib.host_repository import canonical_facts_host_query
from tasks import msg_handler
from test_utils import rename_host_table_and_indexes
from test_utils import set_environment
from test_utils import valid_system_profile

HOST_URL = "/api/inventory/v1/hosts"
TAGS_URL = "/api/inventory/v1/tags"
HEALTH_URL = "/health"
METRICS_URL = "/metrics"
VERSION_URL = "/version"

NS = "testns"
ID = "whoabuddy"

FACTS = [{"namespace": "ns1", "facts": {"key1": "value1"}}]
TAGS = ["aws/new_tag_1:new_value_1", "aws/k:v"]
ACCOUNT = "000501"
SHARED_SECRET = "SuperSecretStuff"
MOCK_XJOIN_HOST_RESPONSE = {
    "hosts": {
        "meta": {"total": 2},
        "data": [
            {
                "id": "6e7b6317-0a2d-4552-a2f2-b7da0aece49d",
                "account": "test",
                "display_name": "test01.rhel7.jharting.local",
                "ansible_host": "test01.rhel7.jharting.local",
                "created_on": "2019-02-10T08:07:03.354307Z",
                "modified_on": "2019-02-10T08:07:03.354312Z",
                "canonical_facts": {
                    "fqdn": "fqdn.test01.rhel7.jharting.local",
                    "satellite_id": "ce87bfac-a6cb-43a0-80ce-95d9669db71f",
                    "insights_id": "a58c53e0-8000-4384-b902-c70b69faacc5",
                },
                "facts": None,
                "stale_timestamp": "2020-02-10T08:07:03.354307Z",
                "reporter": "puptoo",
            },
            {
                "id": "22cd8e39-13bb-4d02-8316-84b850dc5136",
                "account": "test",
                "display_name": "test02.rhel7.jharting.local",
                "ansible_host": "test02.rhel7.jharting.local",
                "created_on": "2019-01-10T08:07:03.354307Z",
                "modified_on": "2019-01-10T08:07:03.354312Z",
                "canonical_facts": {
                    "fqdn": "fqdn.test02.rhel7.jharting.local",
                    "satellite_id": "ce87bfac-a6cb-43a0-80ce-95d9669db71f",
                    "insights_id": "17c52679-f0b9-4e9b-9bac-a3c7fae5070c",
                },
                "facts": {
                    "os": {"os.release": "Red Hat Enterprise Linux Server"},
                    "bios": {
                        "bios.vendor": "SeaBIOS",
                        "bios.release_date": "2014-04-01",
                        "bios.version": "1.11.0-2.el7",
                    },
                },
                "stale_timestamp": "2020-01-10T08:07:03.354307Z",
                "reporter": "puptoo",
            },
        ],
    }
}


def quote(*args, **kwargs):
    return url_quote(str(args[0]), *args[1:], safe="", **kwargs)


def generate_uuid():
    return str(uuid.uuid4())


def now():
    return datetime.now(timezone.utc)


def test_data(**values):
    data = {
        "account": ACCOUNT,
        "display_name": "hi",
        # "insights_id": "1234-56-789",
        # "rhel_machine_id": "1234-56-789",
        # "ip_addresses": ["10.10.0.1", "10.0.0.2"],
        "ip_addresses": ["10.10.0.1"],
        # "mac_addresses": ["c2:00:d0:c8:61:01"],
        # "external_id": "i-05d2313e6b9a42b16"
        "facts": None,
        "stale_timestamp": now().isoformat(),
        "reporter": "test",
        **values,
    }
    if not data["facts"]:
        data["facts"] = FACTS
    return data


def build_auth_header(token):
    auth_header = {"Authorization": f"Bearer {token}"}
    return auth_header


def build_valid_auth_header():
    return build_auth_header(SHARED_SECRET)


def inject_qs(url, **kwargs):
    scheme, netloc, path, query, fragment = urlsplit(url)
    params = parse_qs(query)
    params.update(kwargs)
    new_query = urlencode(params, doseq=True)
    return urlunsplit((scheme, netloc, path, new_query, fragment))


class MockEmitEvent:
    def __init__(self):
        self.events = []

    def __call__(self, e, key=None):
        self.events.append((e, key))


class APIBaseTestCase(TestCase):
    def _create_header(self, auth_header, request_id_header):
        header = auth_header.copy()
        if request_id_header is not None:
            header.update(request_id_header)
        return header

    def _get_valid_auth_header(self):
        identity = Identity(account_number=ACCOUNT)
        dict_ = {"identity": identity._asdict()}
        json_doc = json.dumps(dict_)
        auth_header = {"x-rh-identity": b64encode(json_doc.encode())}
        return auth_header

    def setUp(self):
        """
        Creates the application and a test client to make requests.
        """
        self.app = create_app(config_name="testing")
        self.client = self.app.test_client

    def get(self, path, status=200, return_response_as_json=True, extra_headers={}):
        return self._response_check(
            self.client().get(path, headers={**self._get_valid_auth_header(), **extra_headers}),
            status,
            return_response_as_json,
        )

    def post(self, path, data, status=200, return_response_as_json=True):
        return self._make_http_call(self.client().post, path, data, status, return_response_as_json)

    def patch(self, path, data, status=200, return_response_as_json=True):
        return self._make_http_call(self.client().patch, path, data, status, return_response_as_json)

    def put(self, path, data, status=200, return_response_as_json=True):
        return self._make_http_call(self.client().put, path, data, status, return_response_as_json)

    def delete(self, path, status=200, header=None, return_response_as_json=True):
        headers = self._create_header(self._get_valid_auth_header(), header)
        response = self.client().delete(path, headers=headers)
        return self._response_check(response, status, return_response_as_json)

    def verify_error_response(
        self, response, expected_title=None, expected_status=None, expected_detail=None, expected_type=None
    ):
        def _verify_value(field_name, expected_value):
            assert field_name in response
            if expected_value is not None:
                self.assertEqual(response[field_name], expected_value)

        _verify_value("title", expected_title)
        _verify_value("status", expected_status)
        _verify_value("detail", expected_detail)
        _verify_value("type", expected_type)

    def _make_http_call(self, http_method, path, data, status, return_response_as_json=True):
        json_data = json.dumps(data)
        headers = self._get_valid_auth_header()
        headers["content-type"] = "application/json"
        return self._response_check(
            http_method(path, data=json_data, headers=headers), status, return_response_as_json
        )

    def _response_check(self, response, status, return_response_as_json):
        self.assertEqual(response.status_code, status)
        if return_response_as_json:
            return json.loads(response.data)
        else:
            return response


class DBAPITestCase(APIBaseTestCase):
    @classmethod
    def setUpClass(cls):
        """
        Temporarily rename the host table while the tests run.  This is done
        to make dropping the table at the end of the tests a bit safer.
        """
        rename_host_table_and_indexes()

    def setUp(self):
        """
        Initializes the database by creating all tables.
        """
        super().setUp()

        # binds the app to the current context
        with self.app.app_context():
            # create all tables
            db.create_all()

    def tearDown(self):
        """
        Cleans up the database by dropping all tables.
        """
        with self.app.app_context():
            # drop all tables
            db.session.remove()
            db.drop_all()

    def _build_host_id_list_for_url(self, host_list):
        host_id_list = [str(h.id) for h in host_list]

        return ",".join(host_id_list)

    def _verify_host_status(self, response, host_index, expected_status):
        self.assertEqual(response["data"][host_index]["status"], expected_status)

    def _pluck_host_from_response(self, response, host_index):
        return response["data"][host_index]["host"]

    def _validate_host(self, received_host, expected_host, expected_id=id):
        self.assertIsNotNone(received_host["id"])
        self.assertEqual(received_host["id"], expected_id)
        self.assertEqual(received_host["account"], expected_host.account)
        self.assertEqual(received_host["insights_id"], expected_host.insights_id)
        self.assertEqual(received_host["rhel_machine_id"], expected_host.rhel_machine_id)
        self.assertEqual(received_host["subscription_manager_id"], expected_host.subscription_manager_id)
        self.assertEqual(received_host["satellite_id"], expected_host.satellite_id)
        self.assertEqual(received_host["bios_uuid"], expected_host.bios_uuid)
        self.assertEqual(received_host["fqdn"], expected_host.fqdn)
        self.assertEqual(received_host["mac_addresses"], expected_host.mac_addresses)
        self.assertEqual(received_host["ip_addresses"], expected_host.ip_addresses)
        self.assertEqual(received_host["display_name"], expected_host.display_name)
        self.assertEqual(received_host["facts"], expected_host.facts)
        self.assertEqual(received_host["ansible_host"], expected_host.ansible_host)
        self.assertIsNotNone(received_host["created"])
        self.assertIsNotNone(received_host["updated"])


class CreateHostsTestCase(DBAPITestCase):
    def test_create_and_update(self):
        facts = None

        host_data = HostWrapper(test_data(facts=facts))

        # Create the host
        response = self.post(HOST_URL, [host_data.data()], 207)

        self._verify_host_status(response, 0, 201)

        created_host = self._pluck_host_from_response(response, 0)

        original_id = created_host["id"]

        self._validate_host(created_host, host_data, expected_id=original_id)

        created_time = dateutil.parser.parse(created_host["created"])
        current_timestamp = now()
        self.assertGreater(current_timestamp, created_time)
        self.assertLess(current_timestamp - timedelta(minutes=15), created_time)

        host_data.facts = copy.deepcopy(FACTS)

        # Replace facts under the first namespace
        host_data.facts[0]["facts"] = {"newkey1": "newvalue1"}

        # Add a new set of facts under a new namespace
        host_data.facts.append({"namespace": "ns2", "facts": {"key2": "value2"}})

        # Add a new canonical fact
        host_data.rhel_machine_id = generate_uuid()
        host_data.ip_addresses = ["10.10.0.1", "10.0.0.2", "fe80::d46b:2807:f258:c319"]
        host_data.mac_addresses = ["c2:00:d0:c8:61:01"]
        host_data.external_id = "i-05d2313e6b9a42b16"
        host_data.insights_id = generate_uuid()

        # Update the host with the new data
        response = self.post(HOST_URL, [host_data.data()], 207)

        self._verify_host_status(response, 0, 200)

        updated_host = self._pluck_host_from_response(response, 0)

        # Make sure the id from the update post matches the id from the create
        self.assertEqual(updated_host["id"], original_id)

        # Verify the timestamp has been modified
        self.assertIsNotNone(updated_host["updated"])
        modified_time = dateutil.parser.parse(updated_host["updated"])
        self.assertGreater(modified_time, created_time)

        host_lookup_results = self.get(f"{HOST_URL}/{original_id}", 200)

        # sanity check
        # host_lookup_results["results"][0]["facts"][0]["facts"]["key2"] = "blah"
        # host_lookup_results["results"][0]["insights_id"] = "1.2.3.4"
        self._validate_host(host_lookup_results["results"][0], host_data, expected_id=original_id)

    def test_create_with_branch_id(self):
        facts = None

        host_data = HostWrapper(test_data(facts=facts))

        post_url = HOST_URL + "?" + "branch_id=1234"

        # Create the host
        response = self.post(post_url, [host_data.data()], 207)

        self._verify_host_status(response, 0, 201)

    def test_create_host_update_with_same_insights_id_and_different_canonical_facts(self):
        original_insights_id = generate_uuid()

        host_data = HostWrapper(test_data(facts=None))
        host_data.insights_id = original_insights_id
        host_data.rhel_machine_id = generate_uuid()
        host_data.subscription_manager_id = generate_uuid()
        host_data.satellite_id = generate_uuid()
        host_data.bios_uuid = generate_uuid()
        host_data.fqdn = "original_fqdn"
        host_data.mac_addresses = ["aa:bb:cc:dd:ee:ff"]
        host_data.external_id = "abcdef"

        # Create the host
        response = self.post(HOST_URL, [host_data.data()], 207)

        self._verify_host_status(response, 0, 201)

        created_host = self._pluck_host_from_response(response, 0)

        original_id = created_host["id"]

        self._validate_host(created_host, host_data, expected_id=original_id)

        # Change the canonical facts except for the insights_id
        host_data.rhel_machine_id = generate_uuid()
        host_data.ip_addresses = ["192.168.1.44", "10.0.0.2"]
        host_data.subscription_manager_id = generate_uuid()
        host_data.satellite_id = generate_uuid()
        host_data.bios_uuid = generate_uuid()
        host_data.fqdn = "expected_fqdn"
        host_data.mac_addresses = ["ff:ee:dd:cc:bb:aa"]
        host_data.external_id = "fedcba"
        host_data.facts = [{"namespace": "ns1", "facts": {"newkey": "newvalue"}}]

        # Update the host
        response = self.post(HOST_URL, [host_data.data()], 207)

        self._verify_host_status(response, 0, 200)

        updated_host = self._pluck_host_from_response(response, 0)

        # Verify that the id did not change on the update
        self.assertEqual(updated_host["id"], original_id)

        # Retrieve the host using the id that we first received
        data = self.get(f"{HOST_URL}/{original_id}", 200)

        self._validate_host(data["results"][0], host_data, expected_id=original_id)

    @patch("lib.host_repository.canonical_fact_host_query", wraps=canonical_fact_host_query)
    @patch("lib.host_repository.canonical_facts_host_query", wraps=canonical_facts_host_query)
    def test_match_host_by_elevated_id_performance(self, canonical_facts_host_query, canonical_fact_host_query):
        subscription_manager_id = generate_uuid()
        host_data = HostWrapper(test_data(subscription_manager_id=subscription_manager_id))
        create_response = self.post(HOST_URL, [host_data.data()], 207)
        self._verify_host_status(create_response, 0, 201)

        # Create a host with Subscription Manager ID
        insights_id = generate_uuid()
        host_data = HostWrapper(test_data(insights_id=insights_id, subscription_manager_id=subscription_manager_id))

        canonical_fact_host_query.reset_mock()
        canonical_facts_host_query.reset_mock()

        # Update a host with Insights ID and Subscription Manager ID
        update_response = self.post(HOST_URL, [host_data.data()], 207)
        self._verify_host_status(update_response, 0, 200)

        expected_calls = (
            call(ACCOUNT, "insights_id", insights_id),
            call(ACCOUNT, "subscription_manager_id", subscription_manager_id),
        )
        canonical_fact_host_query.assert_has_calls(expected_calls)
        self.assertEqual(canonical_fact_host_query.call_count, len(expected_calls))
        canonical_facts_host_query.assert_not_called()

    def test_create_host_with_empty_facts_display_name_then_update(self):
        # Create a host with empty facts, and display_name
        # then update those fields
        host_data = HostWrapper(test_data(facts=None))
        del host_data.display_name
        del host_data.facts

        # Create the host
        response = self.post(HOST_URL, [host_data.data()], 207)

        self._verify_host_status(response, 0, 201)

        created_host = self._pluck_host_from_response(response, 0)

        self.assertIsNotNone(created_host["id"])

        original_id = created_host["id"]

        # Update the facts and display name
        host_data.facts = copy.deepcopy(FACTS)
        host_data.display_name = "expected_display_name"

        # Update the hosts
        self.post(HOST_URL, [host_data.data()], 207)

        host_lookup_results = self.get(f"{HOST_URL}/{original_id}", 200)

        self._validate_host(host_lookup_results["results"][0], host_data, expected_id=original_id)

    def test_create_and_update_multiple_hosts_with_account_mismatch(self):
        """
        Attempt to create multiple hosts, one host has the wrong account number.
        Verify this causes an error response to be returned.
        """
        facts = None

        host1 = HostWrapper(test_data(display_name="host1", facts=facts))
        host1.ip_addresses = ["10.0.0.1"]
        host1.rhel_machine_id = generate_uuid()

        host2 = HostWrapper(test_data(display_name="host2", facts=facts))
        # Set the account number to the wrong account for this request
        host2.account = "222222"
        host2.ip_addresses = ["10.0.0.2"]
        host2.rhel_machine_id = generate_uuid()

        host_list = [host1.data(), host2.data()]

        # Create the host
        created_host = self.post(HOST_URL, host_list, 207)

        self.assertEqual(len(host_list), len(created_host["data"]))

        self.assertEqual(created_host["errors"], 1)

        self.assertEqual(created_host["data"][0]["status"], 201)
        self.assertEqual(created_host["data"][1]["status"], 400)

    def test_create_host_without_canonical_facts(self):
        host_data = HostWrapper(test_data(facts=None))
        del host_data.insights_id
        del host_data.rhel_machine_id
        del host_data.subscription_manager_id
        del host_data.satellite_id
        del host_data.bios_uuid
        del host_data.ip_addresses
        del host_data.fqdn
        del host_data.mac_addresses
        del host_data.external_id

        response_data = self.post(HOST_URL, [host_data.data()], 207)

        self._verify_host_status(response_data, 0, 400)

        response_data = response_data["data"][0]

        self.verify_error_response(response_data, expected_title="Invalid request", expected_status=400)

    def test_create_host_without_account(self):
        host_data = HostWrapper(test_data(facts=None))
        del host_data.account

        response_data = self.post(HOST_URL, [host_data.data()], 400)

        self.verify_error_response(
            response_data, expected_title="Bad Request", expected_detail="'account' is a required property - '0'"
        )

    def test_create_host_with_invalid_account(self):
        accounts = ("", "someaccount")
        for account in accounts:
            with self.subTest(account=account):
                host_data = HostWrapper(test_data(account=account, facts=None))

                response_data = self.post(HOST_URL, [host_data.data()], 207)

                self._verify_host_status(response_data, 0, 400)

                response_data = response_data["data"][0]

                self.verify_error_response(
                    response_data,
                    expected_title="Bad Request",
                    expected_detail="{'account': ['Length must be between 1 and 10.']}",
                )

    def test_create_host_with_mismatched_account_numbers(self):
        host_data = HostWrapper(test_data(facts=None))
        host_data.account = ACCOUNT[::-1]

        response_data = self.post(HOST_URL, [host_data.data()], 207)

        self._verify_host_status(response_data, 0, 400)

        response_data = response_data["data"][0]

        self.verify_error_response(
            response_data,
            expected_title="Invalid request",
            expected_detail="The account number associated with the user does not match the account number associated "
            "with the host",
        )

    def test_create_host_with_invalid_facts(self):
        facts_with_no_namespace = copy.deepcopy(FACTS)
        del facts_with_no_namespace[0]["namespace"]

        facts_with_no_facts = copy.deepcopy(FACTS)
        del facts_with_no_facts[0]["facts"]

        facts_with_empty_str_namespace = copy.deepcopy(FACTS)
        facts_with_empty_str_namespace[0]["namespace"] = ""

        invalid_facts = [facts_with_no_namespace, facts_with_no_facts, facts_with_empty_str_namespace]

        for invalid_fact in invalid_facts:
            with self.subTest(invalid_fact=invalid_fact):
                host_data = HostWrapper(test_data(facts=invalid_fact))

                response_data = self.post(HOST_URL, [host_data.data()], 400)

                self.verify_error_response(response_data, expected_title="Bad Request")

    def test_create_host_with_invalid_uuid_field_values(self):
        uuid_field_names = ("insights_id", "rhel_machine_id", "subscription_manager_id", "satellite_id", "bios_uuid")

        for field_name in uuid_field_names:
            with self.subTest(uuid_field=field_name):
                host_data = copy.deepcopy(test_data(facts=None))

                host_data[field_name] = "notauuid"

                response_data = self.post(HOST_URL, [host_data], 207)

                error_host = response_data["data"][0]

                self.assertEqual(error_host["status"], 400)

                self.verify_error_response(error_host, expected_title="Bad Request")

    def test_create_host_with_non_nullable_fields_as_none(self):
        non_nullable_field_names = (
            "display_name",
            "account",
            "insights_id",
            "rhel_machine_id",
            "subscription_manager_id",
            "satellite_id",
            "fqdn",
            "bios_uuid",
            "ip_addresses",
            "mac_addresses",
            "external_id",
            "ansible_host",
            "stale_timestamp",
            "reporter",
        )

        host_data = HostWrapper(test_data(facts=None))

        # Have at least one good canonical fact set
        host_data.insights_id = generate_uuid()
        host_data.rhel_machine_id = generate_uuid()

        host_dict = host_data.data()

        for field_name in non_nullable_field_names:
            with self.subTest(field_as_None=field_name):
                invalid_host_dict = copy.deepcopy(host_dict)

                invalid_host_dict[field_name] = None

                response_data = self.post(HOST_URL, [invalid_host_dict], 400)

                self.verify_error_response(response_data, expected_title="Bad Request")

    def test_create_host_without_required_fields(self):
        fields = ("account", "stale_timestamp", "reporter")
        for field in fields:
            with self.subTest(fields=fields):
                data = test_data()
                del data[field]

                host_data = HostWrapper(data)
                response_data = self.post(HOST_URL, [host_data.data()], 400)
                self.verify_error_response(response_data, expected_title="Bad Request")

    def test_create_host_with_valid_ip_address(self):
        valid_ip_arrays = [["blah"], ["1.1.1.1", "sigh"]]

        for ip_array in valid_ip_arrays:
            with self.subTest(ip_array=ip_array):
                host_data = HostWrapper(test_data(facts=None))
                host_data.insights_id = generate_uuid()
                host_data.ip_addresses = ip_array

                response_data = self.post(HOST_URL, [host_data.data()], 207)

                error_host = response_data["data"][0]

                self.assertEqual(error_host["status"], 201)

    def test_create_host_with_invalid_ip_address(self):
        invalid_ip_arrays = [[], [""], ["a" * 256]]

        for ip_array in invalid_ip_arrays:
            with self.subTest(ip_array=ip_array):
                host_data = HostWrapper(test_data(facts=None))
                host_data.insights_id = generate_uuid()
                host_data.ip_addresses = ip_array

                response_data = self.post(HOST_URL, [host_data.data()], 207)

                error_host = response_data["data"][0]

                self.assertEqual(error_host["status"], 400)

                self.verify_error_response(error_host, expected_title="Bad Request")

    def test_create_host_with_valid_mac_address(self):
        valid_mac_arrays = [["blah"], ["11:22:33:44:55:66", "blah"]]

        for mac_array in valid_mac_arrays:
            with self.subTest(mac_array=mac_array):
                host_data = HostWrapper(test_data(facts=None))
                host_data.insights_id = generate_uuid()
                host_data.mac_addresses = mac_array

                response_data = self.post(HOST_URL, [host_data.data()], 207)

                error_host = response_data["data"][0]

                self.assertEqual(error_host["status"], 201)

    def test_create_host_with_invalid_mac_address(self):
        invalid_mac_arrays = [[], [""], ["11:22:33:44:55:66", "a" * 256]]

        for mac_array in invalid_mac_arrays:
            with self.subTest(mac_array=mac_array):
                host_data = HostWrapper(test_data(facts=None))
                host_data.insights_id = generate_uuid()
                host_data.mac_addresses = mac_array

                response_data = self.post(HOST_URL, [host_data.data()], 207)

                error_host = response_data["data"][0]

                self.assertEqual(error_host["status"], 400)

                self.verify_error_response(error_host, expected_title="Bad Request")

    def test_create_host_with_invalid_display_name(self):
        host_data = HostWrapper(test_data(facts=None))

        invalid_display_names = ["", "a" * 201]

        for display_name in invalid_display_names:
            with self.subTest(display_name=display_name):
                host_data.display_name = display_name

                response = self.post(HOST_URL, [host_data.data()], 207)

                error_host = response["data"][0]

                self.assertEqual(error_host["status"], 400)

                self.verify_error_response(error_host, expected_title="Bad Request")

    def test_create_host_with_invalid_fqdn(self):
        host_data = HostWrapper(test_data(facts=None))

        invalid_fqdns = ["", "a" * 256]

        for fqdn in invalid_fqdns:
            with self.subTest(fqdn=fqdn):
                host_data.fqdn = fqdn

                response = self.post(HOST_URL, [host_data.data()], 207)

                error_host = response["data"][0]

                self.assertEqual(error_host["status"], 400)

                self.verify_error_response(error_host, expected_title="Bad Request")

    def test_create_host_with_invalid_external_id(self):
        host_data = HostWrapper(test_data(facts=None))

        invalid_external_ids = ["", "a" * 501]

        for external_id in invalid_external_ids:
            with self.subTest(external_id=external_id):
                host_data.external_id = external_id

                response = self.post(HOST_URL, [host_data.data()], 207)

                error_host = response["data"][0]

                self.assertEqual(error_host["status"], 400)

                self.verify_error_response(error_host, expected_title="Bad Request")

    def test_create_host_with_ansible_host(self):
        # Create a host with ansible_host field
        host_data = HostWrapper(test_data(facts=None))
        host_data.ansible_host = "ansible_host_" + generate_uuid()

        # Create the host
        response = self.post(HOST_URL, [host_data.data()], 207)

        self._verify_host_status(response, 0, 201)

        created_host = self._pluck_host_from_response(response, 0)

        original_id = created_host["id"]

        host_lookup_results = self.get(f"{HOST_URL}/{original_id}", 200)

        self._validate_host(host_lookup_results["results"][0], host_data, expected_id=original_id)

    def test_create_host_without_ansible_host_then_update(self):
        # Create a host without ansible_host field
        # then update those fields
        host_data = HostWrapper(test_data(facts=None))
        del host_data.ansible_host

        # Create the host
        response = self.post(HOST_URL, [host_data.data()], 207)

        self._verify_host_status(response, 0, 201)

        created_host = self._pluck_host_from_response(response, 0)

        original_id = created_host["id"]

        ansible_hosts = ["ima_ansible_host_" + generate_uuid(), ""]

        # Update the ansible_host
        for ansible_host in ansible_hosts:
            with self.subTest(ansible_host=ansible_host):
                host_data.ansible_host = ansible_host

                # Update the hosts
                self.post(HOST_URL, [host_data.data()], 207)

                host_lookup_results = self.get(f"{HOST_URL}/{original_id}", 200)

                self._validate_host(host_lookup_results["results"][0], host_data, expected_id=original_id)

    def test_create_host_with_invalid_ansible_host(self):
        host_data = HostWrapper(test_data(facts=None))

        invalid_ansible_host = ["a" * 256]

        for ansible_host in invalid_ansible_host:
            with self.subTest(ansible_host=ansible_host):
                host_data.ansible_host = ansible_host

                response = self.post(HOST_URL, [host_data.data()], 207)

                error_host = response["data"][0]

                self.assertEqual(error_host["status"], 400)

                self.verify_error_response(error_host, expected_title="Bad Request")

    def test_create_host_with_invalid_tags(self):
        tags = [
            {
                "namespace": """"qwertyuiopasdfghjklzxcvbnmqwertyuiopqwertyuiop
                    asdfghjklzxcvbnmqwertyuiopqwertyuiopasdfghjklzxcvbnmqwertyu
                    iopqwertyuiopasdfghjklzxcvbnmqwertyuiopqwertyuiopasdfghjklz
                    xcvbnmqwertyuiopqwertyuiopasdfghjklzxcvbnmqwertyuiopqwertyu
                    iopasdfghjklzxcvbnmqwertyuiopqwertyuiopasdfghjklzxcvbnmqwer
                    tyuiop""",
                "key": "",
                "value": "val",
            },
            {"namespace": "", "key": "", "value": "val"},
            {"namespace": "              ", "key": "", "value": "val"},
            {
                "namespace": "SPECIAL",
                "key": "something",
                "value": """"qwertyuiopasdfghjklzxcvbnmqwertyuiopqwertyuiop
                    asdfghjklzxcvbnmqwertyuiopqwertyuiopasdfghjklzxcvbnmqwertyu
                    iopqwertyuiopasdfghjklzxcvbnmqwertyuiopqwertyuiopasdfghjklz
                    xcvbnmqwertyuiopqwertyuiopasdfghjklzxcvbnmqwertyuiopqwertyu
                    iopasdfghjklzxcvbnmqwertyuiopqwertyuiopasdfghjklzxcvbnmqwer
                    tyuiop""",
            },
            {"namespace": "val", "key": "", "value": ""},
            {"namespace": "val", "key": "", "value": "              "},
            {"namespace": "SPECIAL", "key": "", "value": "val"},
            {"namespace": "NS3", "key": "         ", "value": "val3"},
            {
                "namespace": "NS1",
                "key": """"qwertyuiopasdfghjklzxcvbnmqwertyuiopqwertyuiop
                    asdfghjklzxcvbnmqwertyuiopqwertyuiopasdfghjklzxcvbnmqwertyu
                    iopqwertyuiopasdfghjklzxcvbnmqwertyuiopqwertyuiopasdfghjklz
                    xcvbnmqwertyuiopqwertyuiopasdfghjklzxcvbnmqwertyuiopqwertyu
                    iopasdfghjklzxcvbnmqwertyuiopqwertyuiopasdfghjklzxcvbnmqwer
                    tyuiop""",
                "value": "val3",
            },
        ]

        for tag in tags:
            host_data = HostWrapper(test_data(tags=[tag]))

            response = self.post(HOST_URL, [host_data.data()], 207)

            assert "'status': 400" in str(response)

    def test_create_host_with_invalid_string_tag_format(self):
        tag = "string/tag=format"

        host_data = HostWrapper(test_data(tags=[tag]))

        self.post(HOST_URL, [host_data.data()], 400)

    def test_create_host_with_invalid_tag_format(self):
        tag = {"namespace": "spam", "key": {"foo": "bar"}, "value": "eggs"}

        host_data = HostWrapper(test_data(tags=[tag]))

        self.post(HOST_URL, [host_data.data()], 400)

    def test_create_host_with_tags(self):
        host_data = HostWrapper(
            test_data(
                tags=[
                    {"namespace": "NS3", "key": "key2", "value": "val2"},
                    {"namespace": "NS1", "key": "key3", "value": "val3"},
                    {"namespace": "Sat", "key": "prod", "value": None},
                ]
            )
        )

        response = self.post(HOST_URL, [host_data.data()], 207)

        self._verify_host_status(response, 0, 201)

        created_host = self._pluck_host_from_response(response, 0)

        original_id = created_host["id"]

        host_lookup_results = self.get(f"{HOST_URL}/{original_id}", 200)

        self._validate_host(host_lookup_results["results"][0], host_data, expected_id=original_id)

        host_tags = self.get(f"{HOST_URL}/{original_id}/tags", 200)["results"][original_id]

        expected_tags = [
            {"namespace": "NS1", "key": "key3", "value": "val3"},
            {"namespace": "NS3", "key": "key2", "value": "val2"},
            {"namespace": "Sat", "key": "prod", "value": None},
        ]

        for tag, expected_tag in zip(host_tags, expected_tags):
            self.assertEqual(tag, expected_tag)

    def test_create_host_with_tags_special_characters(self):
        host_data = HostWrapper(
            test_data(tags=[{"namespace": "NS1", "key": "ŠtěpánΔ12!@#$%^&*()_+-=", "value": "ŠtěpánΔ:;'|,./?~`"}])
        )

        response = self.post(HOST_URL, [host_data.data()], 207)

        self._verify_host_status(response, 0, 201)

        created_host = self._pluck_host_from_response(response, 0)

        original_id = created_host["id"]

        host_lookup_results = self.get(f"{HOST_URL}/{original_id}", 200)

        self._validate_host(host_lookup_results["results"][0], host_data, expected_id=original_id)

        host_tags = self.get(f"{HOST_URL}/{original_id}/tags", 200)["results"][original_id]

        expected_tags = [{"namespace": "NS1", "key": "ŠtěpánΔ12!@#$%^&*()_+-=", "value": "ŠtěpánΔ:;'|,./?~`"}]

        for tag, expected_tag in zip(host_tags, expected_tags):
            self.assertEqual(tag, expected_tag)

    def test_create_host_with_tag_without_namespace(self):
        tags = [
            {"namespace": None, "key": "key3", "value": "val3"},
            {"key": "key2", "value": "val2"},
            {"namespace": "Sat", "key": "prod", "value": None},
        ]

        host_data = HostWrapper(test_data(tags=tags))

        response = self.post(HOST_URL, [host_data.data()], 207)

        self._verify_host_status(response, 0, 201)

        created_host = self._pluck_host_from_response(response, 0)

        original_id = created_host["id"]

        host_lookup_results = self.get(f"{HOST_URL}/{original_id}", 200)

        self._validate_host(host_lookup_results["results"][0], host_data, expected_id=original_id)

        host_tags = self.get(f"{HOST_URL}/{original_id}/tags", 200)["results"][original_id]

        expected_tags = [
            {"namespace": "Sat", "key": "prod", "value": None},
            {"namespace": None, "key": "key2", "value": "val2"},
            {"namespace": None, "key": "key3", "value": "val3"},
        ]

        for tag, expected_tag in zip(host_tags, expected_tags):
            self.assertEqual(tag, expected_tag)

    def test_create_host_with_20_byte_MAC_address(self):
        system_profile = {
            "network_interfaces": [{"mac_address": "00:11:22:33:44:55:66:77:88:99:aa:bb:cc:dd:ee:ff:00:11:22:33"}]
        }

        host_data = HostWrapper(test_data(system_profile=system_profile))

        response = self.post(HOST_URL, [host_data.data()], 207)

        self._verify_host_status(response, 0, 201)

        created_host = self._pluck_host_from_response(response, 0)

        original_id = created_host["id"]

        host_lookup_results = self.get(f"{HOST_URL}/{original_id}", 200)

        self._validate_host(host_lookup_results["results"][0], host_data, expected_id=original_id)

    def test_create_host_with_too_long_MAC_address(self):
        system_profile = {
            "network_interfaces": [{"mac_address": "00:11:22:33:44:55:66:77:88:99:aa:bb:cc:dd:ee:ff:00:11:22:33:44"}]
        }

        host_data = HostWrapper(test_data(system_profile=system_profile))

        response = self.post(HOST_URL, [host_data.data()], 207)

        self._verify_host_status(response, 0, 400)

    def test_create_host_with_empty_json_key_in_system_profile(self):
        samples = (
            {"disk_devices": [{"options": {"": "invalid"}}]},
            {"disk_devices": [{"options": {"ro": True, "uuid": "0", "": "invalid"}}]},
            {"disk_devices": [{"options": {"nested": {"uuid": "0", "": "invalid"}}}]},
            {"disk_devices": [{"options": {"ro": True}}, {"options": {"": "invalid"}}]},
        )

        for sample in samples:
            with self.subTest(system_profile=sample):
                host_data = HostWrapper(test_data(system_profile=sample))
                response = self.post(HOST_URL, [host_data.data()], 207)
                self._verify_host_status(response, 0, 400)

    def test_create_host_with_empty_json_key_in_facts(self):
        samples = (
            [{"facts": {"": "invalid"}, "namespace": "rhsm"}],
            [{"facts": {"metadata": {"": "invalid"}}, "namespace": "rhsm"}],
            [{"facts": {"foo": "bar", "": "invalid"}, "namespace": "rhsm"}],
            [{"facts": {"foo": "bar"}, "namespace": "valid"}, {"facts": {"": "invalid"}, "namespace": "rhsm"}],
        )

        for facts in samples:
            with self.subTest(facts=facts):
                host_data = HostWrapper(test_data(facts=facts))
                response = self.post(HOST_URL, [host_data.data()], 207)
                self._verify_host_status(response, 0, 400)


class CreateHostsWithStaleTimestampTestCase(DBAPITestCase):
    def _add_host(self, expected_status, **values):
        host_data = HostWrapper(test_data(fqdn="match this host", **values))
        response = self.post(HOST_URL, [host_data.data()], 207)
        self._verify_host_status(response, 0, expected_status)
        created_host = self._pluck_host_from_response(response, 0)
        return created_host.get("id")

    def _retrieve_host(self, host_id):
        with self.app.app_context():
            return Host.query.filter(Host.id == host_id).first()

    def test_create_host_without_culling_fields(self):
        fields_to_delete = (("stale_timestamp", "reporter"), ("stale_timestamp",), ("reporter",))
        for fields in fields_to_delete:
            with self.subTest(fields=fields):
                host_data = test_data(fqdn="match this host")
                for field in fields:
                    del host_data[field]
                self.post(HOST_URL, [host_data], 400)

    def test_create_host_with_null_culling_fields(self):
        culling_fields = (("stale_timestamp",), ("reporter",), ("stale_timestamp", "reporter"))
        for fields in culling_fields:
            host_data = test_data(fqdn="match this host", **{field: None for field in fields})
            self.post(HOST_URL, [host_data], 400)

    def test_create_host_with_empty_culling_fields(self):
        culling_fields = (("stale_timestamp",), ("reporter",), ("stale_timestamp", "reporter"))
        for fields in culling_fields:
            with self.subTest(fields=fields):
                self._add_host(400, **{field: "" for field in fields})

    def test_create_host_with_invalid_stale_timestamp(self):
        self._add_host(400, stale_timestamp="not a timestamp")

    def test_create_host_with_stale_timestamp_and_reporter(self):
        stale_timestamp = now()
        reporter = "some reporter"
        created_host_id = self._add_host(201, stale_timestamp=stale_timestamp.isoformat(), reporter=reporter)

        retrieved_host = self._retrieve_host(created_host_id)

        self.assertEqual(stale_timestamp, retrieved_host.stale_timestamp)
        self.assertEqual(reporter, retrieved_host.reporter)

    def test_update_stale_timestamp_from_same_reporter(self):
        current_timestamp = now()

        old_stale_timestamp = current_timestamp + timedelta(days=1)
        reporter = "some reporter"

        created_host_id = self._add_host(201, stale_timestamp=old_stale_timestamp.isoformat(), reporter=reporter)
        old_retrieved_host = self._retrieve_host(created_host_id)

        self.assertEqual(old_stale_timestamp, old_retrieved_host.stale_timestamp)
        self.assertEqual(reporter, old_retrieved_host.reporter)

        new_stale_timestamp = current_timestamp + timedelta(days=2)
        self._add_host(200, stale_timestamp=new_stale_timestamp.isoformat(), reporter=reporter)

        new_retrieved_host = self._retrieve_host(created_host_id)

        self.assertEqual(new_stale_timestamp, new_retrieved_host.stale_timestamp)
        self.assertEqual(reporter, new_retrieved_host.reporter)

    def test_dont_update_stale_timestamp_from_same_reporter(self):
        current_timestamp = now()

        old_stale_timestamp = current_timestamp + timedelta(days=2)
        reporter = "some reporter"

        created_host_id = self._add_host(201, stale_timestamp=old_stale_timestamp.isoformat(), reporter=reporter)
        old_retrieved_host = self._retrieve_host(created_host_id)

        self.assertEqual(old_stale_timestamp, old_retrieved_host.stale_timestamp)

        new_stale_timestamp = current_timestamp + timedelta(days=1)
        self._add_host(200, stale_timestamp=new_stale_timestamp.isoformat(), reporter=reporter)

        new_retrieved_host = self._retrieve_host(created_host_id)

        self.assertEqual(old_stale_timestamp, new_retrieved_host.stale_timestamp)

    def test_update_stale_timestamp_from_different_reporter(self):
        current_timestamp = now()

        old_stale_timestamp = current_timestamp + timedelta(days=2)
        old_reporter = "old reporter"

        created_host_id = self._add_host(201, stale_timestamp=old_stale_timestamp.isoformat(), reporter=old_reporter)
        old_retrieved_host = self._retrieve_host(created_host_id)

        self.assertEqual(old_stale_timestamp, old_retrieved_host.stale_timestamp)
        self.assertEqual(old_reporter, old_retrieved_host.reporter)

        new_stale_timestamp = current_timestamp + timedelta(days=1)
        new_reporter = "new reporter"
        self._add_host(200, stale_timestamp=new_stale_timestamp.isoformat(), reporter=new_reporter)

        new_retrieved_host = self._retrieve_host(created_host_id)

        self.assertEqual(new_stale_timestamp, new_retrieved_host.stale_timestamp)
        self.assertEqual(new_reporter, new_retrieved_host.reporter)

    def test_update_stale_host_timestamp_from_next_reporter(self):
        current_timestamp = now()

        old_stale_timestamp = current_timestamp - timedelta(days=1)  # stale host
        old_reporter = "old reporter"

        created_host_id = self._add_host(201, stale_timestamp=old_stale_timestamp.isoformat(), reporter=old_reporter)
        old_retrieved_host = self._retrieve_host(created_host_id)

        self.assertEqual(old_stale_timestamp, old_retrieved_host.stale_timestamp)
        self.assertEqual(old_reporter, old_retrieved_host.reporter)

        new_stale_timestamp = current_timestamp + timedelta(days=1)
        new_reporter = "new reporter"
        self._add_host(200, stale_timestamp=new_stale_timestamp.isoformat(), reporter=new_reporter)

        new_retrieved_host = self._retrieve_host(created_host_id)

        self.assertEqual(new_stale_timestamp, new_retrieved_host.stale_timestamp)
        self.assertEqual(new_reporter, new_retrieved_host.reporter)

    def test_dont_update_stale_timestamp_from_different_reporter(self):
        current_timestamp = now()

        old_stale_timestamp = current_timestamp + timedelta(days=1)
        old_reporter = "old reporter"

        created_host_id = self._add_host(201, stale_timestamp=old_stale_timestamp.isoformat(), reporter=old_reporter)

        old_retrieved_host = self._retrieve_host(created_host_id)

        self.assertEqual(old_stale_timestamp, old_retrieved_host.stale_timestamp)
        self.assertEqual(old_reporter, old_retrieved_host.reporter)

        new_stale_timestamp = current_timestamp + timedelta(days=2)
        self._add_host(200, stale_timestamp=new_stale_timestamp.isoformat(), reporter="new_reporter")

        new_retrieved_host = self._retrieve_host(created_host_id)

        self.assertEqual(old_stale_timestamp, new_retrieved_host.stale_timestamp)
        self.assertEqual(old_reporter, new_retrieved_host.reporter)


class DeleteHostsBaseTestCase(DBAPITestCase):
    def _get_hosts(self, host_ids):
        url_part = ",".join(host_ids)
        return self.get(f"{HOST_URL}/{url_part}", 200)

    def _assert_event_is_valid(self, event, key, host, timestamp):
        self.assertIsInstance(event, dict)
        expected_keys = {"timestamp", "type", "id", "account", "insights_id", "request_id"}
        self.assertEqual(set(event.keys()), expected_keys)

        self.assertEqual(timestamp.replace(tzinfo=timezone.utc).isoformat(), event["timestamp"])
        self.assertEqual("delete", event["type"])

        self.assertEqual(host.insights_id, event["insights_id"])

        self.assertEqual(key, host.id)

    def _get_hosts_from_db(self, host_ids):
        with self.app.app_context():
            return tuple(str(host.id) for host in Host.query.filter(Host.id.in_(host_ids)))

    def _check_hosts_are_present(self, host_ids):
        retrieved_ids = self._get_hosts_from_db(host_ids)
        self.assertEqual(retrieved_ids, host_ids)

    def _check_hosts_are_deleted(self, host_ids):
        retrieved_ids = self._get_hosts_from_db(host_ids)
        self.assertEqual(retrieved_ids, ())


class CullingBaseTestCase(APIBaseTestCase):
    def _nullify_culling_fields(self, host_id):
        with self.app.app_context():
            host = db.session.query(Host).get(host_id)
            host.stale_timestamp = None
            host.reporter = None
            db.session.add(host)
            db.session.commit()


@patch("lib.host_delete.emit_event", new_callable=MockEmitEvent)
class HostReaperTestCase(DeleteHostsBaseTestCase, CullingBaseTestCase):
    def setUp(self):
        super().setUp()
        self.now_timestamp = datetime.utcnow()
        self.staleness_timestamps = {
            "fresh": self.now_timestamp + timedelta(hours=1),
            "stale": self.now_timestamp,
            "stale_warning": self.now_timestamp - timedelta(weeks=1),
            "culled": self.now_timestamp - timedelta(weeks=2),
        }

    def _run_host_reaper(self):
        with patch("app.events.datetime", **{"utcnow.return_value": self.now_timestamp}):
            with self.app.app_context():
                config = self.app.config["INVENTORY_CONFIG"]
                host_reaper_run(config, db.session)

    def _add_hosts(self, data):
        post = []
        for d in data:
            host = HostWrapper(test_data(insights_id=generate_uuid(), **d))
            post.append(host.data())

        response = self.post(HOST_URL, post, 207)

        hosts = []
        for i in range(len(data)):
            self._verify_host_status(response, i, 201)
            added_host = self._pluck_host_from_response(response, i)
            hosts.append(HostWrapper(added_host))

        return hosts

    def _get_hosts(self, host_ids):
        url_part = ",".join(host_ids)
        return self.get(f"{HOST_URL}/{url_part}")

    def test_culled_host_is_removed(self, emit_event):
        added_host = self._add_hosts(
            ({"stale_timestamp": self.staleness_timestamps["culled"].isoformat(), "reporter": "some reporter"},)
        )[0]
        self._check_hosts_are_present((added_host.id,))

        self._run_host_reaper()
        self._check_hosts_are_deleted((added_host.id,))

        self.assertEqual(len(emit_event.events), 1)

        event, key = emit_event.events[0]
        self._assert_event_is_valid(json.loads(event), key, added_host, self.now_timestamp)

    def test_non_culled_host_is_not_removed(self, emit_event):
        hosts_to_add = []
        for stale_timestamp in (
            self.staleness_timestamps["stale_warning"],
            self.staleness_timestamps["stale"],
            self.staleness_timestamps["fresh"],
        ):
            hosts_to_add.append({"stale_timestamp": stale_timestamp.isoformat(), "reporter": "some reporter"})

        added_hosts = self._add_hosts(hosts_to_add)
        added_host_ids = tuple(host.id for host in added_hosts)
        self._check_hosts_are_present(added_host_ids)

        self._run_host_reaper()

        self._check_hosts_are_present(added_host_ids)

    def test_unknown_host_is_not_removed(self, emit_event):
        added_hosts = self._add_hosts(({},))
        added_host_id = added_hosts[0].id
        self._check_hosts_are_present((added_host_id,))

        self._nullify_culling_fields(added_host_id)

        self._run_host_reaper()
        self._check_hosts_are_present((added_host_id,))
        self.assertEqual(len(emit_event.events), 0)


class ResolveDisplayNameOnCreationTestCase(DBAPITestCase):
    def test_create_host_without_display_name_and_without_fqdn(self):
        """
        This test should verify that the display_name is set to the id
        when neither the display name or fqdn is set.
        """
        host_data = HostWrapper(test_data(facts=None))
        del host_data.display_name
        del host_data.fqdn

        # Create the host
        response = self.post(HOST_URL, [host_data.data()], 207)

        self._verify_host_status(response, 0, 201)

        created_host = self._pluck_host_from_response(response, 0)

        original_id = created_host["id"]

        host_lookup_results = self.get(f"{HOST_URL}/{original_id}", 200)

        # Explicitly set the display_name to the be id...this is expected here
        host_data.display_name = created_host["id"]

        self._validate_host(host_lookup_results["results"][0], host_data, expected_id=original_id)

    def test_create_host_without_display_name_and_with_fqdn(self):
        """
        This test should verify that the display_name is set to the
        fqdn when a display_name is not passed in but the fqdn is passed in.
        """
        expected_display_name = "fred.flintstone.bedrock.com"

        host_data = HostWrapper(test_data(facts=None))
        del host_data.display_name
        host_data.fqdn = expected_display_name

        # Create the host
        response = self.post(HOST_URL, [host_data.data()], 207)

        self._verify_host_status(response, 0, 201)

        created_host = self._pluck_host_from_response(response, 0)

        original_id = created_host["id"]

        host_lookup_results = self.get(f"{HOST_URL}/{original_id}", 200)

        # Explicitly set the display_name ...this is expected here
        host_data.display_name = expected_display_name

        self._validate_host(host_lookup_results["results"][0], host_data, expected_id=original_id)


class BulkCreateHostsTestCase(DBAPITestCase):
    def _get_valid_auth_header(self):
        return build_valid_auth_header()

    def test_create_and_update_multiple_hosts_with_different_accounts(self):
        with set_environment({"INVENTORY_SHARED_SECRET": SHARED_SECRET}):
            facts = None

            host1 = HostWrapper(test_data(display_name="host1", facts=facts))
            host1.account = "111111"
            host1.ip_addresses = ["10.0.0.1"]
            host1.rhel_machine_id = generate_uuid()

            host2 = HostWrapper(test_data(display_name="host2", facts=facts))
            host2.account = "222222"
            host2.ip_addresses = ["10.0.0.2"]
            host2.rhel_machine_id = generate_uuid()

            host_list = [host1.data(), host2.data()]

            # Create the host
            response = self.post(HOST_URL, host_list, 207)

            self.assertEqual(len(host_list), len(response["data"]))
            self.assertEqual(response["total"], len(response["data"]))

            self.assertEqual(response["errors"], 0)

            for host in response["data"]:
                self.assertEqual(host["status"], 201)

            host_list[0]["id"] = response["data"][0]["host"]["id"]
            host_list[0]["bios_uuid"] = generate_uuid()
            host_list[0]["display_name"] = "fred"

            host_list[1]["id"] = response["data"][1]["host"]["id"]
            host_list[1]["bios_uuid"] = generate_uuid()
            host_list[1]["display_name"] = "barney"

            # Update the host
            updated_host = self.post(HOST_URL, host_list, 207)

            self.assertEqual(updated_host["errors"], 0)

            i = 0
            for host in updated_host["data"]:
                self.assertEqual(host["status"], 200)

                expected_host = HostWrapper(host_list[i])

                self._validate_host(host["host"], expected_host, expected_id=expected_host.id)

                i += 1


class PaginationBaseTestCase(APIBaseTestCase):
    def _base_paging_test(self, url, expected_number_of_hosts):
        def _test_get_page(page, expected_count=1):
            test_url = inject_qs(url, page=page, per_page="1")
            response = self.get(test_url, 200)

            self.assertEqual(len(response["results"]), expected_count)
            self.assertEqual(response["count"], expected_count)
            self.assertEqual(response["total"], expected_number_of_hosts)

        if expected_number_of_hosts == 0:
            _test_get_page(1, expected_count=0)
            return

        i = 0

        # Iterate through the pages
        for i in range(1, expected_number_of_hosts + 1):
            with self.subTest(pagination_test=i):
                _test_get_page(str(i))

        # Go one page past the last page and look for an error
        i = i + 1
        with self.subTest(pagination_test=i):
            test_url = inject_qs(url, page=str(i), per_page="1")
            self.get(test_url, 404)

    def _invalid_paging_parameters_test(self, base_url):
        paging_parameters = ["per_page", "page"]
        invalid_values = ["-1", "0", "notanumber"]
        for paging_parameter in paging_parameters:
            for invalid_value in invalid_values:
                with self.subTest(paging_parameter=paging_parameter, invalid_value=invalid_value):
                    test_url = inject_qs(base_url, **{paging_parameter: invalid_value})
                    self.get(test_url, 400)


class CreateHostsWithSystemProfileTestCase(DBAPITestCase, PaginationBaseTestCase):
    def test_create_host_with_system_profile(self):
        facts = None

        host = test_data(display_name="host1", facts=facts)
        host["ip_addresses"] = ["10.0.0.1"]
        host["rhel_machine_id"] = generate_uuid()

        host["system_profile"] = valid_system_profile()

        # Create the host
        response = self.post(HOST_URL, [host], 207)

        self._verify_host_status(response, 0, 201)

        created_host = self._pluck_host_from_response(response, 0)

        original_id = created_host["id"]

        # verify system_profile is not included
        self.assertNotIn("system_profile", created_host)

        host_lookup_results = self.get(f"{HOST_URL}/{original_id}/system_profile", 200)
        actual_host = host_lookup_results["results"][0]

        self.assertEqual(original_id, actual_host["id"])

        self.assertEqual(actual_host["system_profile"], host["system_profile"])

    def test_create_host_with_system_profile_and_query_with_branch_id(self):
        facts = None

        host = test_data(display_name="host1", facts=facts)
        host["ip_addresses"] = ["10.0.0.1"]
        host["rhel_machine_id"] = generate_uuid()

        host["system_profile"] = valid_system_profile()

        # Create the host
        response = self.post(HOST_URL, [host], 207)

        self._verify_host_status(response, 0, 201)

        created_host = self._pluck_host_from_response(response, 0)

        original_id = created_host["id"]

        # verify system_profile is not included
        self.assertNotIn("system_profile", created_host)

        host_lookup_results = self.get(f"{HOST_URL}/{original_id}/system_profile?branch_id=1234", 200)
        actual_host = host_lookup_results["results"][0]

        self.assertEqual(original_id, actual_host["id"])

        self.assertEqual(actual_host["system_profile"], host["system_profile"])

    def test_create_host_without_system_profile_then_update_with_system_profile(self):
        facts = None

        host = test_data(display_name="host1", facts=facts)
        host["ip_addresses"] = ["10.0.0.1"]
        host["rhel_machine_id"] = generate_uuid()

        # Create the host without a system profile
        response = self.post(HOST_URL, [host], 207)

        self._verify_host_status(response, 0, 201)

        created_host = self._pluck_host_from_response(response, 0)

        original_id = created_host["id"]

        # List of tuples (system profile change, expected system profile)
        system_profiles = [({}, {})]

        # Only set the enabled_services to start out with
        enabled_services_only_system_profile = {"enabled_services": ["firewalld"]}
        system_profiles.append((enabled_services_only_system_profile, enabled_services_only_system_profile))

        # Set the entire system profile...overwriting the enabled_service
        # set from before
        full_system_profile = valid_system_profile()
        system_profiles.append((full_system_profile, full_system_profile))

        # Change the enabled_services
        full_system_profile = {**full_system_profile, **enabled_services_only_system_profile}
        system_profiles.append((enabled_services_only_system_profile, full_system_profile))

        # Make sure an empty system profile doesn't overwrite the data
        system_profiles.append(({}, full_system_profile))

        for i, (system_profile, expected_system_profile) in enumerate(system_profiles):
            with self.subTest(system_profile=i):
                mq_message = {"id": original_id, "request_id": None, "system_profile": system_profile}
                with self.app.app_context():
                    msg_handler(mq_message)

                host_lookup_results = self.get(f"{HOST_URL}/{original_id}/system_profile", 200)
                actual_host = host_lookup_results["results"][0]

                self.assertEqual(original_id, actual_host["id"])

                self.assertEqual(actual_host["system_profile"], expected_system_profile)

    def test_create_host_with_null_system_profile(self):
        facts = None

        host = test_data(display_name="host1", facts=facts)
        host["ip_addresses"] = ["10.0.0.1"]
        host["rhel_machine_id"] = generate_uuid()
        host["system_profile"] = None

        # Create the host without a system profile
        response = self.post(HOST_URL, [host], 400)

        self.verify_error_response(response, expected_title="Bad Request", expected_status=400)

    def test_create_host_with_system_profile_with_invalid_data(self):
        facts = None

        host = test_data(display_name="host1", facts=facts)
        host["ip_addresses"] = ["10.0.0.1"]
        host["rhel_machine_id"] = generate_uuid()

        # List of tuples (system profile change, expected system profile)
        system_profiles = [
            {"infrastructure_type": "i" * 101, "infrastructure_vendor": "i" * 101, "cloud_provider": "i" * 101}
        ]

        for system_profile in system_profiles:
            with self.subTest(system_profile=system_profile):
                host["system_profile"] = system_profile

                # Create the host
                response = self.post(HOST_URL, [host], 207)

                self._verify_host_status(response, 0, 400)

                self.assertEqual(response["errors"], 1)

    def test_create_host_with_system_profile_with_different_yum_urls(self):
        facts = None

        host = test_data(display_name="host1", facts=facts)

        yum_urls = [
            "file:///cdrom/",
            "http://foo.com http://foo.com",
            "file:///etc/pki/rpm-gpg/RPM-GPG-KEY-fedora-$releasever-$basearch",
            "https://codecs.fedoraproject.org/openh264/$releasever/$basearch/debug/",
        ]

        for yum_url in yum_urls:
            with self.subTest(yum_url=yum_url):
                host["rhel_machine_id"] = generate_uuid()
                host["system_profile"] = {
                    "yum_repos": [{"name": "repo1", "gpgcheck": True, "enabled": True, "base_url": yum_url}]
                }

                # Create the host
                response = self.post(HOST_URL, [host], 207)

                self._verify_host_status(response, 0, 201)

                created_host = self._pluck_host_from_response(response, 0)
                original_id = created_host["id"]

                # Verify that the system profile data is saved
                host_lookup_results = self.get(f"{HOST_URL}/{original_id}/system_profile", 200)
                actual_host = host_lookup_results["results"][0]

                self.assertEqual(original_id, actual_host["id"])

                self.assertEqual(actual_host["system_profile"], host["system_profile"])

    def test_create_host_with_system_profile_with_different_cloud_providers(self):
        facts = None

        host = test_data(display_name="host1", facts=facts)

        cloud_providers = ["cumulonimbus", "cumulus", "c" * 100]

        for cloud_provider in cloud_providers:
            with self.subTest(cloud_provider=cloud_provider):
                host["rhel_machine_id"] = generate_uuid()
                host["system_profile"] = {"cloud_provider": cloud_provider}

                # Create the host
                response = self.post(HOST_URL, [host], 207)

                self._verify_host_status(response, 0, 201)

                created_host = self._pluck_host_from_response(response, 0)
                original_id = created_host["id"]

                # Verify that the system profile data is saved
                host_lookup_results = self.get(f"{HOST_URL}/{original_id}/system_profile", 200)
                actual_host = host_lookup_results["results"][0]

                self.assertEqual(original_id, actual_host["id"])

                self.assertEqual(actual_host["system_profile"], host["system_profile"])

    def test_get_system_profile_of_host_that_does_not_have_system_profile(self):
        facts = None
        expected_system_profile = {}

        host = test_data(display_name="host1", facts=facts)
        host["ip_addresses"] = ["10.0.0.1"]
        host["rhel_machine_id"] = generate_uuid()

        # Create the host without a system profile
        response = self.post(HOST_URL, [host], 207)

        self._verify_host_status(response, 0, 201)

        created_host = self._pluck_host_from_response(response, 0)

        original_id = created_host["id"]

        host_lookup_results = self.get(f"{HOST_URL}/{original_id}/system_profile", 200)
        actual_host = host_lookup_results["results"][0]

        self.assertEqual(original_id, actual_host["id"])

        self.assertEqual(actual_host["system_profile"], expected_system_profile)

    def test_get_system_profile_of_multiple_hosts(self):
        facts = None
        host_id_list = []
        expected_system_profiles = []

        for i in range(2):
            host = test_data(display_name="host1", facts=facts)
            host["ip_addresses"] = [f"10.0.0.{i}"]
            host["rhel_machine_id"] = generate_uuid()
            host["system_profile"] = valid_system_profile()
            host["system_profile"]["number_of_cpus"] = i

            response = self.post(HOST_URL, [host], 207)
            self._verify_host_status(response, 0, 201)

            created_host = self._pluck_host_from_response(response, 0)
            original_id = created_host["id"]

            host_id_list.append(original_id)
            expected_system_profiles.append({"id": original_id, "system_profile": host["system_profile"]})

        url_host_id_list = ",".join(host_id_list)
        test_url = f"{HOST_URL}/{url_host_id_list}/system_profile"
        host_lookup_results = self.get(test_url, 200)

        self.assertEqual(len(expected_system_profiles), len(host_lookup_results["results"]))
        for expected_system_profile in expected_system_profiles:
            self.assertIn(expected_system_profile, host_lookup_results["results"])

        self._base_paging_test(test_url, len(expected_system_profiles))
        self._invalid_paging_parameters_test(test_url)

    def test_get_system_profile_of_host_that_does_not_exist(self):
        expected_count = 0
        expected_total = 0
        host_id = generate_uuid()
        results = self.get(f"{HOST_URL}/{host_id}/system_profile", 200)
        self.assertEqual(results["count"], expected_count)
        self.assertEqual(results["total"], expected_total)

    def test_get_system_profile_with_invalid_host_id(self):
        invalid_host_ids = ["notauuid", f"{generate_uuid()},notuuid"]
        for host_id in invalid_host_ids:
            with self.subTest(invalid_host_id=host_id):
                response = self.get(f"{HOST_URL}/{host_id}/system_profile", 400)
                self.verify_error_response(response, expected_title="Bad Request", expected_status=400)


class PreCreatedHostsBaseTestCase(DBAPITestCase, PaginationBaseTestCase):
    def setUp(self):
        super().setUp()
        self.added_hosts = self.create_hosts()

    def create_hosts(self):
        hosts_to_create = [
            (
                "host1",
                generate_uuid(),
                "host1.domain.test",
                [
                    {"namespace": "NS1", "key": "key1", "value": "val1"},
                    {"namespace": "NS1", "key": "key2", "value": "val1"},
                    {"namespace": "SPECIAL", "key": "tag", "value": "ToFind"},
                    {"namespace": "no", "key": "key", "value": None},
                ],
            ),
            (
                "host2",
                generate_uuid(),
                "host1.domain.test",
                [
                    {"namespace": "NS1", "key": "key1", "value": "val1"},
                    {"namespace": "NS2", "key": "key2", "value": "val2"},
                    {"namespace": "NS3", "key": "key3", "value": "val3"},
                ],
            ),  # the same fqdn is intentional
            (
                "host3",
                generate_uuid(),
                "host2.domain.test",
                [
                    {"namespace": "NS2", "key": "key2", "value": "val2"},
                    {"namespace": "NS3", "key": "key3", "value": "val3"},
                    {"namespace": "NS1", "key": "key3", "value": "val3"},
                ],
            ),
        ]
        host_list = []

        for host in hosts_to_create:
            host_wrapper = HostWrapper()
            host_wrapper.id = generate_uuid()
            host_wrapper.account = ACCOUNT
            host_wrapper.display_name = host[0]
            host_wrapper.insights_id = generate_uuid()
            host_wrapper.rhel_machine_id = generate_uuid()
            host_wrapper.subscription_manager_id = generate_uuid()
            host_wrapper.satellite_id = generate_uuid()
            host_wrapper.bios_uuid = generate_uuid()
            host_wrapper.ip_addresses = ["10.0.0.2"]
            host_wrapper.fqdn = host[2]
            host_wrapper.mac_addresses = ["aa:bb:cc:dd:ee:ff"]
            host_wrapper.external_id = generate_uuid()
            host_wrapper.facts = [{"namespace": "ns1", "facts": {"key1": "value1"}}]
            host_wrapper.tags = host[3]
            host_wrapper.stale_timestamp = now().isoformat()
            host_wrapper.reporter = "test"

            response_data = self.post(HOST_URL, [host_wrapper.data()], 207)
            host_list.append(HostWrapper(response_data["data"][0]["host"]))

        return host_list


class InsightsFilterTestCase(PreCreatedHostsBaseTestCase):
    # remove the insights ID from some hosts in setUp
    def setUp(self):
        super().setUp()
        # add a host with no insights id
        host_wrapper = HostWrapper()
        host_wrapper.account = ACCOUNT
        host_wrapper.id = generate_uuid()
        host_wrapper.satellite_id = generate_uuid()
        host_wrapper.stale_timestamp = now().isoformat()
        host_wrapper.reporter = "test"
        self.post(HOST_URL, [host_wrapper.data()], 207)

    # get host list, check only ones with insight-id is returned
    def test_get_hosts_only_insights(self):
        result = self.get(HOST_URL + "?registered_with=insights")
<<<<<<< HEAD
        print(result)
=======
>>>>>>> e9a285b5
        result_ids = [host["id"] for host in result["results"]]
        self.assertEqual(len(result_ids), 3)
        expected_ids = [self.added_hosts[2].id, self.added_hosts[1].id, self.added_hosts[0].id]
        self.assertEqual(result_ids, expected_ids)


class PatchHostTestCase(PreCreatedHostsBaseTestCase):
    def test_update_fields(self):
        original_id = self.added_hosts[0].id

        patch_docs = [
            {"ansible_host": "NEW_ansible_host"},
            {"ansible_host": ""},
            {"display_name": "fred_flintstone"},
            {"display_name": "fred_flintstone", "ansible_host": "barney_rubble"},
        ]

        for patch_doc in patch_docs:
            with self.subTest(valid_patch_doc=patch_doc):
                response_data = self.patch(f"{HOST_URL}/{original_id}", patch_doc, 200)

                response_data = self.get(f"{HOST_URL}/{original_id}", 200)

                host = response_data["results"][0]

                for key in patch_doc:
                    self.assertEqual(host[key], patch_doc[key])

    def test_patch_with_branch_id_parameter(self):
        self.added_hosts[0].id

        patch_doc = {"display_name": "branch_id_test"}

        url_host_id_list = self._build_host_id_list_for_url(self.added_hosts)

        test_url = f"{HOST_URL}/{url_host_id_list}?branch_id=123"

        self.patch(test_url, patch_doc, 200)

    def test_update_fields_on_multiple_hosts(self):
        patch_doc = {"display_name": "fred_flintstone", "ansible_host": "barney_rubble"}

        url_host_id_list = self._build_host_id_list_for_url(self.added_hosts)

        test_url = f"{HOST_URL}/{url_host_id_list}"

        self.patch(test_url, patch_doc, 200)

        response_data = self.get(test_url, 200)

        for host in response_data["results"]:
            for key in patch_doc:
                self.assertEqual(host[key], patch_doc[key])

    def test_patch_on_non_existent_host(self):
        non_existent_id = generate_uuid()

        patch_doc = {"ansible_host": "NEW_ansible_host"}

        self.patch(f"{HOST_URL}/{non_existent_id}", patch_doc, status=404)

    def test_patch_on_multiple_hosts_with_some_non_existent(self):
        non_existent_id = generate_uuid()
        original_id = self.added_hosts[0].id

        patch_doc = {"ansible_host": "NEW_ansible_host"}

        self.patch(f"{HOST_URL}/{non_existent_id},{original_id}", patch_doc)

    def test_invalid_data(self):
        original_id = self.added_hosts[0].id

        invalid_data_list = [
            {"ansible_host": "a" * 256},
            {"ansible_host": None},
            {},
            {"display_name": None},
            {"display_name": ""},
        ]

        for patch_doc in invalid_data_list:
            with self.subTest(invalid_patch_doc=patch_doc):
                response = self.patch(f"{HOST_URL}/{original_id}", patch_doc, status=400)

                self.verify_error_response(response, expected_title="Bad Request", expected_status=400)

    def test_invalid_host_id(self):
        patch_doc = {"display_name": "branch_id_test"}
        host_id_lists = ["notauuid", f"{self.added_hosts[0].id},notauuid"]
        for host_id_list in host_id_lists:
            with self.subTest(host_id_list=host_id_list):
                self.patch(f"{HOST_URL}/{host_id_list}", patch_doc, 400)


class DeleteHostsErrorTestCase(DBAPITestCase):
    def test_delete_non_existent_host(self):
        url = HOST_URL + "/" + generate_uuid()

        self.delete(url, 404)

    def test_delete_with_invalid_host_id(self):
        url = HOST_URL + "/" + "notauuid"

        self.delete(url, 400)


class DeleteHostsEventTestCase(PreCreatedHostsBaseTestCase, DeleteHostsBaseTestCase):
    def setUp(self):
        super().setUp()
        self.host_to_delete = self.added_hosts[0]
        self.delete_url = HOST_URL + "/" + self.host_to_delete.id
        self.timestamp = datetime.utcnow()

    def _delete(self, url_query="", header=None):
        with patch("lib.host_delete.emit_event", new_callable=MockEmitEvent) as m:
            with patch("app.events.datetime", **{"utcnow.return_value": self.timestamp}):
                url = f"{self.delete_url}{url_query}"
                self.delete(url, 200, header, return_response_as_json=False)
                event, key = m.events[0]
                return json.loads(event), key

    def test_create_then_delete(self):
        self._check_hosts_are_present((self.host_to_delete.id,))
        event, key = self._delete()
        self._assert_event_is_valid(event, key, self.host_to_delete, self.timestamp)
        self._check_hosts_are_deleted((self.host_to_delete.id,))

    def test_create_then_delete_with_branch_id(self):
        self._check_hosts_are_present((self.host_to_delete.id,))
        event, key = self._delete(url_query="?branch_id=1234")
        self._assert_event_is_valid(event, key, self.host_to_delete, self.timestamp)
        self._check_hosts_are_deleted((self.host_to_delete.id,))

    def test_create_then_delete_with_request_id(self):
        request_id = generate_uuid()
        header = {"x-rh-insights-request-id": request_id}
        event, key = self._delete(header=header)
        self._assert_event_is_valid(event, key, self.host_to_delete, self.timestamp)
        self.assertEqual(request_id, event["request_id"])

    def test_create_then_delete_without_request_id(self):
        self._check_hosts_are_present((self.host_to_delete.id,))
        event, key = self._delete(header=None)
        self._assert_event_is_valid(event, key, self.host_to_delete, self.timestamp)
        self.assertEqual("-1", event["request_id"])


@patch("lib.host_delete.emit_event")
class DeleteHostsRaceConditionTestCase(PreCreatedHostsBaseTestCase):
    class DeleteHostsMock:
        @classmethod
        def create_mock(cls, hosts_ids_to_delete):
            def _constructor(select_query):
                return cls(hosts_ids_to_delete, select_query)

            return _constructor

        def __init__(self, host_ids_to_delete, original_query):
            self.host_ids_to_delete = host_ids_to_delete
            self.original_query = delete_hosts(original_query)

        def __getattr__(self, item):
            """
            Forwards all calls to the original query, only intercepting the actual SELECT.
            """
            return self.__iter__ if item == "__iter__" else getattr(self.original_query, item)

        def _delete_hosts(self):
            delete_query = Host.query.filter(Host.id.in_(self.host_ids_to_delete))
            delete_query.delete(synchronize_session=False)
            delete_query.session.commit()

        def __iter__(self, *args, **kwargs):
            """
            Intercepts the actual SELECT by first running the query and then deleting the hosts,
            causing the race condition.
            """
            iterator = self.original_query.__iter__(*args, **kwargs)
            self._delete_hosts()
            return iterator

    def test_delete_when_one_host_is_deleted(self, emit_event):
        host_id = self.added_hosts[0].id
        url = HOST_URL + "/" + host_id
        with patch("api.host.delete_hosts", self.DeleteHostsMock.create_mock([host_id])):
            # One host queried, but deleted by a different process. No event emitted yet returning
            # 200 OK.
            self.delete(url, 200, return_response_as_json=False)
            emit_event.assert_not_called()

    def test_delete_when_all_hosts_are_deleted(self, emit_event):
        host_id_list = [self.added_hosts[0].id, self.added_hosts[1].id]
        url = HOST_URL + "/" + ",".join(host_id_list)
        with patch("api.host.delete_hosts", self.DeleteHostsMock.create_mock(host_id_list)):
            # Two hosts queried, but both deleted by a different process. No event emitted yet
            # returning 200 OK.
            self.delete(url, 200, return_response_as_json=False)
            emit_event.assert_not_called()

    def test_delete_when_some_hosts_is_deleted(self, emit_event):
        host_id_list = [self.added_hosts[0].id, self.added_hosts[1].id]
        url = HOST_URL + "/" + ",".join(host_id_list)
        with patch("api.host.delete_hosts", self.DeleteHostsMock.create_mock(host_id_list[0:1])):
            # Two hosts queried, one of them deleted by a different process. Only one event emitted,
            # returning 200 OK.
            self.delete(url, 200, return_response_as_json=False)
            emit_event.assert_called_once()


class QueryTestCase(PreCreatedHostsBaseTestCase):
    def test_query_all(self):
        response = self.get(HOST_URL, 200)

        host_list = self.added_hosts.copy()
        host_list.reverse()

        expected_host_list = [h.data() for h in host_list]
        self.assertEqual(response["results"], expected_host_list)

        self._base_paging_test(HOST_URL, len(self.added_hosts))
        self._invalid_paging_parameters_test(HOST_URL)

    def test_query_using_display_name(self):
        host_list = self.added_hosts

        response = self.get(HOST_URL + "?display_name=" + host_list[0].display_name)

        self.assertEqual(len(response["results"]), 1)
        self.assertEqual(response["results"][0]["fqdn"], host_list[0].fqdn)
        self.assertEqual(response["results"][0]["insights_id"], host_list[0].insights_id)
        self.assertEqual(response["results"][0]["display_name"], host_list[0].display_name)

    def test_query_using_fqdn_two_results(self):
        expected_host_list = [self.added_hosts[0], self.added_hosts[1]]

        response = self.get(HOST_URL + "?fqdn=" + expected_host_list[0].fqdn)

        self.assertEqual(len(response["results"]), 2)
        for result in response["results"]:
            self.assertEqual(result["fqdn"], expected_host_list[0].fqdn)
            assert any(result["insights_id"] == host.insights_id for host in expected_host_list)
            assert any(result["display_name"] == host.display_name for host in expected_host_list)

    def test_query_using_fqdn_one_result(self):
        expected_host_list = [self.added_hosts[2]]

        response = self.get(HOST_URL + "?fqdn=" + expected_host_list[0].fqdn)

        self.assertEqual(len(response["results"]), 1)
        for result in response["results"]:
            self.assertEqual(result["fqdn"], expected_host_list[0].fqdn)
            assert any(result["insights_id"] == host.insights_id for host in expected_host_list)
            assert any(result["display_name"] == host.display_name for host in expected_host_list)

    def test_query_using_non_existant_fqdn(self):
        response = self.get(HOST_URL + "?fqdn=ROFLSAUCE.com")

        self.assertEqual(len(response["results"]), 0)

    def test_query_using_display_name_substring(self):
        host_list = self.added_hosts.copy()
        host_list.reverse()

        host_name_substr = host_list[0].display_name[:-2]

        test_url = HOST_URL + "?display_name=" + host_name_substr

        response = self.get(test_url)

        expected_host_list = [h.data() for h in host_list]
        self.assertEqual(response["results"], expected_host_list)

        self._base_paging_test(test_url, len(self.added_hosts))
        self._invalid_paging_parameters_test(test_url)


class TagsPreCreatedHostsBaseTestCase(PreCreatedHostsBaseTestCase):
    def setUp(self):
        super().setUp()
        host_wrapper = HostWrapper()
        host_wrapper.account = ACCOUNT
        host_wrapper.display_name = "host4"
        host_wrapper.insights_id = generate_uuid()
        host_wrapper.tags = []
        host_wrapper.stale_timestamp = now().isoformat()
        host_wrapper.reporter = "test"

        response_data = self.post(HOST_URL, [host_wrapper.data()], 207)
        self.added_hosts.append(HostWrapper(response_data["data"][0]["host"]))

    def _assert_host_ids_in_response(self, response, expected_hosts):
        response_ids = [host["id"] for host in response["results"]]
        expected_ids = [host.id for host in expected_hosts]
        self.assertEqual(response_ids, expected_ids)


class QueryByHostIdTestCase(PreCreatedHostsBaseTestCase, PaginationBaseTestCase):
    def _base_query_test(self, host_id_list, expected_host_list):
        url = f"{HOST_URL}/{host_id_list}"
        response = self.get(url)

        self.assertEqual(response["count"], len(expected_host_list))
        self.assertEqual(len(response["results"]), len(expected_host_list))

        host_data = [host.data() for host in expected_host_list]
        for host in host_data:
            self.assertIn(host, response["results"])
        for host in response["results"]:
            self.assertIn(host, host_data)

        self._base_paging_test(url, len(expected_host_list))
        self._invalid_paging_parameters_test(url)

    def test_query_existent_hosts(self):
        host_lists = [self.added_hosts[0:1], self.added_hosts[1:3], self.added_hosts]
        for host_list in host_lists:
            with self.subTest(host_list=host_list):
                host_id_list = self._build_host_id_list_for_url(host_list)
                self._base_query_test(host_id_list, host_list)

    def test_query_single_non_existent_host(self):
        self._base_query_test(generate_uuid(), [])

    def test_query_multiple_hosts_with_some_non_existent(self):
        host_list = self.added_hosts[0:1]
        existent_host_id_list = self._build_host_id_list_for_url(host_list)
        non_existent_host_id = generate_uuid()
        host_id_list = f"{non_existent_host_id},{existent_host_id_list}"
        self._base_query_test(host_id_list, host_list)

    def test_query_invalid_host_id(self):
        bad_id_list = ["notauuid", "1234blahblahinvalid"]
        only_bad_id = bad_id_list.copy()

        # Can’t have empty string as an only ID, that results in 404 Not Found.
        more_bad_id_list = bad_id_list + [""]
        valid_id = self.added_hosts[0].id
        with_bad_id = [f"{valid_id},{bad_id}" for bad_id in more_bad_id_list]

        for host_id_list in chain(only_bad_id, with_bad_id):
            with self.subTest(host_id_list=host_id_list):
                self.get(f"{HOST_URL}/{host_id_list}", 400)

    def test_query_host_id_without_hyphens(self):
        host_lists = [self.added_hosts[0:1], self.added_hosts]
        for original_host_list in host_lists:
            with self.subTest(host_list=original_host_list):
                # deepcopy host.__data to insulate original_host_list from changes.
                host_data = (host.data() for host in original_host_list)
                host_data = (copy.deepcopy(host) for host in host_data)
                query_host_list = [HostWrapper(host) for host in host_data]

                # Remove the hyphens from one of the valid hosts.
                query_host_list[0].id = uuid.UUID(query_host_list[0].id, version=4).hex

                host_id_list = self._build_host_id_list_for_url(query_host_list)
                self._base_query_test(host_id_list, original_host_list)

    def test_query_with_branch_id_parameter(self):
        url_host_id_list = self._build_host_id_list_for_url(self.added_hosts)
        # branch_id parameter is accepted, but doesn’t affect results.
        self._base_query_test(f"{url_host_id_list}?branch_id=123", self.added_hosts)

    def test_query_invalid_paging_parameters(self):
        url_host_id_list = self._build_host_id_list_for_url(self.added_hosts)
        base_url = f"{HOST_URL}/{url_host_id_list}"

        paging_parameters = ["per_page", "page"]
        invalid_values = ["-1", "0", "notanumber"]
        for paging_parameter in paging_parameters:
            for invalid_value in invalid_values:
                with self.subTest(paging_parameter=paging_parameter, invalid_value=invalid_value):
                    self.get(f"{base_url}?{paging_parameter}={invalid_value}", 400)


class QueryByHostnameOrIdTestCase(PreCreatedHostsBaseTestCase):
    def _base_query_test(self, query_value, expected_number_of_hosts):
        test_url = HOST_URL + "?hostname_or_id=" + query_value

        response = self.get(test_url)

        self.assertEqual(len(response["results"]), expected_number_of_hosts)

        self._base_paging_test(test_url, expected_number_of_hosts)
        self._invalid_paging_parameters_test(test_url)

    def test_query_using_display_name_as_hostname(self):
        host_list = self.added_hosts

        self._base_query_test(host_list[0].display_name, 2)

    def test_query_using_fqdn_as_hostname(self):
        host_list = self.added_hosts

        self._base_query_test(host_list[2].fqdn, 1)

    def test_query_using_id(self):
        host_list = self.added_hosts

        self._base_query_test(host_list[0].id, 1)

    def test_query_using_non_existent_hostname(self):
        self._base_query_test("NotGonnaFindMe", 0)

    def test_query_using_non_existent_id(self):
        self._base_query_test(generate_uuid(), 0)


class QueryByInsightsIdTestCase(PreCreatedHostsBaseTestCase):
    def _test_url(self, query_value):
        return HOST_URL + "?insights_id=" + query_value

    def _base_query_test(self, query_value, expected_number_of_hosts):
        test_url = self._test_url(query_value)

        response = self.get(test_url)

        self.assertEqual(len(response["results"]), expected_number_of_hosts)

        self._base_paging_test(test_url, expected_number_of_hosts)
        self._invalid_paging_parameters_test(test_url)

    def test_query_with_matching_insights_id(self):
        host_list = self.added_hosts

        self._base_query_test(host_list[0].insights_id, 1)

    def test_query_with_no_matching_insights_id(self):
        uuid_that_does_not_exist_in_db = generate_uuid()
        self._base_query_test(uuid_that_does_not_exist_in_db, 0)

    def test_query_with_invalid_insights_id(self):
        test_url = self._test_url("notauuid")
        self.get(test_url, 400)

    def test_query_with_maching_insights_id_and_branch_id(self):
        valid_insights_id = self.added_hosts[0].insights_id

        test_url = HOST_URL + "?insights_id=" + valid_insights_id + "&branch_id=123"

        self.get(test_url, 200)


@patch("api.host_query_db.canonical_fact_host_query", wraps=canonical_fact_host_query)
@patch("api.host_query_db.canonical_facts_host_query", wraps=canonical_facts_host_query)
class QueryByCanonicalFactPerformanceTestCase(DBAPITestCase):
    def test_query_using_fqdn_not_subset_match(self, canonical_facts_host_query, canonical_fact_host_query):
        fqdn = "some fqdn"
        self.get(f"{HOST_URL}?fqdn={fqdn}")
        canonical_facts_host_query.assert_not_called()
        canonical_fact_host_query.assert_called_once_with(ACCOUNT, "fqdn", fqdn)

    def test_query_using_insights_id_not_subset_match(self, canonical_facts_host_query, canonical_fact_host_query):
        insights_id = "ff13a346-19cb-42ae-9631-44c42927fb92"
        self.get(f"{HOST_URL}?insights_id={insights_id}")
        canonical_facts_host_query.assert_not_called()
        canonical_fact_host_query.assert_called_once_with(ACCOUNT, "insights_id", insights_id)


class QueryByTagTestCase(PreCreatedHostsBaseTestCase, PaginationBaseTestCase):
    def _compare_responses(self, expected_response_list, response_list, test_url):
        self.assertEqual(len(expected_response_list), len(response_list["results"]))
        for host, result in zip(expected_response_list, response_list["results"]):
            self.assertEqual(host.id, result["id"])
        self._base_paging_test(test_url, len(expected_response_list))

    def test_get_host_by_tag(self):
        """
        Get only the one host with the special tag to find on it.
        """
        host_list = self.added_hosts.copy()

        expected_response_list = [host_list[0]]  # host with tag SPECIAL/tag=ToFind

        test_url = f"{HOST_URL}?tags=SPECIAL/tag=ToFind"
        response_list = self.get(test_url, 200)

        self._compare_responses(expected_response_list, response_list, test_url)

    def test_get_multiple_hosts_by_tag(self):
        """
        Get only the one host with the special tag to find on it.
        """
        host_list = self.added_hosts.copy()

        expected_response_list = [host_list[0], host_list[1]]  # hosts with tag "NS1/key1=val1"

        test_url = f"{HOST_URL}?tags=NS1/key1=val1&order_by=updated&order_how=ASC"
        response_list = self.get(test_url, 200)

        self._compare_responses(expected_response_list, response_list, test_url)

    def test_get_host_by_multiple_tags(self):
        """
        Get only the host with all three tags on it and not the other host
        which both have some, but not all of the tags we query for.
        """
        host_list = self.added_hosts.copy()

        expected_response_list = [host_list[1]]
        # host with tags ["NS1/key1=val1", "NS2/key2=val2", "NS3/key3=val3"]

        test_url = f"{HOST_URL}?tags=NS1/key1=val1,NS2/key2=val2,NS3/key3=val3"
        response_list = self.get(test_url, 200)

        self._compare_responses(expected_response_list, response_list, test_url)

    def test_get_host_by_subset_of_tags(self):
        """
        Get a host using a subset of it's tags
        """
        host_list = self.added_hosts.copy()

        expected_response_list = [host_list[1]]
        # host with tags ["NS1/key1=val1", "NS2/key2=val2", "NS3/key3=val3"]

        test_url = f"{HOST_URL}?tags=NS1/key1=val1,NS3/key3=val3"
        response_list = self.get(test_url, 200)

        self._compare_responses(expected_response_list, response_list, test_url)

    def test_get_host_with_different_tags_same_namespace(self):
        """
        get a host with two tags in the same namespace with diffent key and same value
        """
        host_list = self.added_hosts.copy()

        expected_response_list = [host_list[0]]  # host with tags ["NS1/key1=val1", "NS1/key2=val1"]

        test_url = f"{HOST_URL}?tags=NS1/key1=val1,NS1/key2=val1"
        response_list = self.get(test_url, 200)

        self._compare_responses(expected_response_list, response_list, test_url)

    def test_get_no_host_with_different_tags_same_namespace(self):
        """
        Don’t get a host with two tags in the same namespace, from which only one match. This is a
        regression test.
        """
        test_url = f"{HOST_URL}?tags=NS1/key1=val2,NS1/key2=val1"
        response_list = self.get(test_url, 200)

        # self.added_hosts[0] would have been matched by NS1/key2=val1, this must not happen.
        self.assertEqual(0, len(response_list["results"]))

    def test_get_host_with_same_tags_different_namespaces(self):
        """
        get a host with two tags in the same namespace with diffent key and same value
        """
        host_list = self.added_hosts.copy()

        expected_response_list = [host_list[2]]  # host with tags ["NS3/key3=val3", "NS1/key3=val3"]

        test_url = f"{HOST_URL}?tags=NS3/key3=val3,NS1/key3=val3"
        response_list = self.get(test_url, 200)

        self._compare_responses(expected_response_list, response_list, test_url)

    def test_get_host_with_tag_no_value(self):
        """
        Attempt to find host with a tag with no value
        """
        test_url = f"{HOST_URL}?tags=namespace/key"
        self.get(test_url, 200)

    def test_get_host_with_tag_no_namespace(self):
        """
        Attempt to find host with a tag with no namespace.
        """
        test_url = f"{HOST_URL}?tags=key=value"
        self.get(test_url, 400)

    def test_get_host_with_invalid_tag_no_key(self):
        """
        Attempt to find host with an incomplete tag (no key).
        Expects 400 response.
        """
        test_url = f"{HOST_URL}?tags=namespace/=Value"
        self.get(test_url, 400)

    def test_get_host_by_display_name_and_tag(self):
        """
        Attempt to get only the host with the specified key and
        the specified display name
        """

        host_list = self.added_hosts.copy()

        expected_response_list = [host_list[0]]
        # host with tag NS1/key1=val1 and host_name "host1"

        test_url = f"{HOST_URL}?tags=NS1/key1=val1&display_name=host1"
        response_list = self.get(test_url, 200)

        self._compare_responses(expected_response_list, response_list, test_url)

    def test_get_host_by_display_name_and_tag_backwards(self):
        """
        Attempt to get only the host with the specified key and
        the specified display name, but the parameters are backwards
        """

        host_list = self.added_hosts.copy()

        expected_response_list = [host_list[0]]
        # host with tag NS1/key1=val1 and host_name "host1"

        test_url = f"{HOST_URL}?display_name=host1&tags=NS1/key1=val1"
        response_list = self.get(test_url, 200)

        self._compare_responses(expected_response_list, response_list, test_url)

    def test_get_host_namespace_too_long(self):
        """
        send a request to find hosts with a string tag where the length
        of the namespace excedes the 255 character limit
        """

        test_url = (
            f"{HOST_URL}?tags=JBctjABIKUmEqOmjRnwPDCFskVoTsbbZLyIAdedQU"
            "TTTJOOAGeaKBHDESrvuxwpDsFzDItsOlZPufuKDcaktqldVXWDTandhRCTBgrQXriFPjg"
            "WrlWBoawOdHxkPggFDbqRkmALBBEEeDUnEHYedydlvNWSWuEwIiExkRPzJxnVzlNLgcQq"
            "WfKqmQBhJtKhNMPhmmyTBJaRqWriDMhIPNibsHalYyYbuNJUVUZRhLrhtbOTGAtwLFwUE"
            "GCfxMvnpLNzLHwIXhtSiehQupukwYRQbJRBUMMXkODyCCWCeHvDwoIthoKRYPhCfPhViH"
            "rcRZvwKQJPtjKfCRHWKgneLGfwcENsMARiCUCxGZLs/key=val"
        )

        response = self.get(test_url, 400)

        assert "namespace" in str(response)

    def test_get_host_key_too_long(self):
        """
        send a request to find hosts with a string tag where the length
        of the namespace excedes the 255 character limit
        """

        test_url = (
            f"{HOST_URL}?tags=NS/JBctjABIKUmEqOmjRnwPDCFskVoTsbbZLyIAde"
            "dQUTTTJOOAGeaKBHDESrvuxwpDsFzDItsOlZPufuKDcaktqldVXWDTandhRCTBgrQXriF"
            "PjgWrlWBoawOdHxkPggFDbqRkmALBBEEeDUnEHYedydlvNWSWuEwIiExkRPzJxnVzlNLg"
            "cQqWfKqmQBhJtKhNMPhmmyTBJaRqWriDMhIPNibsHalYyYbuNJUVUZRhLrhtbOTGAtwLF"
            "wUEGCfxMvnpLNzLHwIXhtSiehQupukwYRQbJRBUMMXkODyCCWCeHvDwoIthoKRYPhCfPh"
            "ViHrcRZvwKQJPtjKfCRHWKgneLGfwcENsMARiCUCxGZLs=val"
        )

        response = self.get(test_url, 400)

        assert "key" in str(response)

    def test_get_host_value_too_long(self):
        """
        send a request to find hosts with a string tag where the length
        of the namespace excedes the 255 character limit
        """

        test_url = (
            f"{HOST_URL}?tags=NS/key=JBctjABIKUmEqOmjRnwPDCFskVoTsbbZLy"
            "IAdedQUTTTJOOAGeaKBHDESrvuxwpDsFzDItsOlZPufuKDcaktqldVXWDTandhRCTBgrQ"
            "XriFPjgWrlWBoawOdHxkPggFDbqRkmALBBEEeDUnEHYedydlvNWSWuEwIiExkRPzJxnVz"
            "lNLgcQqWfKqmQBhJtKhNMPhmmyTBJaRqWriDMhIPNibsHalYyYbuNJUVUZRhLrhtbOTGA"
            "twLFwUEGCfxMvnpLNzLHwIXhtSiehQupukwYRQbJRBUMMXkODyCCWCeHvDwoIthoKRYPh"
            "CfPhViHrcRZvwKQJPtjKfCRHWKgneLGfwcENsMARiCUCxGZLs"
        )

        response = self.get(test_url, 400)

        assert "value" in str(response)


class QueryOrderBaseTestCase(PreCreatedHostsBaseTestCase):
    def _queries_subtests_with_added_hosts(self):
        host_id_list = [host.id for host in self.added_hosts]
        url_host_id_list = ",".join(host_id_list)
        urls = (HOST_URL, f"{HOST_URL}/{url_host_id_list}", f"{HOST_URL}/{url_host_id_list}/system_profile")
        for url in urls:
            with self.subTest(url=url):
                yield url

    def _get(self, base_url, order_by=None, order_how=None, status=200):
        kwargs = {}
        if order_by:
            kwargs["order_by"] = order_by
        if order_how:
            kwargs["order_how"] = order_how

        full_url = inject_qs(base_url, **kwargs)
        return self.get(full_url, status)


class QueryOrderWithAdditionalHostsBaseTestCase(QueryOrderBaseTestCase):
    def setUp(self):
        super().setUp()
        host_wrapper = HostWrapper()
        host_wrapper.account = ACCOUNT
        host_wrapper.display_name = "host1"  # Same as self.added_hosts[0]
        host_wrapper.insights_id = generate_uuid()
        host_wrapper.stale_timestamp = now().isoformat()
        host_wrapper.reporter = "test"
        response_data = self.post(HOST_URL, [host_wrapper.data()], 207)
        self.added_hosts.append(HostWrapper(response_data["data"][0]["host"]))

    def _assert_host_ids_in_response(self, response, expected_hosts):
        response_ids = [host["id"] for host in response["results"]]
        expected_ids = [host.id for host in expected_hosts]
        self.assertEqual(response_ids, expected_ids)


class QueryOrderTestCase(QueryOrderWithAdditionalHostsBaseTestCase):
    def _added_hosts_by_updated_desc(self):
        expected_hosts = self.added_hosts.copy()
        expected_hosts.reverse()
        return expected_hosts

    def _added_hosts_by_updated_asc(self):
        return self.added_hosts

    def _added_hosts_by_display_name_asc(self):
        return (
            # Hosts with same display_name are ordered by updated descending
            self.added_hosts[3],
            self.added_hosts[0],
            self.added_hosts[1],
            self.added_hosts[2],
        )

    def _added_hosts_by_display_name_desc(self):
        return (
            self.added_hosts[2],
            self.added_hosts[1],
            # Hosts with same display_name are ordered by updated descending
            self.added_hosts[3],
            self.added_hosts[0],
        )

    def tests_hosts_are_ordered_by_updated_desc_by_default(self):
        for url in self._queries_subtests_with_added_hosts():
            with self.subTest(url=url):
                response = self._get(url)
                expected_hosts = self._added_hosts_by_updated_desc()
                self._assert_host_ids_in_response(response, expected_hosts)

    def tests_hosts_ordered_by_updated_are_descending_by_default(self):
        for url in self._queries_subtests_with_added_hosts():
            with self.subTest(url=url):
                response = self._get(url, order_by="updated")
                expected_hosts = self._added_hosts_by_updated_desc()
                self._assert_host_ids_in_response(response, expected_hosts)

    def tests_hosts_are_ordered_by_updated_descending(self):
        for url in self._queries_subtests_with_added_hosts():
            with self.subTest(url=url):
                response = self._get(url, order_by="updated", order_how="DESC")
                expected_hosts = self._added_hosts_by_updated_desc()
                self._assert_host_ids_in_response(response, expected_hosts)

    def tests_hosts_are_ordered_by_updated_ascending(self):
        for url in self._queries_subtests_with_added_hosts():
            with self.subTest(url=url):
                response = self._get(url, order_by="updated", order_how="ASC")
                expected_hosts = self._added_hosts_by_updated_asc()
                self._assert_host_ids_in_response(response, expected_hosts)

    def tests_hosts_ordered_by_display_name_are_ascending_by_default(self):
        for url in self._queries_subtests_with_added_hosts():
            with self.subTest(url=url):
                response = self._get(url, order_by="display_name")
                expected_hosts = self._added_hosts_by_display_name_asc()
                self._assert_host_ids_in_response(response, expected_hosts)

    def tests_hosts_are_ordered_by_display_name_ascending(self):
        for url in self._queries_subtests_with_added_hosts():
            with self.subTest(url=url):
                response = self._get(url, order_by="display_name", order_how="ASC")
                expected_hosts = self._added_hosts_by_display_name_asc()
                self._assert_host_ids_in_response(response, expected_hosts)

    def tests_hosts_are_ordered_by_display_name_descending(self):
        for url in self._queries_subtests_with_added_hosts():
            with self.subTest(url=url):
                response = self._get(url, order_by="display_name", order_how="DESC")
                expected_hosts = self._added_hosts_by_display_name_desc()
                self._assert_host_ids_in_response(response, expected_hosts)


class QueryOrderWithSameModifiedOnTestsCase(QueryOrderWithAdditionalHostsBaseTestCase):
    UUID_1 = "00000000-0000-0000-0000-000000000001"
    UUID_2 = "00000000-0000-0000-0000-000000000002"
    UUID_3 = "00000000-0000-0000-0000-000000000003"

    def setUp(self):
        super().setUp()

    def _update_host(self, added_host_index, new_id, new_modified_on):
        old_id = self.added_hosts[added_host_index].id

        old_host = db.session.query(Host).get(old_id)
        old_host.id = new_id
        old_host.modified_on = new_modified_on
        db.session.add(old_host)

        staleness_offset = Timestamps.from_config(self.app.config["INVENTORY_CONFIG"])
        serialized_old_host = serialize_host(old_host, staleness_offset)
        self.added_hosts[added_host_index] = HostWrapper(serialized_old_host)

    def _update_hosts(self, id_updates):
        # New modified_on value must be set explicitly so it’s saved the same to all
        # records. Otherwise SQLAlchemy would consider it unchanged and update it
        # automatically to its own "now" only for records whose ID changed.
        new_modified_on = now()

        with self.app.app_context():
            for added_host_index, new_id in id_updates:
                self._update_host(added_host_index, new_id, new_modified_on)
            db.session.commit()

    def _added_hosts_by_indexes(self, indexes):
        return tuple(self.added_hosts[added_host_index] for added_host_index in indexes)

    def _test_order_by_id_desc(self, specifications, order_by, order_how):
        """
        Specification format is: Update these hosts (specification[*][0]) with these IDs
        (specification[*][1]). The updated hosts also get the same current timestamp.
        Then expect the query to return hosts in this order (specification[1]). Integers
        at specification[*][0] and specification[1][*] are self.added_hosts indices.
        """
        for updates, expected_added_hosts in specifications:
            # Update hosts to they have a same modified_on timestamp, but different IDs.
            self._update_hosts(updates)

            # Check the order in the response against the expected order. Only indexes
            # are passed, because self.added_hosts values were replaced during the
            # update.
            expected_hosts = self._added_hosts_by_indexes(expected_added_hosts)
            for url in self._queries_subtests_with_added_hosts():
                with self.subTest(url=url, updates=updates):
                    response = self._get(url, order_by=order_by, order_how=order_how)
                    self._assert_host_ids_in_response(response, expected_hosts)

    def test_hosts_ordered_by_updated_are_also_ordered_by_id_desc(self):
        # The first two hosts (0 and 1) with different display_names will have the same
        # modified_on timestamp, but different IDs.
        specifications = (
            (((0, self.UUID_1), (1, self.UUID_2)), (1, 0, 3, 2)),
            (((1, self.UUID_2), (0, self.UUID_3)), (0, 1, 3, 2)),
            # UPDATE order may influence actual result order.
            (((1, self.UUID_2), (0, self.UUID_1)), (1, 0, 3, 2)),
            (((0, self.UUID_3), (1, self.UUID_2)), (0, 1, 3, 2)),
        )
        self._test_order_by_id_desc(specifications, "updated", "DESC")

    def test_hosts_ordered_by_display_name_are_also_ordered_by_id_desc(self):
        # The two hosts with the same display_name (1 and 2) will have the same
        # modified_on timestamp, but different IDs.
        specifications = (
            (((0, self.UUID_1), (3, self.UUID_2)), (3, 0, 1, 2)),
            (((3, self.UUID_2), (0, self.UUID_3)), (0, 3, 1, 2)),
            # UPDATE order may influence actual result order.
            (((3, self.UUID_2), (0, self.UUID_1)), (3, 0, 1, 2)),
            (((0, self.UUID_3), (3, self.UUID_2)), (0, 3, 1, 2)),
        )
        self._test_order_by_id_desc(specifications, "display_name", "ASC")


class QueryOrderBadRequestsTestCase(QueryOrderBaseTestCase):
    def test_invalid_order_by(self):
        for url in self._queries_subtests_with_added_hosts():
            with self.subTest(url=url):
                self._get(url, "fqdn", "ASC", 400)

    def test_invalid_order_how(self):
        for url in self._queries_subtests_with_added_hosts():
            with self.subTest(url=url):
                self._get(url, "display_name", "asc", 400)

    def test_only_order_how(self):
        for url in self._queries_subtests_with_added_hosts():
            with self.subTest(url=url):
                self._get(url, None, "ASC", 400)


class QueryStaleTimestampTestCase(DBAPITestCase):
    def test_with_stale_timestamp(self):
        def _assert_values(response_host):
            self.assertIn("stale_timestamp", response_host)
            self.assertIn("stale_warning_timestamp", response_host)
            self.assertIn("culled_timestamp", response_host)
            self.assertIn("reporter", response_host)
            self.assertEqual(stale_timestamp_str, response_host["stale_timestamp"])
            self.assertEqual(stale_warning_timestamp_str, response_host["stale_warning_timestamp"])
            self.assertEqual(culled_timestamp_str, response_host["culled_timestamp"])
            self.assertEqual(reporter, response_host["reporter"])

        stale_timestamp = now()
        stale_timestamp_str = stale_timestamp.isoformat()
        stale_warning_timestamp = stale_timestamp + timedelta(weeks=1)
        stale_warning_timestamp_str = stale_warning_timestamp.isoformat()
        culled_timestamp = stale_timestamp + timedelta(weeks=2)
        culled_timestamp_str = culled_timestamp.isoformat()
        reporter = "some reporter"

        host_to_create = HostWrapper(
            {"account": ACCOUNT, "fqdn": "matching fqdn", "stale_timestamp": stale_timestamp_str, "reporter": reporter}
        )

        create_response = self.post(HOST_URL, [host_to_create.data()], 207)
        self._verify_host_status(create_response, 0, 201)
        created_host = self._pluck_host_from_response(create_response, 0)
        _assert_values(created_host)

        update_response = self.post(HOST_URL, [host_to_create.data()], 207)
        self._verify_host_status(update_response, 0, 200)
        updated_host = self._pluck_host_from_response(update_response, 0)
        _assert_values(updated_host)

        get_list_response = self.get(HOST_URL, 200)
        _assert_values(get_list_response["results"][0])

        created_host_id = created_host["id"]
        get_by_id_response = self.get(f"{HOST_URL}/{created_host_id}", 200)
        _assert_values(get_by_id_response["results"][0])


class QueryStalenessBaseTestCase(DBAPITestCase):
    def _create_host(self, stale_timestamp):
        data = {
            "account": ACCOUNT,
            "insights_id": str(generate_uuid()),
            "facts": [{"facts": {"fact1": "value1"}, "namespace": "ns1"}],
        }
        if stale_timestamp:
            data["reporter"] = "some reporter"
            data["stale_timestamp"] = stale_timestamp.isoformat()

        host = HostWrapper(data)
        response = self.post(HOST_URL, [host.data()], 207)
        self._verify_host_status(response, 0, 201)
        return self._pluck_host_from_response(response, 0)

    def _get_hosts_by_id_url(self, host_id_list, endpoint="", query=""):
        host_id_query = ",".join(host_id_list)
        return f"{HOST_URL}/{host_id_query}{endpoint}{query}"

    def _get_hosts_by_id(self, host_id_list, endpoint="", query=""):
        url = self._get_hosts_by_id_url(host_id_list, endpoint, query)
        response = self.get(url, 200)
        return response["results"]


class QueryStalenessGetHostsBaseTestCase(QueryStalenessBaseTestCase, CullingBaseTestCase):
    def setUp(self):
        super().setUp()
        current_timestamp = now()
        self.fresh_host = self._create_host(current_timestamp + timedelta(hours=1))
        self.stale_host = self._create_host(current_timestamp - timedelta(hours=1))
        self.stale_warning_host = self._create_host(current_timestamp - timedelta(weeks=1, hours=1))
        self.culled_host = self._create_host(current_timestamp - timedelta(weeks=2, hours=1))

        self.unknown_host = self._create_host(current_timestamp)
        self._nullify_culling_fields(self.unknown_host["id"])

    def _created_hosts(self):
        return (self.fresh_host["id"], self.stale_host["id"], self.stale_warning_host["id"], self.culled_host["id"])

    def _get_all_hosts_url(self, query):
        return f"{HOST_URL}{query}"

    def _get_all_hosts(self, query):
        url = self._get_all_hosts_url(query)
        response = self.get(url, 200)
        return tuple(host["id"] for host in response["results"])

    def _get_created_hosts_by_id_url(self, query):
        return self._get_hosts_by_id_url(self._created_hosts(), query=query)


class QueryStalenessGetHostsTestCase(QueryStalenessGetHostsBaseTestCase):
    def _get_endpoint_query_results(self, endpoint="", query=""):
        hosts = self._get_hosts_by_id(self._created_hosts(), endpoint, query)
        if endpoint == "/tags" or endpoint == "/tags/count":
            return tuple(hosts.keys())
        else:
            return tuple(host["id"] for host in hosts)

    def test_dont_get_only_culled(self):
        self.get(self._get_all_hosts_url(query="?staleness=culled"), 400)

    def test_get_only_fresh(self):
        retrieved_host_ids = self._get_all_hosts("?staleness=fresh")
        self.assertEqual((self.fresh_host["id"],), retrieved_host_ids)

    def test_get_only_stale(self):
        retrieved_host_ids = self._get_all_hosts("?staleness=stale")
        self.assertEqual((self.stale_host["id"],), retrieved_host_ids)

    def test_get_only_stale_warning(self):
        retrieved_host_ids = self._get_all_hosts("?staleness=stale_warning")
        self.assertEqual((self.stale_warning_host["id"],), retrieved_host_ids)

    def test_get_only_unknown(self):
        retrieved_host_ids = self._get_all_hosts("?staleness=unknown")
        self.assertEqual((self.unknown_host["id"],), retrieved_host_ids)

    def test_get_multiple_states(self):
        retrieved_host_ids = self._get_all_hosts("?staleness=fresh,stale")
        self.assertEqual((self.stale_host["id"], self.fresh_host["id"]), retrieved_host_ids)

    def test_get_hosts_list_default_ignores_culled(self):
        retrieved_host_ids = self._get_all_hosts("")
        self.assertNotIn(self.culled_host["id"], retrieved_host_ids)

    def test_get_hosts_by_id_default_ignores_culled(self):
        retrieved_host_ids = self._get_endpoint_query_results("")
        self.assertNotIn(self.culled_host["id"], retrieved_host_ids)

    def test_tags_default_ignores_culled(self):
        retrieved_host_ids = self._get_endpoint_query_results("/tags")
        self.assertNotIn(self.culled_host["id"], retrieved_host_ids)

    def test_tags_count_default_ignores_culled(self):
        retrieved_host_ids = self._get_endpoint_query_results("/tags/count")
        self.assertNotIn(self.culled_host["id"], retrieved_host_ids)

    def test_get_system_profile_ignores_culled(self):
        retrieved_host_ids = self._get_endpoint_query_results("/system_profile")
        self.assertNotIn(self.culled_host["id"], retrieved_host_ids)


class QueryStalenessGetHostsIgnoresCulledTestCase(QueryStalenessGetHostsBaseTestCase, DeleteHostsBaseTestCase):
    def test_patch_ignores_culled(self):
        url = HOST_URL + "/" + self.culled_host["id"]

        self.patch(url, {"display_name": "patched"}, 404)

    def test_patch_works_on_non_culled(self):
        url = HOST_URL + "/" + self.fresh_host["id"]

        self.patch(url, {"display_name": "patched"}, 200)

    def test_patch_facts_ignores_culled(self):
        url = HOST_URL + "/" + self.culled_host["id"] + "/facts/ns1"

        self.patch(url, {"ARCHITECTURE": "patched"}, 400)

    def test_patch_facts_works_on_non_culled(self):  # broken
        url = HOST_URL + "/" + self.fresh_host["id"] + "/facts/ns1"

        self.patch(url, {"ARCHITECTURE": "patched"}, 200)

    def test_put_facts_ignores_culled(self):
        url = HOST_URL + "/" + self.culled_host["id"] + "/facts/ns1"

        self.put(url, {"ARCHITECTURE": "patched"}, 400)

    def test_put_facts_works_on_non_culled(self):  # broken
        url = HOST_URL + "/" + self.fresh_host["id"] + "/facts/ns1"
        print(url)
        self.put(url, {"ARCHITECTURE": "patched"}, 200)

    def test_delete_ignores_culled(self):
        url = HOST_URL + "/" + self.culled_host["id"]

        self.delete(url, 404)

    @patch("lib.host_delete.emit_event", new_callable=MockEmitEvent)
    def test_delete_works_on_non_culled(self, emit_event):
        url = HOST_URL + "/" + self.fresh_host["id"]
        self.delete(url, 200, return_response_as_json=False)


class QueryStalenessGetHostsIgnoresStalenessParameterTestCase(QueryStalenessGetHostsTestCase):
    def _check_query_fails(self, endpoint="", query=""):
        url = self._get_hosts_by_id_url(self._created_hosts(), endpoint, query)
        self.get(url, 400)

    def test_get_host_by_id_doesnt_use_staleness_parameter(self):
        self._check_query_fails(query="?staleness=fresh")

    def test_tags_doesnt_use_staleness_parameter(self):
        self._check_query_fails("/tags", "?staleness=fresh")

    def test_tags_count_doesnt_use_staleness_parameter(self):
        self._check_query_fails("/tags/count", "?staleness=fresh")

    def test_sytem_profile_doesnt_use_staleness_parameter(self):
        self._check_query_fails("/system_profile", "?staleness=fresh")


class QueryStalenessConfigTimestampsTestCase(QueryStalenessBaseTestCase):
    def _create_and_get_host(self, stale_timestamp):
        host_to_create = self._create_host(stale_timestamp)
        retrieved_host = self._get_hosts_by_id((host_to_create["id"],))[0]
        self.assertEqual(stale_timestamp.isoformat(), retrieved_host["stale_timestamp"])
        return retrieved_host

    def test_stale_warning_timestamp(self):
        for culling_stale_warning_offset_days in (1, 7, 12):
            with self.subTest(culling_stale_warning_offset_days=culling_stale_warning_offset_days):
                config = self.app.config["INVENTORY_CONFIG"]
                config.culling_stale_warning_offset_days = culling_stale_warning_offset_days

                stale_timestamp = datetime.now(timezone.utc) + timedelta(hours=1)
                host = self._create_and_get_host(stale_timestamp)

                stale_warning_timestamp = stale_timestamp + timedelta(days=culling_stale_warning_offset_days)
                self.assertEqual(stale_warning_timestamp.isoformat(), host["stale_warning_timestamp"])

    def test_culled_timestamp(self):
        for culling_culled_offset_days in (8, 14, 20):
            with self.subTest(culling_culled_offset_days=culling_culled_offset_days):
                config = self.app.config["INVENTORY_CONFIG"]
                config.culling_culled_offset_days = culling_culled_offset_days

                stale_timestamp = datetime.now(timezone.utc) + timedelta(hours=1)
                host = self._create_and_get_host(stale_timestamp)

                culled_timestamp = stale_timestamp + timedelta(days=culling_culled_offset_days)
                self.assertEqual(culled_timestamp.isoformat(), host["culled_timestamp"])


class FactsTestCase(PreCreatedHostsBaseTestCase):
    def _valid_fact_doc(self):
        return {"newfact1": "newvalue1", "newfact2": "newvalue2"}

    def _build_facts_url(self, host_list, namespace):
        if type(host_list) == list:
            url_host_id_list = self._build_host_id_list_for_url(host_list)
        else:
            url_host_id_list = str(host_list)
        return HOST_URL + "/" + url_host_id_list + "/facts/" + namespace

    def _basic_fact_test(self, input_facts, expected_facts, replace_facts):

        host_list = self.added_hosts

        # This test assumes the set of facts are the same across
        # the hosts in the host_list

        target_namespace = host_list[0].facts[0]["namespace"]

        url_host_id_list = self._build_host_id_list_for_url(host_list)

        patch_url = self._build_facts_url(host_list, target_namespace)

        if replace_facts:
            response = self.put(patch_url, input_facts, 200)
        else:
            response = self.patch(patch_url, input_facts, 200)

        response = self.get(f"{HOST_URL}/{url_host_id_list}", 200)

        self.assertEqual(len(response["results"]), len(host_list))

        for response_host in response["results"]:
            host_to_verify = HostWrapper(response_host)

            self.assertEqual(host_to_verify.facts[0]["facts"], expected_facts)

            self.assertEqual(host_to_verify.facts[0]["namespace"], target_namespace)

    def test_add_facts_without_fact_dict(self):
        patch_url = self._build_facts_url(1, "ns1")
        response = self.patch(patch_url, None, 400)
        self.assertEqual(response["detail"], "Request body is not valid JSON")

    def test_add_facts_to_multiple_hosts(self):
        facts_to_add = self._valid_fact_doc()

        host_list = self.added_hosts

        # This test assumes the set of facts are the same across
        # the hosts in the host_list

        expected_facts = {**host_list[0].facts[0]["facts"], **facts_to_add}

        self._basic_fact_test(facts_to_add, expected_facts, False)

    def test_replace_and_add_facts_to_multiple_hosts_with_branch_id(self):
        facts_to_add = self._valid_fact_doc()

        host_list = self.added_hosts

        target_namespace = host_list[0].facts[0]["namespace"]

        url_host_id_list = self._build_host_id_list_for_url(host_list)

        patch_url = HOST_URL + "/" + url_host_id_list + "/facts/" + target_namespace + "?" + "branch_id=1234"

        # Add facts
        self.patch(patch_url, facts_to_add, 200)

        # Replace facts
        self.put(patch_url, facts_to_add, 200)

    def test_replace_and_add_facts_to_multiple_hosts_including_nonexistent_host(self):
        facts_to_add = self._valid_fact_doc()

        host_list = self.added_hosts

        target_namespace = host_list[0].facts[0]["namespace"]

        url_host_id_list = self._build_host_id_list_for_url(host_list)

        # Add a couple of host ids that should not exist in the database
        url_host_id_list = url_host_id_list + "," + generate_uuid() + "," + generate_uuid()

        patch_url = HOST_URL + "/" + url_host_id_list + "/facts/" + target_namespace

        # Add facts
        self.patch(patch_url, facts_to_add, 400)

        # Replace facts
        self.put(patch_url, facts_to_add, 400)

    def test_add_facts_to_multiple_hosts_overwrite_empty_key_value_pair(self):
        new_facts = {}
        expected_facts = new_facts

        # Set the value in the namespace to an empty fact set
        self._basic_fact_test(new_facts, expected_facts, True)

        new_facts = self._valid_fact_doc()
        expected_facts = new_facts

        # Overwrite the empty fact set
        self._basic_fact_test(new_facts, expected_facts, False)

    def test_add_facts_to_multiple_hosts_add_empty_fact_set(self):
        new_facts = {}
        target_namespace = self.added_hosts[0].facts[0]["namespace"]
        valid_host_id = self.added_hosts[0].id

        test_url = self._build_facts_url(valid_host_id, target_namespace)

        # Test merging empty facts set
        self.patch(test_url, new_facts, 400)

    def test_replace_and_add_facts_to_namespace_that_does_not_exist(self):
        valid_host_id = self.added_hosts[0].id
        facts_to_add = self._valid_fact_doc()
        test_url = self._build_facts_url(valid_host_id, "imanonexistentnamespace")

        # Test replace
        self.put(test_url, facts_to_add, 400)

        # Test add/merge
        self.patch(test_url, facts_to_add, 400)

    def test_replace_facts_without_fact_dict(self):
        put_url = self._build_facts_url(1, "ns1")
        response = self.put(put_url, None, 400)
        self.assertEqual(response["detail"], "Request body is not valid JSON")

    def test_replace_facts_on_multiple_hosts(self):
        new_facts = self._valid_fact_doc()
        expected_facts = new_facts

        self._basic_fact_test(new_facts, expected_facts, True)

    def test_replace_facts_on_multiple_hosts_with_empty_fact_set(self):
        new_facts = {}
        expected_facts = new_facts

        self._basic_fact_test(new_facts, expected_facts, True)

    def test_replace_empty_facts_on_multiple_hosts(self):
        new_facts = {}
        expected_facts = new_facts

        self._basic_fact_test(new_facts, expected_facts, True)

        new_facts = self._valid_fact_doc()
        expected_facts = new_facts

        self._basic_fact_test(new_facts, expected_facts, True)

    def test_invalid_host_id(self):
        bad_id_list = ["notauuid", "1234blahblahinvalid"]
        only_bad_id = bad_id_list.copy()

        # Can’t have empty string as an only ID, that results in 404 Not Found.
        more_bad_id_list = bad_id_list + [""]
        valid_id = self.added_hosts[0].id
        with_bad_id = [f"{valid_id},{bad_id}" for bad_id in more_bad_id_list]

        operations = (self.patch, self.put)
        fact_doc = self._valid_fact_doc()
        for operation in operations:
            for host_id_list in chain(only_bad_id, with_bad_id):
                url = self._build_facts_url(host_id_list, "ns1")
                with self.subTest(operation=operation, host_id_list=host_id_list):
                    operation(url, fact_doc, 400)


class FactsCullingTestCase(FactsTestCase, QueryStalenessGetHostsBaseTestCase):
    def test_replace_and_merge_ignore_culled_hosts(self):
        # Try to replace the facts on a host that has been marked as culled
        print(self.culled_host["facts"])
        target_namespace = self.culled_host["facts"][0]["namespace"]

        facts_to_add = self._valid_fact_doc()
        test_url = self._build_facts_url(self.culled_host["id"], target_namespace)
        # Test replace
        self.put(test_url, facts_to_add, 400)

        # Test add/merge
        self.patch(test_url, facts_to_add, 400)


class HeaderAuthTestCase(DBAPITestCase):
    @staticmethod
    def _valid_identity():
        """
        Provides a valid Identity object.
        """
        return Identity(account_number="some account number")

    @staticmethod
    def _valid_payload():
        """
        Builds a valid HTTP header payload – Base64 encoded JSON string with valid data.
        """
        identity = __class__._valid_identity()
        dict_ = {"identity": identity._asdict()}
        json = dumps(dict_)
        return b64encode(json.encode())

    def _get_hosts(self, headers):
        """
        Issues a GET request to the /hosts URL, providing given headers.
        """
        return self.client().get(HOST_URL, headers=headers)

    def test_validate_missing_identity(self):
        """
        Identity header is not present.
        """
        response = self._get_hosts({})
        self.assertEqual(401, response.status_code)

    def test_validate_invalid_identity(self):
        """
        Identity header is not valid – empty in this case
        """
        response = self._get_hosts({"x-rh-identity": ""})
        self.assertEqual(401, response.status_code)

    def test_validate_valid_identity(self):
        """
        Identity header is valid – non-empty in this case
        """
        payload = self._valid_payload()
        response = self._get_hosts({"x-rh-identity": payload})
        self.assertEqual(200, response.status_code)  # OK


class TokenAuthTestCase(DBAPITestCase):
    """
    A couple of sanity checks to make sure the service is denying access
    """

    def test_validate_invalid_token_on_GET(self):
        auth_header = build_auth_header("NotTheSuperSecretValue")
        response = self.client().get(HOST_URL, headers=auth_header)
        self.assertEqual(401, response.status_code)

    def test_validate_invalid_token_on_POST(self):
        auth_header = build_auth_header("NotTheSuperSecretValue")
        response = self.client().post(HOST_URL, headers=auth_header)
        self.assertEqual(401, response.status_code)

    def test_validate_token_on_POST_shared_secret_not_set(self):
        with set_environment({}):
            auth_header = build_valid_auth_header()
            response = self.client().post(HOST_URL, headers=auth_header)
            self.assertEqual(401, response.status_code)


class HealthTestCase(APIBaseTestCase):
    """
    Tests the health check endpoint.
    """

    def test_health(self):
        """
        The health check simply returns 200 to any GET request. The response body is
        irrelevant.
        """
        response = self.client().get(HEALTH_URL)  # No identity header.
        self.assertEqual(200, response.status_code)

    def test_metrics(self):
        """
        The metrics endpoint simply returns 200 to any GET request.
        """
        with tempfile.TemporaryDirectory() as temp_dir:
            with set_environment({"prometheus_multiproc_dir": temp_dir}):
                response = self.client().get(METRICS_URL)  # No identity header.
                self.assertEqual(200, response.status_code)

    def test_version(self):
        response = self.get(VERSION_URL, 200)
        assert response["version"] is not None


class TagTestCase(TagsPreCreatedHostsBaseTestCase, PaginationBaseTestCase):
    """
    Tests the tag endpoints
    """

    tags_list = [
        [Tag("no", "key"), Tag("NS1", "key1", "val1"), Tag("NS1", "key2", "val1"), Tag("SPECIAL", "tag", "ToFind")],
        [Tag("NS1", "key1", "val1"), Tag("NS2", "key2", "val2"), Tag("NS3", "key3", "val3")],
        [Tag("NS1", "key3", "val3"), Tag("NS2", "key2", "val2"), Tag("NS3", "key3", "val3")],
        [],
    ]

    def _compare_responses(self, expected_response, response, test_url):
        self.assertEqual(len(expected_response), len(response["results"]))
        self.assertEqual(expected_response, response["results"])

        self._base_paging_test(test_url, len(expected_response))
        self._invalid_paging_parameters_test(test_url)

    def test_get_tags_of_multiple_hosts(self):
        """
        Send a request for the tag count of 1 host and check
        that it is the correct number
        """
        host_list = self.added_hosts

        expected_response = {}

        for host, tags in zip(host_list, self.tags_list):
            expected_response[str(host.id)] = [tag.data() for tag in tags]

        url_host_id_list = self._build_host_id_list_for_url(host_list)

        test_url = f"{HOST_URL}/{url_host_id_list}/tags?order_by=updated&order_how=ASC"
        response = self.get(test_url, 200)

        self._compare_responses(expected_response, response, test_url)

    def test_get_tag_count_of_multiple_hosts(self):
        host_list = self.added_hosts

        expected_response = {}

        for host, tags in zip(host_list, self.tags_list):
            expected_response[str(host.id)] = len(tags)

        url_host_id_list = self._build_host_id_list_for_url(host_list)

        test_url = f"{HOST_URL}/{url_host_id_list}/tags/count?order_by=updated&order_how=ASC"
        response = self.get(test_url, 200)

        self._compare_responses(expected_response, response, test_url)

    def test_get_tags_of_hosts_that_doesnt_exist(self):
        """
        send a request for some hosts that don't exist
        """
        url_host_id = "fa28ec9b-5555-4b96-9b72-96129e0c3336"
        test_url = f"{HOST_URL}/{url_host_id}/tags"
        host_tag_results = self.get(test_url, 200)

        expected_response = {}

        self.assertEqual(expected_response, host_tag_results["results"])

    def _testing_apparatus_for_filtering(self, expected_filtered_results, given_results):
        self.assertEqual(len(expected_filtered_results), len(given_results))

        expectedValues = list(expected_filtered_results.values())
        givenValues = list(given_results.values())

        for i in range(len(givenValues)):
            self.assertEqual(expectedValues[i], givenValues[i])

    def test_get_filtered_by_search_tags_of_multiple_hosts(self):
        """
        send a request for tags to one host with some searchTerm
        """
        host_list = self.added_hosts

        """
        unfiltered_result = [
            {
                '5c322406-9ab2-467c-b968-1730e9b56cc3': [],
        'a2aea312-d6c0-4bae-a820-fc46f7abd123': [
                {'namespace': 'NS1', 'key': 'key3', 'value': 'val3'},
                {'namespace': 'NS2', 'key': 'key2', 'value': 'val2'},
                {'namespace': 'NS3', 'key': 'key3', 'value': 'val3'}
            ],
        '6582fdc7-4059-4a53-909b-f0691daff19b': [
                {'namespace': 'NS1', 'key': 'key1', 'value': 'val1'},
                {'namespace': 'NS2', 'key': 'key2', 'value': 'val2'},
                {'namespace': 'NS3', 'key': 'key3', 'value': 'val3'}
            ],
        '53327c6a-dcbd-45c8-b63a-a1f66bea10cf': [
                {'namespace': 'no', 'key': 'key', 'value': None},
                {'namespace': 'NS1', 'key': 'key1', 'value': 'val1'},
                {'namespace': 'NS1', 'key': 'key2', 'value': 'val1'},
                {'namespace': 'SPECIAL', 'key': 'tag', 'value': 'ToFind'}
                ]
            }
        ]
        """

        expected_filtered_results = [
            {
                "d3118a7a-f256-4cdd-a262-3c1d41507119": [],
                "d60da678-083a-4325-b79a-7b6c9c020ec6": [
                    {"namespace": "NS1", "key": "key3", "value": "val3"},
                    {"namespace": "NS2", "key": "key2", "value": "val2"},
                    {"namespace": "NS3", "key": "key3", "value": "val3"},
                ],
                "34798f51-421c-47b2-99c3-b1a646c8fa32": [
                    {"namespace": "NS1", "key": "key1", "value": "val1"},
                    {"namespace": "NS2", "key": "key2", "value": "val2"},
                    {"namespace": "NS3", "key": "key3", "value": "val3"},
                ],
                "82c67d19-5fb0-4898-a6bb-56e2c64760c5": [
                    {"namespace": "no", "key": "key", "value": None},
                    {"namespace": "NS1", "key": "key1", "value": "val1"},
                    {"namespace": "NS1", "key": "key2", "value": "val1"},
                    {"namespace": "SPECIAL", "key": "tag", "value": "ToFind"},
                ],
            },
            {
                "ef4b2967-ad89-4d70-9ea8-31d529644ef4": [],
                "3ebe7bbd-f24a-4177-bb15-f7e8d118eedf": [],
                "e2161dc9-a8d5-4df4-92e8-f55f993424a5": [],
                "a85f87f7-6067-4319-869f-15153b6a1432": [{"namespace": "SPECIAL", "key": "tag", "value": "ToFind"}],
            },
            {
                "ac065b69-8f78-4f2d-b0e3-4a6191774c87": [],
                "75264a41-7054-4a0e-84bf-5fcb68274977": [{"namespace": "NS1", "key": "key3", "value": "val3"}],
                "10f04142-c628-43ef-b52d-8e0bfb1a6dde": [{"namespace": "NS1", "key": "key1", "value": "val1"}],
                "11f9a1e5-6cfa-4d5c-a275-035fbf1c0f83": [
                    {"namespace": "NS1", "key": "key1", "value": "val1"},
                    {"namespace": "NS1", "key": "key2", "value": "val1"},
                ],
            },
            {
                "1980a8b2-a9a9-4bf9-9e61-956307dad1ba": [],
                "87afe4e6-9321-4d1e-b5ad-25d6797c29ce": [],
                "83373e4f-36ae-48a0-b8f6-48a33db6e054": [{"namespace": "NS1", "key": "key1", "value": "val1"}],
                "959d8732-500c-4a03-8384-29723cb5f4c3": [{"namespace": "NS1", "key": "key1", "value": "val1"}],
            },
            {
                "9c9a6c05-eb72-443e-9bca-90b32c32e865": [],
                "1c22b9a5-256f-4ca4-9079-3bb8d596e6e0": [],
                "a10c9158-cf64-443d-8df3-ef90492ec119": [{"namespace": "NS1", "key": "key1", "value": "val1"}],
                "368cbd5d-6843-4fcf-91bf-d73e5b5a81b6": [
                    {"namespace": "NS1", "key": "key1", "value": "val1"},
                    {"namespace": "NS1", "key": "key2", "value": "val1"},
                ],
            },
            {
                "a23a6609-3a77-4ba8-ae1c-1786e6f8f888": [],
                "fb1c5073-f323-4969-b019-d3ba306262b7": [
                    {"namespace": "NS1", "key": "key3", "value": "val3"},
                    {"namespace": "NS2", "key": "key2", "value": "val2"},
                    {"namespace": "NS3", "key": "key3", "value": "val3"},
                ],
                "90e3235e-cc81-4c55-b28a-4720826b9d44": [
                    {"namespace": "NS1", "key": "key1", "value": "val1"},
                    {"namespace": "NS2", "key": "key2", "value": "val2"},
                    {"namespace": "NS3", "key": "key3", "value": "val3"},
                ],
                "5cdd679f-ae70-4699-a593-f01eafaa0202": [
                    {"namespace": "no", "key": "key", "value": None},
                    {"namespace": "NS1", "key": "key1", "value": "val1"},
                    {"namespace": "NS1", "key": "key2", "value": "val1"},
                ],
            },
            {
                "2bf91606-3430-4e12-8d50-0c11ab0f5aa4": [],
                "29761ca4-f483-4325-8a6e-6088ad7a50bb": [],
                "282dbf62-ea82-4a54-82c3-2e42a752d200": [],
                "721e9ee9-931f-4833-8f75-7f30f217dc96": [],
            },
        ]

        searchTerms = ["", "To", "NS1", "key1", "val1", "e", " "]

        url_host_id_list = self._build_host_id_list_for_url(host_list)

        for i in range(len(searchTerms)):
            test_url = f"{HOST_URL}/{url_host_id_list}/tags?search={searchTerms[i]}"
            response = self.get(test_url, 200)

            self._testing_apparatus_for_filtering(expected_filtered_results[i], response["results"])

    def test_get_tags_count_of_hosts_that_doesnt_exist(self):
        """
        send a request for some hosts that don't exist
        """
        url_host_id = "fa28ec9b-5555-4b96-9b72-96129e0c3336"
        test_url = f"{HOST_URL}/{url_host_id}/tags/count"
        host_tag_results = self.get(test_url, 200)

        expected_response = {}

        self.assertEqual(expected_response, host_tag_results["results"])

    def test_get_tags_from_host_with_no_tags(self):
        """
        send a request for a host with no tags
        """
        host_with_no_tags = self.added_hosts[3]
        expected_response = {host_with_no_tags.id: []}

        test_url = f"{HOST_URL}/{host_with_no_tags.id}/tags"
        host_tag_results = self.get(test_url, 200)

        self.assertEqual(expected_response, host_tag_results["results"])

    def test_get_tags_count_from_host_with_no_tags(self):
        """
        send a request for a host with no tags
        """
        host_with_no_tags = self.added_hosts[3]
        expected_response = {host_with_no_tags.id: 0}

        test_url = f"{HOST_URL}/{host_with_no_tags.id}/tags/count"
        host_tag_results = self.get(test_url, 200)

        self.assertEqual(expected_response, host_tag_results["results"])

    def test_get_tags_count_from_host_with_tag_with_no_value(self):
        # host 0 has 4 tags, one of which has no value
        host_with_valueless_tag = self.added_hosts[0]
        expected_response = {host_with_valueless_tag.id: 4}

        test_url = f"{HOST_URL}/{host_with_valueless_tag.id}/tags/count"
        host_tag_results = self.get(test_url, 200)

        self.assertEqual(expected_response, host_tag_results["results"])

    def _per_page_test(self, per_page, total, range_end, test_url, expected_responses):
        for i in range(1, range_end):
            test_url = inject_qs(test_url, page=str(i), per_page=str(per_page))
            response = self.get(test_url, 200)
            with self.subTest(pagination_test_1_per_page=i):
                self.assertEqual(response["results"], expected_responses[i - 1])
                self.assertEqual(len(response["results"]), per_page)
                self.assertEqual(response["count"], per_page)
                self.assertEqual(response["total"], total)

    def test_tags_pagination(self):
        """
        simple test to check pagination works for /tags
        """
        host_list = self.added_hosts
        url_host_id_list = self._build_host_id_list_for_url(host_list)

        expected_responses_1_per_page = []

        for host, tags in zip(host_list, self.tags_list):
            expected_responses_1_per_page.append({str(host.id): [tag.data() for tag in tags]})

        test_url = f"{HOST_URL}/{url_host_id_list}/tags?order_by=updated&order_how=ASC"

        # 1 per page test
        self._per_page_test(1, len(host_list), len(host_list), test_url, expected_responses_1_per_page)

        expected_responses_2_per_page = [
            {
                str(host_list[0].id): [tag.data() for tag in self.tags_list[0]],
                str(host_list[1].id): [tag.data() for tag in self.tags_list[1]],
            },
            {
                str(host_list[2].id): [tag.data() for tag in self.tags_list[2]],
                str(host_list[3].id): [tag.data() for tag in self.tags_list[3]],
            },
        ]

        # 2 per page test
        self._per_page_test(2, len(host_list), int((len(host_list) + 1) / 2), test_url, expected_responses_2_per_page)

    def test_tags_count_pagination(self):
        """
        simple test to check pagination works for /tags
        """
        host_list = self.added_hosts
        url_host_id_list = self._build_host_id_list_for_url(host_list)

        expected_responses_1_per_page = []

        for host, tags in zip(host_list, self.tags_list):
            expected_responses_1_per_page.append({str(host.id): len(tags)})

        test_url = f"{HOST_URL}/{url_host_id_list}/tags/count?order_by=updated&order_how=ASC"

        # 1 per page test
        self._per_page_test(1, len(host_list), len(host_list), test_url, expected_responses_1_per_page)

        expected_responses_2_per_page = [
            {str(host_list[0].id): len(self.tags_list[0]), str(host_list[1].id): len(self.tags_list[1])},
            {str(host_list[2].id): len(self.tags_list[2]), str(host_list[3].id): len(self.tags_list[3])},
        ]

        # 2 per page test
        self._per_page_test(2, len(host_list), int((len(host_list) + 1) / 2), test_url, expected_responses_2_per_page)


class XjoinRequestBaseTestCase(APIBaseTestCase):
    @contextmanager
    def _patch_xjoin_post(self, response, status=200):
        with patch(
            "app.xjoin.post",
            **{
                "return_value.text": json.dumps(response),
                "return_value.json.return_value": response,
                "return_value.status_code": status,
            },
        ) as post:
            yield post

    def _get_with_request_id(self, url, request_id, status=200):
        return self.get(url, status, extra_headers={"x-rh-insights-request-id": request_id, "foo": "bar"})

    def _assert_called_with_headers(self, post, request_id):
        identity = self._get_valid_auth_header()["x-rh-identity"].decode()
        post.assert_called_once_with(
            ANY, json=ANY, headers={"x-rh-identity": identity, "x-rh-insights-request-id": request_id}
        )


class HostsXjoinBaseTestCase(APIBaseTestCase):
    def setUp(self):
        with set_environment({"BULK_QUERY_SOURCE": "xjoin"}):
            super().setUp()


class HostsXjoinRequestBaseTestCase(XjoinRequestBaseTestCase, HostsXjoinBaseTestCase):
    EMPTY_RESPONSE = {"hosts": {"meta": {"total": 0}, "data": []}}
    patch_graphql_query_empty_response = partial(
        patch, "api.host_query_xjoin.graphql_query", return_value=EMPTY_RESPONSE
    )


class HostsXjoinRequestHeadersTestCase(HostsXjoinRequestBaseTestCase):
    def test_headers_forwarded(self):
        with self._patch_xjoin_post({"data": self.EMPTY_RESPONSE}) as post:
            request_id = generate_uuid()
            self._get_with_request_id(HOST_URL, request_id)
            self._assert_called_with_headers(post, request_id)


class XjoinSearchResponseCheckingTestCase(XjoinRequestBaseTestCase, HostsXjoinBaseTestCase):
    EMPTY_RESPONSE = {"hosts": {"meta": {"total": 0}, "data": []}}

    def base_xjoin_response_status_test(self, xjoin_res_status, expected_HBI_res_status):
        with self._patch_xjoin_post({"data": self.EMPTY_RESPONSE}, xjoin_res_status):
            request_id = generate_uuid()
            self._get_with_request_id(HOST_URL, request_id, expected_HBI_res_status)

    def test_host_request_xjoin_status_403(self):
        self.base_xjoin_response_status_test(403, 500)

    def test_host_request_xjoin_status_200(self):
        self.base_xjoin_response_status_test(200, 200)


@HostsXjoinRequestBaseTestCase.patch_graphql_query_empty_response()
class HostsXjoinRequestFilterSearchTestCase(HostsXjoinRequestBaseTestCase):
    STALENESS_ANY = ANY

    def test_query_variables_fqdn(self, graphql_query):
        fqdn = "host.domain.com"
        self.get(f"{HOST_URL}?fqdn={quote(fqdn)}", 200)
        graphql_query.assert_called_once_with(
            HOST_QUERY,
            {
                "order_by": ANY,
                "order_how": ANY,
                "limit": ANY,
                "offset": ANY,
                "filter": ({"fqdn": fqdn}, self.STALENESS_ANY),
            },
        )

    def test_query_variables_display_name(self, graphql_query):
        display_name = "my awesome host uwu"
        self.get(f"{HOST_URL}?display_name={quote(display_name)}", 200)
        graphql_query.assert_called_once_with(
            HOST_QUERY,
            {
                "order_by": ANY,
                "order_how": ANY,
                "limit": ANY,
                "offset": ANY,
                "filter": ({"display_name": f"*{display_name}*"}, self.STALENESS_ANY),
            },
        )

    def test_query_variables_hostname_or_id_non_uuid(self, graphql_query):
        hostname_or_id = "host.domain.com"
        self.get(f"{HOST_URL}?hostname_or_id={quote(hostname_or_id)}", 200)
        graphql_query.assert_called_once_with(
            HOST_QUERY,
            {
                "order_by": ANY,
                "order_how": ANY,
                "limit": ANY,
                "offset": ANY,
                "filter": (
                    {"OR": ({"display_name": f"*{hostname_or_id}*"}, {"fqdn": f"*{hostname_or_id}*"})},
                    self.STALENESS_ANY,
                ),
            },
        )

    def test_query_variables_hostname_or_id_uuid(self, graphql_query):
        hostname_or_id = generate_uuid()
        self.get(f"{HOST_URL}?hostname_or_id={quote(hostname_or_id)}", 200)
        graphql_query.assert_called_once_with(
            HOST_QUERY,
            {
                "order_by": ANY,
                "order_how": ANY,
                "limit": ANY,
                "offset": ANY,
                "filter": (
                    {
                        "OR": (
                            {"display_name": f"*{hostname_or_id}*"},
                            {"fqdn": f"*{hostname_or_id}*"},
                            {"id": hostname_or_id},
                        )
                    },
                    self.STALENESS_ANY,
                ),
            },
        )

    def test_query_variables_insights_id(self, graphql_query):
        insights_id = generate_uuid()
        self.get(f"{HOST_URL}?insights_id={quote(insights_id)}", 200)
        graphql_query.assert_called_once_with(
            HOST_QUERY,
            {
                "order_by": ANY,
                "order_how": ANY,
                "limit": ANY,
                "offset": ANY,
                "filter": ({"insights_id": insights_id}, self.STALENESS_ANY),
            },
        )

    def test_query_variables_none(self, graphql_query):
        self.get(HOST_URL, 200)
        graphql_query.assert_called_once_with(
            HOST_QUERY,
            {"order_by": ANY, "order_how": ANY, "limit": ANY, "offset": ANY, "filter": (self.STALENESS_ANY,)},
        )

    def test_query_variables_priority(self, graphql_query):
        param = quote(generate_uuid())
        for filter_, query in (
            ("fqdn", f"fqdn={param}&display_name={param}"),
            ("fqdn", f"fqdn={param}&hostname_or_id={param}"),
            ("fqdn", f"fqdn={param}&insights_id={param}"),
            ("display_name", f"display_name={param}&hostname_or_id={param}"),
            ("display_name", f"display_name={param}&insights_id={param}"),
            ("OR", f"hostname_or_id={param}&insights_id={param}"),
        ):
            with self.subTest(filter=filter_, query=query):
                graphql_query.reset_mock()
                self.get(f"{HOST_URL}?{query}", 200)
                graphql_query.assert_called_once_with(
                    HOST_QUERY,
                    {
                        "order_by": ANY,
                        "order_how": ANY,
                        "limit": ANY,
                        "offset": ANY,
                        "filter": ({filter_: ANY}, self.STALENESS_ANY),
                    },
                )


@HostsXjoinRequestBaseTestCase.patch_graphql_query_empty_response()
class HostsXjoinRequestFilterTagsTestCase(HostsXjoinRequestBaseTestCase):
    STALENESS_ANY = ANY

    def test_query_variables_tags(self, graphql_query):
        for tags, query_param in (
            (({"namespace": "a", "key": "b", "value": "c"},), "a/b=c"),
            (({"namespace": "a", "key": "b", "value": None},), "a/b"),
            (
                ({"namespace": "a", "key": "b", "value": "c"}, {"namespace": "d", "key": "e", "value": "f"}),
                "a/b=c,d/e=f",
            ),
            (
                ({"namespace": "a/a=a", "key": "b/b=b", "value": "c/c=c"},),
                quote("a/a=a") + "/" + quote("b/b=b") + "=" + quote("c/c=c"),
            ),
            (({"namespace": "ɑ", "key": "β", "value": "ɣ"},), "ɑ/β=ɣ"),
        ):
            with self.subTest(tags=tags, query_param=query_param):
                graphql_query.reset_mock()

                self.get(f"{HOST_URL}?tags={quote(query_param)}")

                tag_filters = tuple({"tag": item} for item in tags)
                graphql_query.assert_called_once_with(
                    HOST_QUERY,
                    {
                        "order_by": ANY,
                        "order_how": ANY,
                        "limit": ANY,
                        "offset": ANY,
                        "filter": tag_filters + (self.STALENESS_ANY,),
                    },
                )

    def test_query_variables_tags_with_search(self, graphql_query):
        for field in ("fqdn", "display_name", "hostname_or_id", "insights_id"):
            with self.subTest(field=field):
                graphql_query.reset_mock()

                value = quote(generate_uuid())
                self.get(f"{HOST_URL}?{field}={value}&tags=a/b=c")

                search_any = ANY
                tag_filter = {"tag": {"namespace": "a", "key": "b", "value": "c"}}
                graphql_query.assert_called_once_with(
                    HOST_QUERY,
                    {
                        "order_by": ANY,
                        "order_how": ANY,
                        "limit": ANY,
                        "offset": ANY,
                        "filter": (search_any, tag_filter, self.STALENESS_ANY),
                    },
                )


@HostsXjoinRequestBaseTestCase.patch_graphql_query_empty_response()
class HostsXjoinRequestFilterRegisteredWithTestCase(HostsXjoinRequestBaseTestCase):
    STALENESS_ANY = ANY

    def _get_host_registered_with(self, service):
        self.get(f"{HOST_URL}?registered_with={service}")

    def test_query_variables_registered_with_insights(self, graphql_query):
        graphql_query.reset_mock()

        self._get_host_registered_with("insights")

        graphql_query.assert_called_once_with(
            HOST_QUERY,
            {
                "order_by": ANY,
                "order_how": ANY,
                "limit": ANY,
                "offset": ANY,
                "filter": (self.STALENESS_ANY, {"NOT": {"insights_id": {"eq": None}}}),
            },
        )


@HostsXjoinRequestBaseTestCase.patch_graphql_query_empty_response()
class HostsXjoinRequestOrderingTestCase(HostsXjoinRequestBaseTestCase):
    def test_query_variables_ordering_dir(self, graphql_query):
        for direction in ("ASC", "DESC"):
            with self.subTest(direction=direction):
                graphql_query.reset_mock()
                self.get(f"{HOST_URL}?order_by=updated&order_how={quote(direction)}", 200)
                graphql_query.assert_called_once_with(
                    HOST_QUERY, {"limit": ANY, "offset": ANY, "order_by": ANY, "order_how": direction, "filter": ANY}
                )

    def test_query_variables_ordering_by(self, graphql_query):
        for params_order_by, xjoin_order_by, default_xjoin_order_how in (
            ("updated", "modified_on", "DESC"),
            ("display_name", "display_name", "ASC"),
        ):
            with self.subTest(ordering=params_order_by):
                graphql_query.reset_mock()
                self.get(f"{HOST_URL}?order_by={quote(params_order_by)}", 200)
                graphql_query.assert_called_once_with(
                    HOST_QUERY,
                    {
                        "limit": ANY,
                        "offset": ANY,
                        "order_by": xjoin_order_by,
                        "order_how": default_xjoin_order_how,
                        "filter": ANY,
                    },
                )

    def test_query_variables_ordering_by_invalid(self, graphql_query):
        self.get(f"{HOST_URL}?order_by=fqdn", 400)
        graphql_query.assert_not_called()

    def test_query_variables_ordering_dir_invalid(self, graphql_query):
        self.get(f"{HOST_URL}?order_by=updated&order_how=REVERSE", 400)
        graphql_query.assert_not_called()

    def test_query_variables_ordering_dir_without_by(self, graphql_query):
        self.get(f"{HOST_URL}?order_how=ASC", 400)
        graphql_query.assert_not_called()


@HostsXjoinRequestBaseTestCase.patch_graphql_query_empty_response()
class HostsXjoinRequestPaginationTestCase(HostsXjoinRequestBaseTestCase):
    def test_response_pagination(self, graphql_query):
        for page, limit, offset in ((1, 2, 0), (2, 2, 2), (4, 50, 150)):
            with self.subTest(page=page, limit=limit, offset=offset):
                graphql_query.reset_mock()
                self.get(f"{HOST_URL}?per_page={quote(limit)}&page={quote(page)}", 200)
                graphql_query.assert_called_once_with(
                    HOST_QUERY, {"order_by": ANY, "order_how": ANY, "limit": limit, "offset": offset, "filter": ANY}
                )

    def test_response_invalid_pagination(self, graphql_query):
        for page, per_page in ((0, 10), (-1, 10), (1, 0), (1, -5), (1, 101)):
            with self.subTest(page=page):
                self.get(f"{HOST_URL}?per_page={quote(per_page)}&page={quote(page)}", 400)
                graphql_query.assert_not_called()


@HostsXjoinRequestBaseTestCase.patch_graphql_query_empty_response()
class HostsXjoinRequestFilterStalenessTestCase(HostsXjoinRequestBaseTestCase):
    def _assert_graph_query_single_call_with_staleness(self, graphql_query, staleness_conditions):
        conditions = tuple({"stale_timestamp": staleness_condition} for staleness_condition in staleness_conditions)
        graphql_query.assert_called_once_with(
            HOST_QUERY,
            {"order_by": ANY, "order_how": ANY, "limit": ANY, "offset": ANY, "filter": ({"OR": conditions},)},
        )

    def test_query_variables_default_except_staleness(self, graphql_query):
        self.get(HOST_URL, 200)
        graphql_query.assert_called_once_with(
            HOST_QUERY, {"order_by": "modified_on", "order_how": "DESC", "limit": 50, "offset": 0, "filter": ANY}
        )

    @patch(
        "app.culling.datetime", **{"now.return_value": datetime(2019, 12, 16, 10, 10, 6, 754201, tzinfo=timezone.utc)}
    )
    def test_query_variables_default_staleness(self, datetime_mock, graphql_query):
        self.get(HOST_URL, 200)
        self._assert_graph_query_single_call_with_staleness(
            graphql_query,
            (
                {"gte": "2019-12-16T10:10:06.754201+00:00"},  # fresh
                {"gte": "2019-12-09T10:10:06.754201+00:00", "lte": "2019-12-16T10:10:06.754201+00:00"},  # stale
            ),
        )

    @patch(
        "app.culling.datetime", **{"now.return_value": datetime(2019, 12, 16, 10, 10, 6, 754201, tzinfo=timezone.utc)}
    )
    def test_query_variables_staleness(self, datetime_mock, graphql_query):
        for staleness, expected in (
            ("fresh", {"gte": "2019-12-16T10:10:06.754201+00:00"}),
            ("stale", {"gte": "2019-12-09T10:10:06.754201+00:00", "lte": "2019-12-16T10:10:06.754201+00:00"}),
            ("stale_warning", {"gte": "2019-12-02T10:10:06.754201+00:00", "lte": "2019-12-09T10:10:06.754201+00:00"}),
        ):
            with self.subTest(staleness=staleness):
                graphql_query.reset_mock()
                self.get(f"{HOST_URL}?staleness={staleness}", 200)
                self._assert_graph_query_single_call_with_staleness(graphql_query, (expected,))

    @patch(
        "app.culling.datetime", **{"now.return_value": datetime(2019, 12, 16, 10, 10, 6, 754201, tzinfo=timezone.utc)}
    )
    def test_query_multiple_staleness(self, datetime_mock, graphql_query):
        staleness = "fresh,stale_warning"
        graphql_query.reset_mock()
        self.get(f"{HOST_URL}?staleness={staleness}", 200)
        self._assert_graph_query_single_call_with_staleness(
            graphql_query,
            (
                {"gte": "2019-12-16T10:10:06.754201+00:00"},  # fresh
                {
                    "gte": "2019-12-02T10:10:06.754201+00:00",
                    "lte": "2019-12-09T10:10:06.754201+00:00",
                },  # stale warning
            ),
        )

    def test_query_variables_staleness_with_search(self, graphql_query):
        for field, value in (
            ("fqdn", generate_uuid()),
            ("display_name", "some display name"),
            ("hostname_or_id", "some hostname"),
            ("insights_id", generate_uuid()),
            ("tags", "some/tag"),
        ):
            with self.subTest(field=field):
                graphql_query.reset_mock()
                self.get(f"{HOST_URL}?{field}={quote(value)}")

                SEARCH_ANY = ANY
                STALENESS_ANY = ANY
                graphql_query.assert_called_once_with(
                    HOST_QUERY,
                    {
                        "order_by": ANY,
                        "order_how": ANY,
                        "limit": ANY,
                        "offset": ANY,
                        "filter": (SEARCH_ANY, STALENESS_ANY),
                    },
                )


class HostsXjoinResponseTestCase(HostsXjoinBaseTestCase):
    patch_with_response = partial(patch, "api.host_query_xjoin.graphql_query", return_value=MOCK_XJOIN_HOST_RESPONSE)

    @patch_with_response()
    def test_response_processed_properly(self, graphql_query):
        result = self.get(HOST_URL, 200)
        graphql_query.assert_called_once()

        self.assertEqual(
            result,
            {
                "total": 2,
                "count": 2,
                "page": 1,
                "per_page": 50,
                "results": [
                    {
                        "id": "6e7b6317-0a2d-4552-a2f2-b7da0aece49d",
                        "account": "test",
                        "display_name": "test01.rhel7.jharting.local",
                        "ansible_host": "test01.rhel7.jharting.local",
                        "created": "2019-02-10T08:07:03.354307+00:00",
                        "updated": "2019-02-10T08:07:03.354312+00:00",
                        "fqdn": "fqdn.test01.rhel7.jharting.local",
                        "satellite_id": "ce87bfac-a6cb-43a0-80ce-95d9669db71f",
                        "insights_id": "a58c53e0-8000-4384-b902-c70b69faacc5",
                        "stale_timestamp": "2020-02-10T08:07:03.354307+00:00",
                        "reporter": "puptoo",
                        "rhel_machine_id": None,
                        "subscription_manager_id": None,
                        "bios_uuid": None,
                        "ip_addresses": None,
                        "mac_addresses": None,
                        "external_id": None,
                        "stale_warning_timestamp": "2020-02-17T08:07:03.354307+00:00",
                        "culled_timestamp": "2020-02-24T08:07:03.354307+00:00",
                        "facts": [],
                    },
                    {
                        "id": "22cd8e39-13bb-4d02-8316-84b850dc5136",
                        "account": "test",
                        "display_name": "test02.rhel7.jharting.local",
                        "ansible_host": "test02.rhel7.jharting.local",
                        "created": "2019-01-10T08:07:03.354307+00:00",
                        "updated": "2019-01-10T08:07:03.354312+00:00",
                        "fqdn": "fqdn.test02.rhel7.jharting.local",
                        "satellite_id": "ce87bfac-a6cb-43a0-80ce-95d9669db71f",
                        "insights_id": "17c52679-f0b9-4e9b-9bac-a3c7fae5070c",
                        "stale_timestamp": "2020-01-10T08:07:03.354307+00:00",
                        "reporter": "puptoo",
                        "rhel_machine_id": None,
                        "subscription_manager_id": None,
                        "bios_uuid": None,
                        "ip_addresses": None,
                        "mac_addresses": None,
                        "external_id": None,
                        "stale_warning_timestamp": "2020-01-17T08:07:03.354307+00:00",
                        "culled_timestamp": "2020-01-24T08:07:03.354307+00:00",
                        "facts": [
                            {"namespace": "os", "facts": {"os.release": "Red Hat Enterprise Linux Server"}},
                            {
                                "namespace": "bios",
                                "facts": {
                                    "bios.vendor": "SeaBIOS",
                                    "bios.release_date": "2014-04-01",
                                    "bios.version": "1.11.0-2.el7",
                                },
                            },
                        ],
                    },
                ],
            },
        )

    @patch_with_response()
    def test_response_pagination_index_error(self, graphql_query):
        self.get(f"{HOST_URL}?per_page=2&page=3", 404)
        graphql_query.assert_called_once()


class HostsXjoinTimestampsTestCase(HostsXjoinBaseTestCase):
    @staticmethod
    def _xjoin_host_response(timestamp):
        return {
            "hosts": {
                **MOCK_XJOIN_HOST_RESPONSE["hosts"],
                "meta": {"total": 1},
                "data": [
                    {
                        **MOCK_XJOIN_HOST_RESPONSE["hosts"]["data"][0],
                        "created_on": timestamp,
                        "modified_on": timestamp,
                        "stale_timestamp": timestamp,
                    }
                ],
            }
        }

    def test_valid_without_decimal_part(self):
        xjoin_host_response = self._xjoin_host_response("2020-02-10T08:07:03Z")
        with patch("api.host_query_xjoin.graphql_query", return_value=xjoin_host_response):
            get_host_list_response = self.get(HOST_URL, 200)
            retrieved_host = get_host_list_response["results"][0]
            self.assertEqual(retrieved_host["stale_timestamp"], "2020-02-10T08:07:03+00:00")

    def test_valid_with_offset_timezone(self):
        xjoin_host_response = self._xjoin_host_response("2020-02-10T08:07:03.354307+01:00")
        with patch("api.host_query_xjoin.graphql_query", return_value=xjoin_host_response):
            get_host_list_response = self.get(HOST_URL, 200)
            retrieved_host = get_host_list_response["results"][0]
            self.assertEqual(retrieved_host["stale_timestamp"], "2020-02-10T07:07:03.354307+00:00")

    def test_invalid_without_timezone(self):
        xjoin_host_response = self._xjoin_host_response("2020-02-10T08:07:03.354307")
        with patch("api.host_query_xjoin.graphql_query", return_value=xjoin_host_response):
            self.get(HOST_URL, 500)


@patch("api.tag.xjoin_enabled", return_value=True)
class TagsRequestTestCase(XjoinRequestBaseTestCase):
    patch_with_empty_response = partial(
        patch, "api.tag.graphql_query", return_value={"hostTags": {"meta": {"count": 0, "total": 0}, "data": []}}
    )

    def test_headers_forwarded(self, xjoin_enabled):
        value = {"data": {"hostTags": {"meta": {"count": 0, "total": 0}, "data": []}}}
        with self._patch_xjoin_post(value) as resp:
            req_id = "353b230b-5607-4454-90a1-589fbd61fde9"
            self._get_with_request_id(TAGS_URL, req_id)
            self._assert_called_with_headers(resp, req_id)

    @patch_with_empty_response()
    def test_query_variables_default_except_staleness(self, graphql_query, xjoin_enabled):
        self.get(TAGS_URL, 200)

        graphql_query.assert_called_once_with(
            TAGS_QUERY, {"order_by": "tag", "order_how": "ASC", "limit": 50, "offset": 0, "hostFilter": {"OR": ANY}}
        )

    @patch_with_empty_response()
    @patch("app.culling.datetime")
    def test_query_variables_default_staleness(self, datetime_mock, graphql_query, xjoin_enabled):
        datetime_mock.now.return_value = datetime(2019, 12, 16, 10, 10, 6, 754201, tzinfo=timezone.utc)

        self.get(TAGS_URL, 200)

        graphql_query.assert_called_once_with(
            TAGS_QUERY,
            {
                "order_by": ANY,
                "order_how": ANY,
                "limit": ANY,
                "offset": ANY,
                "hostFilter": {
                    "OR": [
                        {"stale_timestamp": {"gte": "2019-12-16T10:10:06.754201+00:00"}},
                        {
                            "stale_timestamp": {
                                "gte": "2019-12-09T10:10:06.754201+00:00",
                                "lte": "2019-12-16T10:10:06.754201+00:00",
                            }
                        },
                    ]
                },
            },
        )

    @patch("app.culling.datetime")
    def test_query_variables_staleness(self, datetime_mock, xjoin_enabled):
        now = datetime(2019, 12, 16, 10, 10, 6, 754201, tzinfo=timezone.utc)
        datetime_mock.now = mock.Mock(return_value=now)

        for staleness, expected in (
            ("fresh", {"gte": "2019-12-16T10:10:06.754201+00:00"}),
            ("stale", {"gte": "2019-12-09T10:10:06.754201+00:00", "lte": "2019-12-16T10:10:06.754201+00:00"}),
            ("stale_warning", {"gte": "2019-12-02T10:10:06.754201+00:00", "lte": "2019-12-09T10:10:06.754201+00:00"}),
        ):
            with self.subTest(staleness=staleness):
                with self.patch_with_empty_response() as graphql_query:
                    self.get(f"{TAGS_URL}?staleness={staleness}", 200)

                    graphql_query.assert_called_once_with(
                        TAGS_QUERY,
                        {
                            "order_by": "tag",
                            "order_how": "ASC",
                            "limit": 50,
                            "offset": 0,
                            "hostFilter": {"OR": [{"stale_timestamp": expected}]},
                        },
                    )

    @patch("app.culling.datetime")
    def test_multiple_query_variables_staleness(self, datetime_mock, xjoin_enabled):
        now = datetime(2019, 12, 16, 10, 10, 6, 754201, tzinfo=timezone.utc)
        datetime_mock.now = mock.Mock(return_value=now)

        staleness = "fresh,stale_warning"
        with self.patch_with_empty_response() as graphql_query:
            self.get(f"{TAGS_URL}?staleness={staleness}", 200)

            graphql_query.assert_called_once_with(
                TAGS_QUERY,
                {
                    "order_by": "tag",
                    "order_how": "ASC",
                    "limit": 50,
                    "offset": 0,
                    "hostFilter": {
                        "OR": [
                            {"stale_timestamp": {"gte": "2019-12-16T10:10:06.754201+00:00"}},
                            {
                                "stale_timestamp": {
                                    "gte": "2019-12-02T10:10:06.754201+00:00",
                                    "lte": "2019-12-09T10:10:06.754201+00:00",
                                }
                            },
                        ]
                    },
                },
            )

    @patch_with_empty_response()
    def test_query_variables_tags_simple(self, graphql_query, xjoin_enabled):
        self.get(f"{TAGS_URL}?tags=insights-client/os=fedora", 200)

        graphql_query.assert_called_once_with(
            TAGS_QUERY,
            {
                "order_by": "tag",
                "order_how": "ASC",
                "limit": 50,
                "offset": 0,
                "hostFilter": {
                    "AND": [{"tag": {"namespace": "insights-client", "key": "os", "value": "fedora"}}],
                    "OR": ANY,
                },
            },
        )

    @patch_with_empty_response()
    def test_query_variables_tags_complex(self, graphql_query, xjoin_enabled):
        tag1 = Tag("Sat", "env", "prod")
        tag2 = Tag("insights-client", "special/keyΔwithčhars", "special/valueΔwithčhars!")

        self.get(f"{TAGS_URL}?tags={quote(tag1.to_string())}&tags={quote(tag2.to_string())}", 200)

        graphql_query.assert_called_once_with(
            TAGS_QUERY,
            {
                "order_by": "tag",
                "order_how": "ASC",
                "limit": 50,
                "offset": 0,
                "hostFilter": {
                    "AND": [
                        {"tag": {"namespace": "Sat", "key": "env", "value": "prod"}},
                        {
                            "tag": {
                                "namespace": "insights-client",
                                "key": "special/keyΔwithčhars",
                                "value": "special/valueΔwithčhars!",
                            }
                        },
                    ],
                    "OR": ANY,
                },
            },
        )

    @patch_with_empty_response()
    def test_query_variables_search(self, graphql_query, xjoin_enabled):
        self.get(f"{TAGS_URL}?search={quote('Δwithčhar!/~|+ ')}", 200)

        graphql_query.assert_called_once_with(
            TAGS_QUERY,
            {
                "order_by": "tag",
                "order_how": "ASC",
                "limit": 50,
                "offset": 0,
                "filter": {"name": ".*\\%CE\\%94with\\%C4\\%8Dhar\\%21\\%2F\\%7E\\%7C\\%2B\\+.*"},
                "hostFilter": {"OR": ANY},
            },
        )

    def test_query_variables_ordering_dir(self, xjoin_enabled):
        for direction in ["ASC", "DESC"]:
            with self.subTest(direction=direction):
                with self.patch_with_empty_response() as graphql_query:
                    self.get(f"{TAGS_URL}?order_how={direction}", 200)

                    graphql_query.assert_called_once_with(
                        TAGS_QUERY,
                        {
                            "order_by": "tag",
                            "order_how": direction,
                            "limit": 50,
                            "offset": 0,
                            "hostFilter": {"OR": ANY},
                        },
                    )

    def test_query_variables_ordering_by(self, xjoin_enabled):
        for ordering in ["tag", "count"]:
            with self.patch_with_empty_response() as graphql_query:
                self.get(f"{TAGS_URL}?order_by={ordering}", 200)

                graphql_query.assert_called_once_with(
                    TAGS_QUERY,
                    {"order_by": ordering, "order_how": "ASC", "limit": 50, "offset": 0, "hostFilter": {"OR": ANY}},
                )

    def test_response_pagination(self, xjoin_enabled):
        for page, limit, offset in [(1, 2, 0), (2, 2, 2), (4, 50, 150)]:
            with self.subTest(page=page):
                with self.patch_with_empty_response() as graphql_query:
                    self.get(f"{TAGS_URL}?per_page={limit}&page={page}", 200)

                    graphql_query.assert_called_once_with(
                        TAGS_QUERY,
                        {
                            "order_by": "tag",
                            "order_how": "ASC",
                            "limit": limit,
                            "offset": offset,
                            "hostFilter": {"OR": ANY},
                        },
                    )

    def test_response_invalid_pagination(self, xjoin_enabled):
        for page, per_page in [(0, 10), (-1, 10), (1, 0), (1, -5), (1, 101)]:
            with self.subTest(page=page):
                with self.patch_with_empty_response():
                    self.get(f"{TAGS_URL}?per_page={per_page}&page={page}", 400)


@patch("api.tag.xjoin_enabled", return_value=True)
class TagsResponseTestCase(APIBaseTestCase):
    RESPONSE = {
        "hostTags": {
            "meta": {"count": 3, "total": 3},
            "data": [
                {"tag": {"namespace": "Sat", "key": "env", "value": "prod"}, "count": 3},
                {"tag": {"namespace": "insights-client", "key": "database", "value": None}, "count": 2},
                {"tag": {"namespace": "insights-client", "key": "os", "value": "fedora"}, "count": 2},
            ],
        }
    }

    patch_with_tags = partial(patch, "api.tag.graphql_query", return_value=RESPONSE)

    @patch_with_tags()
    def test_response_processed_properly(self, graphql_query, xjoin_enabled):
        expected = self.RESPONSE["hostTags"]
        result = self.get(TAGS_URL, 200)
        graphql_query.assert_called_once()

        self.assertEqual(
            result,
            {
                "total": expected["meta"]["total"],
                "count": expected["meta"]["count"],
                "page": 1,
                "per_page": 50,
                "results": expected["data"],
            },
        )

    @patch_with_tags()
    def test_response_pagination_index_error(self, graphql_query, xjoin_enabled):
        self.get(f"{TAGS_URL}?per_page=2&page=3", 404)

        graphql_query.assert_called_once_with(
            TAGS_QUERY, {"order_by": "tag", "order_how": "ASC", "limit": 2, "offset": 4, "hostFilter": {"OR": ANY}}
        )


class xjoinBulkSourceSwitchTestCaseEnvXjoin(DBAPITestCase):
    def setUp(self):
        with set_environment({"BULK_QUERY_SOURCE": "xjoin", "BULK_QUERY_SOURCE_BETA": "db"}):
            super().setUp()

    patch_with_response = partial(patch, "api.host_query_xjoin.graphql_query", return_value=MOCK_XJOIN_HOST_RESPONSE)

    @patch_with_response()
    def test_bulk_source_header_set_to_db(self, graphql_query):  # FAILING
        self.get(f"{HOST_URL}", 200, extra_headers={"x-rh-cloud-bulk-query-source": "db"})
        graphql_query.assert_not_called()

    @patch_with_response()
    def test_bulk_source_header_set_to_xjoin(self, graphql_query):
        self.get(f"{HOST_URL}", 200, extra_headers={"x-rh-cloud-bulk-query-source": "xjoin"})
        graphql_query.assert_called_once()

    @patch_with_response()  # should use db FAILING
    def test_referer_header_set_to_beta(self, graphql_query):
        self.get(f"{HOST_URL}", 200, extra_headers={"referer": "http://www.cloud.redhat.com/beta/something"})
        graphql_query.assert_not_called()

    @patch_with_response()  # should use xjoin
    def test_referer_not_beta(self, graphql_query):
        self.get(f"{HOST_URL}", 200, extra_headers={"referer": "http://www.cloud.redhat.com/something"})
        graphql_query.assert_called_once()

    @patch_with_response()  # should use xjoin
    def test_no_header_env_var_xjoin(self, graphql_query):
        self.get(f"{HOST_URL}", 200)
        graphql_query.assert_called_once()


class xjoinBulkSourceSwitchTestCaseEnvDB(DBAPITestCase):
    def setUp(self):
        with set_environment({"BULK_QUERY_SOURCE": "db", "BULK_QUERY_SOURCE_BETA": "xjoin"}):
            super().setUp()

    patch_with_response = partial(patch, "api.host_query_xjoin.graphql_query", return_value=MOCK_XJOIN_HOST_RESPONSE)

    @patch_with_response()
    def test_bulk_source_header_set_to_db(self, graphql_query):  # FAILING
        self.get(f"{HOST_URL}", 200, extra_headers={"x-rh-cloud-bulk-query-source": "db"})
        graphql_query.assert_not_called()

    @patch_with_response()
    def test_bulk_source_header_set_to_xjoin(self, graphql_query):
        self.get(f"{HOST_URL}", 200, extra_headers={"x-rh-cloud-bulk-query-source": "xjoin"})
        graphql_query.assert_called_once()

    @patch_with_response()
    def test_referer_not_beta(self, graphql_query):  # should use db FAILING
        self.get(f"{HOST_URL}", 200, extra_headers={"referer": "http://www.cloud.redhat.com/something"})
        graphql_query.assert_not_called()

    @patch_with_response()  # should use xjoin
    def test_referer_header_set_to_beta(self, graphql_query):
        self.get(f"{HOST_URL}", 200, extra_headers={"referer": "http://www.cloud.redhat.com/beta/something"})
        graphql_query.assert_called_once()

    @patch_with_response()  # should use db FAILING
    def test_no_header_env_var_db(self, graphql_query):
        self.get(f"{HOST_URL}", 200)
        graphql_query.assert_not_called()


if __name__ == "__main__":
    main()<|MERGE_RESOLUTION|>--- conflicted
+++ resolved
@@ -1809,10 +1809,6 @@
     # get host list, check only ones with insight-id is returned
     def test_get_hosts_only_insights(self):
         result = self.get(HOST_URL + "?registered_with=insights")
-<<<<<<< HEAD
-        print(result)
-=======
->>>>>>> e9a285b5
         result_ids = [host["id"] for host in result["results"]]
         self.assertEqual(len(result_ids), 3)
         expected_ids = [self.added_hosts[2].id, self.added_hosts[1].id, self.added_hosts[0].id]
