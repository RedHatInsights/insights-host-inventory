--- conflicted
+++ resolved
@@ -650,86 +650,11 @@
         image: ${IMAGE}:${IMAGE_TAG}
         args: ["./jobs/host_reaper.py"]
         env:
-<<<<<<< HEAD
         - <<: *job-base-env
         - <<: *rbac-env
 
         - name: HOST_DELETE_CHUNK_SIZE
           value: ${HOST_DELETE_CHUNK_SIZE}
-=======
-          - name: HBI_DB_REFACTORING_USE_OLD_TABLE
-            value: ${HBI_DB_REFACTORING_USE_OLD_TABLE}
-          - name: INVENTORY_LOG_LEVEL
-            value: ${LOG_LEVEL}
-          - name: INVENTORY_DB_SSL_MODE
-            value: ${INVENTORY_DB_SSL_MODE}
-          - name: INVENTORY_DB_SSL_CERT
-            value: ${INVENTORY_DB_SSL_CERT}
-          - name: KAFKA_BOOTSTRAP_SERVERS
-            value: ${KAFKA_BOOTSTRAP_HOST}:${KAFKA_BOOTSTRAP_PORT}
-          - name: PAYLOAD_TRACKER_KAFKA_TOPIC
-            value: ${PAYLOAD_TRACKER_KAFKA_TOPIC}
-          - name: PAYLOAD_TRACKER_SERVICE_NAME
-            value: inventory-mq-service
-          - name: PAYLOAD_TRACKER_ENABLED
-            value: 'true'
-          - name: PROMETHEUS_PUSHGATEWAY
-            value: ${PROMETHEUS_PUSHGATEWAY}
-          - name: KAFKA_EVENT_TOPIC
-            value: ${KAFKA_EVENT_TOPIC}
-          - name: KAFKA_NOTIFICATION_TOPIC
-            value: ${KAFKA_NOTIFICATION_TOPIC}
-          - name: KAFKA_PRODUCER_ACKS
-            value: ${KAFKA_PRODUCER_ACKS}
-          - name: KAFKA_PRODUCER_RETRIES
-            value: ${KAFKA_PRODUCER_RETRIES}
-          - name: KAFKA_PRODUCER_RETRY_BACKOFF_MS
-            value: ${KAFKA_PRODUCER_RETRY_BACKOFF_MS}
-          - name: PYTHONPATH
-            value: '/opt/app-root/src'
-          - name: NAMESPACE
-            valueFrom:
-              fieldRef:
-                fieldPath: metadata.namespace
-          - name: KAFKA_SECURITY_PROTOCOL
-            value: ${KAFKA_SECURITY_PROTOCOL}
-          - name: KAFKA_SASL_MECHANISM
-            value: ${KAFKA_SASL_MECHANISM}
-          - name: CLOWDER_ENABLED
-            value: "true"
-          - name: INVENTORY_DB_SCHEMA
-            value: "${INVENTORY_DB_SCHEMA}"
-          - name: INVENTORY_API_CACHE_TIMEOUT_SECONDS
-            value: "${INVENTORY_API_CACHE_TIMEOUT_SECONDS}"
-          - name: INVENTORY_API_CACHE_TYPE
-            value: "${INVENTORY_API_CACHE_TYPE}"
-          - name: INVENTORY_CACHE_INSIGHTS_CLIENT_SYSTEM_TIMEOUT_SEC
-            value: "${INVENTORY_CACHE_INSIGHTS_CLIENT_SYSTEM_TIMEOUT_SEC}"
-          - name: INVENTORY_CACHE_THREAD_POOL_MAX_WORKERS
-            value: "${INVENTORY_CACHE_THREAD_POOL_MAX_WORKERS}"
-          - name: HOST_DELETE_CHUNK_SIZE
-            value: ${HOST_DELETE_CHUNK_SIZE}
-          - name: UNLEASH_URL
-            value: ${UNLEASH_URL}
-          - name: UNLEASH_TOKEN
-            valueFrom:
-              secretKeyRef:
-                name: ${UNLEASH_SECRET_NAME}
-                key: CLIENT_ACCESS_TOKEN
-                optional: true
-          - name: BYPASS_UNLEASH
-            value: ${BYPASS_UNLEASH}
-          - name: UNLEASH_REFRESH_INTERVAL
-            value: ${UNLEASH_REFRESH_INTERVAL}
-          - name: RBAC_PSKS
-            valueFrom:
-              secretKeyRef:
-                key: psks.json
-                name: rbac-psks
-                optional: false
-          - name: REPLICA_NAMESPACE
-            value: ${REPLICA_NAMESPACE}
->>>>>>> c71b7723
         resources:
           limits:
             cpu: ${CPU_LIMIT_REAPER}
@@ -746,64 +671,7 @@
         image: ${IMAGE}:${IMAGE_TAG}
         args: ["./jobs/generate_stale_host_notifications.py"]
         env:
-<<<<<<< HEAD
         - <<: *job-base-env
-=======
-          - name: HBI_DB_REFACTORING_USE_OLD_TABLE
-            value: ${HBI_DB_REFACTORING_USE_OLD_TABLE}
-          - name: INVENTORY_LOG_LEVEL
-            value: ${LOG_LEVEL}
-          - name: CONNEXION_LOG_LEVEL
-            value: ${CONNEXION_LOG_LEVEL}
-          - name: INVENTORY_DB_SSL_MODE
-            value: ${INVENTORY_DB_SSL_MODE}
-          - name: INVENTORY_DB_SSL_CERT
-            value: ${INVENTORY_DB_SSL_CERT}
-          - name: KAFKA_BOOTSTRAP_SERVERS
-            value: ${KAFKA_BOOTSTRAP_HOST}:${KAFKA_BOOTSTRAP_PORT}
-          - name: PROMETHEUS_PUSHGATEWAY
-            value: ${PROMETHEUS_PUSHGATEWAY}
-          - name: KAFKA_EVENT_TOPIC
-            value: ${KAFKA_EVENT_TOPIC}
-          - name: KAFKA_NOTIFICATION_TOPIC
-            value: ${KAFKA_NOTIFICATION_TOPIC}
-          - name: KAFKA_PRODUCER_ACKS
-            value: ${KAFKA_PRODUCER_ACKS}
-          - name: KAFKA_PRODUCER_RETRIES
-            value: ${KAFKA_PRODUCER_RETRIES}
-          - name: KAFKA_PRODUCER_RETRY_BACKOFF_MS
-            value: ${KAFKA_PRODUCER_RETRY_BACKOFF_MS}
-          - name: PYTHONPATH
-            value: '/opt/app-root/src'
-          - name: NAMESPACE
-            valueFrom:
-              fieldRef:
-                fieldPath: metadata.namespace
-          - name: KAFKA_SECURITY_PROTOCOL
-            value: ${KAFKA_SECURITY_PROTOCOL}
-          - name: KAFKA_SASL_MECHANISM
-            value: ${KAFKA_SASL_MECHANISM}
-          - name: CLOWDER_ENABLED
-            value: "true"
-          - name: INVENTORY_DB_SCHEMA
-            value: "${INVENTORY_DB_SCHEMA}"
-          - name: UNLEASH_URL
-            value: ${UNLEASH_URL}
-          - name: UNLEASH_TOKEN
-            valueFrom:
-              secretKeyRef:
-                name: ${UNLEASH_SECRET_NAME}
-                key: CLIENT_ACCESS_TOKEN
-                optional: true
-          - name: BYPASS_UNLEASH
-            value: ${BYPASS_UNLEASH}
-          - name: UNLEASH_REFRESH_INTERVAL
-            value: ${UNLEASH_REFRESH_INTERVAL}
-          - name: CONSOLEDOT_HOSTNAME
-            value: ${CONSOLEDOT_HOSTNAME}
-          - name: REPLICA_NAMESPACE
-            value: ${REPLICA_NAMESPACE}
->>>>>>> c71b7723
         resources:
           limits:
             cpu: ${CPU_LIMIT_STALE_HOST_NOTIFICAION}
@@ -820,34 +688,9 @@
         image: ${IMAGE}:${IMAGE_TAG}
         args: ["./jobs/inv_publish_hosts.py"]
         env:
-<<<<<<< HEAD
         - <<: *base-env
         - name: PROMETHEUS_PUSHGATEWAY
           value: ${PROMETHEUS_PUSHGATEWAY}
-=======
-          - name: HBI_DB_REFACTORING_USE_OLD_TABLE
-            value: ${HBI_DB_REFACTORING_USE_OLD_TABLE}
-          - name: INVENTORY_LOG_LEVEL
-            value: ${LOG_LEVEL}
-          - name: INVENTORY_DB_SSL_MODE
-            value: ${INVENTORY_DB_SSL_MODE}
-          - name: INVENTORY_DB_SSL_CERT
-            value: ${INVENTORY_DB_SSL_CERT}
-          - name: PYTHONPATH
-            value: '/opt/app-root/src'
-          - name: NAMESPACE
-            valueFrom:
-              fieldRef:
-                fieldPath: metadata.namespace
-          - name: CLOWDER_ENABLED
-            value: "true"
-          - name: INVENTORY_DB_SCHEMA
-            value: "${INVENTORY_DB_SCHEMA}"
-          - name: PROMETHEUS_PUSHGATEWAY
-            value: ${PROMETHEUS_PUSHGATEWAY}
-          - name: REPLICA_NAMESPACE
-            value: ${REPLICA_NAMESPACE}
->>>>>>> c71b7723
         resources:
           limits:
             cpu: ${CPU_LIMIT_SYNDICATOR}
@@ -863,7 +706,6 @@
         image: ${IMAGE}:${IMAGE_TAG}
         args: ["./jobs/system_profile_validator.py"]
         env:
-<<<<<<< HEAD
         - <<: *job-base-env
         - name: GIT_TOKEN
           valueFrom:
@@ -885,84 +727,6 @@
           value: ${KAFKA_ADDITIONAL_VALIDATION_TOPIC}
         - name: KAFKA_SP_VALIDATOR_MAX_MESSAGES
           value: ${KAFKA_SP_VALIDATOR_MAX_MESSAGES}
-=======
-          - name: PYTHONPATH
-            value: '/opt/app-root/src'
-          - name: HBI_DB_REFACTORING_USE_OLD_TABLE
-            value: ${HBI_DB_REFACTORING_USE_OLD_TABLE}
-          - name: INVENTORY_LOG_LEVEL
-            value: ${LOG_LEVEL}
-          - name: GIT_TOKEN
-            valueFrom:
-              secretKeyRef:
-                key: token
-                name: dippy-bot
-          - name: GIT_USER
-            valueFrom:
-              secretKeyRef:
-                key: user
-                name: dippy-bot
-          - name: INVENTORY_DB_SSL_MODE
-            value: ${INVENTORY_DB_SSL_MODE}
-          - name: INVENTORY_DB_SSL_CERT
-            value: ${INVENTORY_DB_SSL_CERT}
-          - name: KAFKA_BOOTSTRAP_SERVERS
-            value: ${KAFKA_BOOTSTRAP_HOST}:${KAFKA_BOOTSTRAP_PORT}
-          - name: PAYLOAD_TRACKER_KAFKA_TOPIC
-            value: ${PAYLOAD_TRACKER_KAFKA_TOPIC}
-          - name: PAYLOAD_TRACKER_SERVICE_NAME
-            value: inventory-mq-service
-          - name: PAYLOAD_TRACKER_ENABLED
-            value: 'true'
-          - name: PROMETHEUS_PUSHGATEWAY
-            value: ${PROMETHEUS_PUSHGATEWAY}
-          - name: KAFKA_PRODUCER_ACKS
-            value: ${KAFKA_PRODUCER_ACKS}
-          - name: KAFKA_PRODUCER_RETRIES
-            value: ${KAFKA_PRODUCER_RETRIES}
-          - name: KAFKA_PRODUCER_RETRY_BACKOFF_MS
-            value: ${KAFKA_PRODUCER_RETRY_BACKOFF_MS}
-          - name: NAMESPACE
-            valueFrom:
-              fieldRef:
-                fieldPath: metadata.namespace
-          - name: KAFKA_CONSUMER_TOPIC
-            value: ${KAFKA_HOST_INGRESS_TOPIC}
-          - name: KAFKA_HOST_INGRESS_TOPIC
-            value: ${KAFKA_HOST_INGRESS_TOPIC}
-          - name: KAFKA_EVENT_TOPIC
-            value: ${KAFKA_EVENT_TOPIC}
-          - name: KAFKA_NOTIFICATION_TOPIC
-            value: ${KAFKA_NOTIFICATION_TOPIC}
-          - name: KAFKA_SYSTEM_PROFILE_TOPIC
-            value: ${KAFKA_SYSTEM_PROFILE_TOPIC}
-          - name: KAFKA_ADDITIONAL_VALIDATION_TOPIC
-            value: ${KAFKA_ADDITIONAL_VALIDATION_TOPIC}
-          - name: KAFKA_SP_VALIDATOR_MAX_MESSAGES
-            value: ${KAFKA_SP_VALIDATOR_MAX_MESSAGES}
-          - name: KAFKA_SECURITY_PROTOCOL
-            value: ${KAFKA_SECURITY_PROTOCOL}
-          - name: KAFKA_SASL_MECHANISM
-            value: ${KAFKA_SASL_MECHANISM}
-          - name: CLOWDER_ENABLED
-            value: "true"
-          - name: INVENTORY_DB_SCHEMA
-            value: "${INVENTORY_DB_SCHEMA}"
-          - name: UNLEASH_URL
-            value: ${UNLEASH_URL}
-          - name: UNLEASH_TOKEN
-            valueFrom:
-              secretKeyRef:
-                name: ${UNLEASH_SECRET_NAME}
-                key: CLIENT_ACCESS_TOKEN
-                optional: true
-          - name: BYPASS_UNLEASH
-            value: ${BYPASS_UNLEASH}
-          - name: UNLEASH_REFRESH_INTERVAL
-            value: ${UNLEASH_REFRESH_INTERVAL}
-          - name: REPLICA_NAMESPACE
-            value: ${REPLICA_NAMESPACE}
->>>>>>> c71b7723
         resources:
           limits:
             cpu: ${CPU_LIMIT_SP_VALIDATOR}
@@ -978,7 +742,6 @@
         image: ${IMAGE}:${IMAGE_TAG}
         args: ["./jobs/pendo_syncher.py"]
         env:
-<<<<<<< HEAD
         - <<: *base-env
         - name: PROMETHEUS_PUSHGATEWAY
           value: ${PROMETHEUS_PUSHGATEWAY}
@@ -989,49 +752,6 @@
             secretKeyRef:
               key: apikey
               name: pendo-creds
-=======
-          - name: PYTHONPATH
-            value: '/opt/app-root/src'
-          - name: HBI_DB_REFACTORING_USE_OLD_TABLE
-            value: ${HBI_DB_REFACTORING_USE_OLD_TABLE}
-          - name: INVENTORY_LOG_LEVEL
-            value: ${LOG_LEVEL}
-          - name: INVENTORY_DB_SSL_MODE
-            value: ${INVENTORY_DB_SSL_MODE}
-          - name: INVENTORY_DB_SSL_CERT
-            value: ${INVENTORY_DB_SSL_CERT}
-          - name: INVENTORY_DB_SCHEMA
-            value: "${INVENTORY_DB_SCHEMA}"
-          - name: PROMETHEUS_PUSHGATEWAY
-            value: ${PROMETHEUS_PUSHGATEWAY}
-          - name: PENDO_SYNC_ACTIVE
-            value: ${PENDO_SYNC_ACTIVE}
-          - name: PENDO_INTEGRATION_KEY
-            valueFrom:
-              secretKeyRef:
-                key: apikey
-                name: pendo-creds
-          - name: NAMESPACE
-            valueFrom:
-              fieldRef:
-                fieldPath: metadata.namespace
-          - name: CLOWDER_ENABLED
-            value: "true"
-          - name: UNLEASH_URL
-            value: ${UNLEASH_URL}
-          - name: UNLEASH_TOKEN
-            valueFrom:
-              secretKeyRef:
-                name: ${UNLEASH_SECRET_NAME}
-                key: CLIENT_ACCESS_TOKEN
-                optional: true
-          - name: BYPASS_UNLEASH
-            value: ${BYPASS_UNLEASH}
-          - name: UNLEASH_REFRESH_INTERVAL
-            value: ${UNLEASH_REFRESH_INTERVAL}
-          - name: REPLICA_NAMESPACE
-            value: ${REPLICA_NAMESPACE}
->>>>>>> c71b7723
         resources:
           limits:
             cpu: ${CPU_LIMIT_PENDO_SYNCHER}
@@ -1045,73 +765,10 @@
         image: ${IMAGE}:${IMAGE_TAG}
         args: ["./jobs/rebuild_events_topic.py", "&&", "./jobs/host_synchronizer.py"]
         env:
-<<<<<<< HEAD
         - <<: *job-base-env
 
         - name: REBUILD_EVENTS_TIME_LIMIT
           value: ${REBUILD_EVENTS_TIME_LIMIT}
-=======
-          - name: PYTHONPATH
-            value: '/opt/app-root/src'
-          - name: HBI_DB_REFACTORING_USE_OLD_TABLE
-            value: ${HBI_DB_REFACTORING_USE_OLD_TABLE}
-          - name: INVENTORY_LOG_LEVEL
-            value: ${LOG_LEVEL}
-          - name: INVENTORY_DB_SSL_MODE
-            value: ${INVENTORY_DB_SSL_MODE}
-          - name: INVENTORY_DB_SSL_CERT
-            value: ${INVENTORY_DB_SSL_CERT}
-          - name: INVENTORY_DB_SCHEMA
-            value: "${INVENTORY_DB_SCHEMA}"
-          - name: KAFKA_BOOTSTRAP_SERVERS
-            value: ${KAFKA_BOOTSTRAP_HOST}:${KAFKA_BOOTSTRAP_PORT}
-          - name: KAFKA_EVENT_TOPIC
-            value: ${KAFKA_EVENT_TOPIC}
-          - name: KAFKA_NOTIFICATION_TOPIC
-            value: ${KAFKA_NOTIFICATION_TOPIC}
-          - name: PAYLOAD_TRACKER_KAFKA_TOPIC
-            value: ${PAYLOAD_TRACKER_KAFKA_TOPIC}
-          - name: PAYLOAD_TRACKER_SERVICE_NAME
-            value: inventory-mq-service
-          - name: PAYLOAD_TRACKER_ENABLED
-            value: 'true'
-          - name: PROMETHEUS_PUSHGATEWAY
-            value: ${PROMETHEUS_PUSHGATEWAY}
-          - name: KAFKA_PRODUCER_ACKS
-            value: ${KAFKA_PRODUCER_ACKS}
-          - name: KAFKA_PRODUCER_RETRIES
-            value: ${KAFKA_PRODUCER_RETRIES}
-          - name: KAFKA_PRODUCER_RETRY_BACKOFF_MS
-            value: ${KAFKA_PRODUCER_RETRY_BACKOFF_MS}
-          - name: NAMESPACE
-            valueFrom:
-              fieldRef:
-                fieldPath: metadata.namespace
-          - name: KAFKA_SECURITY_PROTOCOL
-            value: ${KAFKA_SECURITY_PROTOCOL}
-          - name: KAFKA_SASL_MECHANISM
-            value: ${KAFKA_SASL_MECHANISM}
-          - name: CLOWDER_ENABLED
-            value: "true"
-          - name: SCRIPT_CHUNK_SIZE
-            value: ${SCRIPT_CHUNK_SIZE}
-          - name: UNLEASH_URL
-            value: ${UNLEASH_URL}
-          - name: UNLEASH_TOKEN
-            valueFrom:
-              secretKeyRef:
-                name: ${UNLEASH_SECRET_NAME}
-                key: CLIENT_ACCESS_TOKEN
-                optional: true
-          - name: BYPASS_UNLEASH
-            value: ${BYPASS_UNLEASH}
-          - name: UNLEASH_REFRESH_INTERVAL
-            value: ${UNLEASH_REFRESH_INTERVAL}
-          - name: REBUILD_EVENTS_TIME_LIMIT
-            value: ${REBUILD_EVENTS_TIME_LIMIT}
-          - name: REPLICA_NAMESPACE
-            value: ${REPLICA_NAMESPACE}
->>>>>>> c71b7723
         resources:
           limits:
             cpu: ${CPU_LIMIT_SYNCHRONIZER}
@@ -1125,72 +782,9 @@
         image: ${IMAGE}:${IMAGE_TAG}
         args: ["./jobs/host_synchronizer.py"]
         env:
-<<<<<<< HEAD
         - <<: *job-base-env
         - name: REBUILD_EVENTS_TIME_LIMIT
           value: ${REBUILD_EVENTS_TIME_LIMIT}
-=======
-          - name: PYTHONPATH
-            value: '/opt/app-root/src'
-          - name: HBI_DB_REFACTORING_USE_OLD_TABLE
-            value: ${HBI_DB_REFACTORING_USE_OLD_TABLE}
-          - name: INVENTORY_LOG_LEVEL
-            value: ${LOG_LEVEL}
-          - name: INVENTORY_DB_SSL_MODE
-            value: ${INVENTORY_DB_SSL_MODE}
-          - name: INVENTORY_DB_SSL_CERT
-            value: ${INVENTORY_DB_SSL_CERT}
-          - name: INVENTORY_DB_SCHEMA
-            value: "${INVENTORY_DB_SCHEMA}"
-          - name: KAFKA_BOOTSTRAP_SERVERS
-            value: ${KAFKA_BOOTSTRAP_HOST}:${KAFKA_BOOTSTRAP_PORT}
-          - name: KAFKA_EVENT_TOPIC
-            value: ${KAFKA_EVENT_TOPIC}
-          - name: KAFKA_NOTIFICATION_TOPIC
-            value: ${KAFKA_NOTIFICATION_TOPIC}
-          - name: PAYLOAD_TRACKER_KAFKA_TOPIC
-            value: ${PAYLOAD_TRACKER_KAFKA_TOPIC}
-          - name: PAYLOAD_TRACKER_SERVICE_NAME
-            value: inventory-mq-service
-          - name: PAYLOAD_TRACKER_ENABLED
-            value: 'true'
-          - name: PROMETHEUS_PUSHGATEWAY
-            value: ${PROMETHEUS_PUSHGATEWAY}
-          - name: KAFKA_PRODUCER_ACKS
-            value: ${KAFKA_PRODUCER_ACKS}
-          - name: KAFKA_PRODUCER_RETRIES
-            value: ${KAFKA_PRODUCER_RETRIES}
-          - name: KAFKA_PRODUCER_RETRY_BACKOFF_MS
-            value: ${KAFKA_PRODUCER_RETRY_BACKOFF_MS}
-          - name: NAMESPACE
-            valueFrom:
-              fieldRef:
-                fieldPath: metadata.namespace
-          - name: KAFKA_SECURITY_PROTOCOL
-            value: ${KAFKA_SECURITY_PROTOCOL}
-          - name: KAFKA_SASL_MECHANISM
-            value: ${KAFKA_SASL_MECHANISM}
-          - name: CLOWDER_ENABLED
-            value: "true"
-          - name: SCRIPT_CHUNK_SIZE
-            value: ${SCRIPT_CHUNK_SIZE}
-          - name: UNLEASH_URL
-            value: ${UNLEASH_URL}
-          - name: UNLEASH_TOKEN
-            valueFrom:
-              secretKeyRef:
-                name: ${UNLEASH_SECRET_NAME}
-                key: CLIENT_ACCESS_TOKEN
-                optional: true
-          - name: BYPASS_UNLEASH
-            value: ${BYPASS_UNLEASH}
-          - name: UNLEASH_REFRESH_INTERVAL
-            value: ${UNLEASH_REFRESH_INTERVAL}
-          - name: REBUILD_EVENTS_TIME_LIMIT
-            value: ${REBUILD_EVENTS_TIME_LIMIT}
-          - name: REPLICA_NAMESPACE
-            value: ${REPLICA_NAMESPACE}
->>>>>>> c71b7723
         resources:
           limits:
             cpu: ${CPU_LIMIT_SYNCHRONIZER}
@@ -1204,72 +798,9 @@
         image: ${IMAGE}:${IMAGE_TAG}
         args: ["./jobs/host_sync_group_data.py"]
         env:
-<<<<<<< HEAD
         - <<: *job-base-env
         - name: REBUILD_EVENTS_TIME_LIMIT
           value: ${REBUILD_EVENTS_TIME_LIMIT}
-=======
-          - name: PYTHONPATH
-            value: '/opt/app-root/src'
-          - name: HBI_DB_REFACTORING_USE_OLD_TABLE
-            value: ${HBI_DB_REFACTORING_USE_OLD_TABLE}
-          - name: INVENTORY_LOG_LEVEL
-            value: ${LOG_LEVEL}
-          - name: INVENTORY_DB_SSL_MODE
-            value: ${INVENTORY_DB_SSL_MODE}
-          - name: INVENTORY_DB_SSL_CERT
-            value: ${INVENTORY_DB_SSL_CERT}
-          - name: INVENTORY_DB_SCHEMA
-            value: "${INVENTORY_DB_SCHEMA}"
-          - name: KAFKA_BOOTSTRAP_SERVERS
-            value: ${KAFKA_BOOTSTRAP_HOST}:${KAFKA_BOOTSTRAP_PORT}
-          - name: KAFKA_EVENT_TOPIC
-            value: ${KAFKA_EVENT_TOPIC}
-          - name: KAFKA_NOTIFICATION_TOPIC
-            value: ${KAFKA_NOTIFICATION_TOPIC}
-          - name: PAYLOAD_TRACKER_KAFKA_TOPIC
-            value: ${PAYLOAD_TRACKER_KAFKA_TOPIC}
-          - name: PAYLOAD_TRACKER_SERVICE_NAME
-            value: inventory-mq-service
-          - name: PAYLOAD_TRACKER_ENABLED
-            value: 'true'
-          - name: PROMETHEUS_PUSHGATEWAY
-            value: ${PROMETHEUS_PUSHGATEWAY}
-          - name: KAFKA_PRODUCER_ACKS
-            value: ${KAFKA_PRODUCER_ACKS}
-          - name: KAFKA_PRODUCER_RETRIES
-            value: ${KAFKA_PRODUCER_RETRIES}
-          - name: KAFKA_PRODUCER_RETRY_BACKOFF_MS
-            value: ${KAFKA_PRODUCER_RETRY_BACKOFF_MS}
-          - name: NAMESPACE
-            valueFrom:
-              fieldRef:
-                fieldPath: metadata.namespace
-          - name: KAFKA_SECURITY_PROTOCOL
-            value: ${KAFKA_SECURITY_PROTOCOL}
-          - name: KAFKA_SASL_MECHANISM
-            value: ${KAFKA_SASL_MECHANISM}
-          - name: CLOWDER_ENABLED
-            value: "true"
-          - name: SCRIPT_CHUNK_SIZE
-            value: ${SCRIPT_CHUNK_SIZE}
-          - name: UNLEASH_URL
-            value: ${UNLEASH_URL}
-          - name: UNLEASH_TOKEN
-            valueFrom:
-              secretKeyRef:
-                name: ${UNLEASH_SECRET_NAME}
-                key: CLIENT_ACCESS_TOKEN
-                optional: true
-          - name: BYPASS_UNLEASH
-            value: ${BYPASS_UNLEASH}
-          - name: UNLEASH_REFRESH_INTERVAL
-            value: ${UNLEASH_REFRESH_INTERVAL}
-          - name: REBUILD_EVENTS_TIME_LIMIT
-            value: ${REBUILD_EVENTS_TIME_LIMIT}
-          - name: REPLICA_NAMESPACE
-            value: ${REPLICA_NAMESPACE}
->>>>>>> c71b7723
         resources:
           limits:
             cpu: ${CPU_LIMIT_SYNCHRONIZER}
@@ -1283,7 +814,6 @@
         image: ${IMAGE}:${IMAGE_TAG}
         args: ["./jobs/delete_hosts_s3.py"]
         env:
-<<<<<<< HEAD
         - <<: *job-base-env
         - name: DRY_RUN
           value: ${DELETE_HOSTS_DRY_RUN}
@@ -1306,67 +836,6 @@
               key: bucket
         - name: SUSPEND_JOB
           value: ${SUSPEND_DELETE_HOSTS_S3}
-=======
-          - name: PYTHONPATH
-            value: '/opt/app-root/src'
-          - name: HBI_DB_REFACTORING_USE_OLD_TABLE
-            value: ${HBI_DB_REFACTORING_USE_OLD_TABLE}
-          - name: INVENTORY_LOG_LEVEL
-            value: ${LOG_LEVEL}
-          - name: INVENTORY_DB_SSL_MODE
-            value: ${INVENTORY_DB_SSL_MODE}
-          - name: INVENTORY_DB_SSL_CERT
-            value: ${INVENTORY_DB_SSL_CERT}
-          - name: INVENTORY_DB_SCHEMA
-            value: "${INVENTORY_DB_SCHEMA}"
-          - name: PROMETHEUS_PUSHGATEWAY
-            value: ${PROMETHEUS_PUSHGATEWAY}
-          - name: KAFKA_BOOTSTRAP_SERVERS
-            value: ${KAFKA_BOOTSTRAP_HOST}:${KAFKA_BOOTSTRAP_PORT}
-          - name: KAFKA_EVENT_TOPIC
-            value: ${KAFKA_EVENT_TOPIC}
-          - name: KAFKA_NOTIFICATION_TOPIC
-            value: ${KAFKA_NOTIFICATION_TOPIC}
-          - name: KAFKA_PRODUCER_ACKS
-            value: ${KAFKA_PRODUCER_ACKS}
-          - name: KAFKA_PRODUCER_RETRIES
-            value: ${KAFKA_PRODUCER_RETRIES}
-          - name: KAFKA_PRODUCER_RETRY_BACKOFF_MS
-            value: ${KAFKA_PRODUCER_RETRY_BACKOFF_MS}
-          - name: KAFKA_SECURITY_PROTOCOL
-            value: ${KAFKA_SECURITY_PROTOCOL}
-          - name: KAFKA_SASL_MECHANISM
-            value: ${KAFKA_SASL_MECHANISM}
-          - name: DRY_RUN
-            value: ${DELETE_HOSTS_DRY_RUN}
-          - name: DELETE_HOSTS_S3_BATCH_SIZE
-            value: ${DELETE_HOSTS_S3_BATCH_SIZE}
-          - name: NAMESPACE
-            valueFrom:
-              fieldRef:
-                fieldPath: metadata.namespace
-          - name: CLOWDER_ENABLED
-            value: "true"
-          - name: S3_AWS_ACCESS_KEY_ID
-            valueFrom:
-              secretKeyRef:
-                name: ${DELETE_HOSTS_S3_AWS_SECRET}
-                key: aws_access_key_id
-          - name: S3_AWS_SECRET_ACCESS_KEY
-            valueFrom:
-              secretKeyRef:
-                name: ${DELETE_HOSTS_S3_AWS_SECRET}
-                key: aws_secret_access_key
-          - name: S3_AWS_BUCKET
-            valueFrom:
-              secretKeyRef:
-                name: ${DELETE_HOSTS_S3_AWS_SECRET}
-                key: bucket
-          - name: REPLICA_NAMESPACE
-            value: ${REPLICA_NAMESPACE}
-          - name: SUSPEND_JOB
-            value: ${SUSPEND_DELETE_HOSTS_S3}
->>>>>>> c71b7723
         resources:
           limits:
             cpu: ${CPU_LIMIT_DELETE_HOSTS_S3}
@@ -1380,64 +849,11 @@
         image: ${IMAGE}:${IMAGE_TAG}
         args: [ "./jobs/host_delete_duplicates.py" ]
         env:
-<<<<<<< HEAD
         - <<: *job-base-env
         - name: DRY_RUN
           value: ${REMOVE_DUPLICATES_DRY_RUN}
         - name: SUSPEND_JOB
           value: ${SUSPEND_DUPLICATE_HOSTS_REMOVER}
-=======
-          - name: PYTHONPATH
-            value: '/opt/app-root/src'
-          - name: HBI_DB_REFACTORING_USE_OLD_TABLE
-            value: ${HBI_DB_REFACTORING_USE_OLD_TABLE}
-          - name: INVENTORY_LOG_LEVEL
-            value: ${LOG_LEVEL}
-          - name: INVENTORY_DB_SSL_MODE
-            value: ${INVENTORY_DB_SSL_MODE}
-          - name: INVENTORY_DB_SSL_CERT
-            value: ${INVENTORY_DB_SSL_CERT}
-          - name: INVENTORY_DB_SCHEMA
-            value: "${INVENTORY_DB_SCHEMA}"
-          - name: KAFKA_BOOTSTRAP_SERVERS
-            value: ${KAFKA_BOOTSTRAP_HOST}:${KAFKA_BOOTSTRAP_PORT}
-          - name: KAFKA_EVENT_TOPIC
-            value: ${KAFKA_EVENT_TOPIC}
-          - name: KAFKA_NOTIFICATION_TOPIC
-            value: ${KAFKA_NOTIFICATION_TOPIC}
-          - name: PAYLOAD_TRACKER_KAFKA_TOPIC
-            value: ${PAYLOAD_TRACKER_KAFKA_TOPIC}
-          - name: PAYLOAD_TRACKER_SERVICE_NAME
-            value: inventory-mq-service
-          - name: PAYLOAD_TRACKER_ENABLED
-            value: 'true'
-          - name: PROMETHEUS_PUSHGATEWAY
-            value: ${PROMETHEUS_PUSHGATEWAY}
-          - name: KAFKA_PRODUCER_ACKS
-            value: ${KAFKA_PRODUCER_ACKS}
-          - name: KAFKA_PRODUCER_RETRIES
-            value: ${KAFKA_PRODUCER_RETRIES}
-          - name: KAFKA_PRODUCER_RETRY_BACKOFF_MS
-            value: ${KAFKA_PRODUCER_RETRY_BACKOFF_MS}
-          - name: NAMESPACE
-            valueFrom:
-              fieldRef:
-                fieldPath: metadata.namespace
-          - name: KAFKA_SECURITY_PROTOCOL
-            value: ${KAFKA_SECURITY_PROTOCOL}
-          - name: KAFKA_SASL_MECHANISM
-            value: ${KAFKA_SASL_MECHANISM}
-          - name: CLOWDER_ENABLED
-            value: "true"
-          - name: SCRIPT_CHUNK_SIZE
-            value: ${SCRIPT_CHUNK_SIZE}
-          - name: DRY_RUN
-            value: ${REMOVE_DUPLICATES_DRY_RUN}
-          - name: SUSPEND_JOB
-            value: ${SUSPEND_DUPLICATE_HOSTS_REMOVER}
-          - name: REPLICA_NAMESPACE
-            value: ${REPLICA_NAMESPACE}
->>>>>>> c71b7723
         resources:
           limits:
             cpu: ${CPU_LIMIT_DUPLICATE_HOSTS_REMOVER_JOB}
@@ -1452,7 +868,6 @@
         image: ${IMAGE}:${IMAGE_TAG}
         args: [ "./jobs/hosts_table_migration_data_copy.py" ]
         env:
-<<<<<<< HEAD
         - <<: *base-env
         - name: PYTHONPATH
           value: '/opt/app-root/src'
@@ -1462,36 +877,6 @@
           value: ${HOSTS_TABLE_MIGRATION_BATCH_SIZE}
         - name: SUSPEND_JOB
           value: ${HOSTS_TABLE_MIGRATION_DATA_COPY_SUSPEND}
-=======
-          - name: PYTHONPATH
-            value: '/opt/app-root/src'
-          - name: HBI_DB_REFACTORING_USE_OLD_TABLE
-            value: ${HBI_DB_REFACTORING_USE_OLD_TABLE}
-          - name: PYTHONPATH
-            value: '/opt/app-root/src'
-          - name: INVENTORY_LOG_LEVEL
-            value: ${LOG_LEVEL}
-          - name: INVENTORY_DB_SSL_MODE
-            value: ${INVENTORY_DB_SSL_MODE}
-          - name: INVENTORY_DB_SSL_CERT
-            value: ${INVENTORY_DB_SSL_CERT}
-          - name: INVENTORY_DB_SCHEMA
-            value: "${INVENTORY_DB_SCHEMA}"
-          - name: PROMETHEUS_PUSHGATEWAY
-            value: ${PROMETHEUS_PUSHGATEWAY}
-          - name: NAMESPACE
-            valueFrom:
-              fieldRef:
-                fieldPath: metadata.namespace
-          - name: CLOWDER_ENABLED
-            value: "true"
-          - name: HOSTS_TABLE_MIGRATION_BATCH_SIZE
-            value: ${HOSTS_TABLE_MIGRATION_BATCH_SIZE}
-          - name: REPLICA_NAMESPACE
-            value: ${REPLICA_NAMESPACE}
-          - name: SUSPEND_JOB
-            value: ${HOSTS_TABLE_MIGRATION_DATA_COPY_SUSPEND}
->>>>>>> c71b7723
         resources:
           limits:
             cpu: ${CPU_REQUEST_HOSTS_TABLE_MIGRATION_DATA_COPY}
