--- conflicted
+++ resolved
@@ -1,11 +1,7 @@
 {
     "_meta": {
         "hash": {
-<<<<<<< HEAD
-            "sha256": "d30569b40166277f1e688a529473f03ab926191c88baccbb54e59415dc3a1137"
-=======
-            "sha256": "bdaab079666bfce5b9913907d753d70b4de0aa3285239b1f10b90c1e54b3ade9"
->>>>>>> 40becab5
+            "sha256": "aa2c6f8e82f16b4f0ba29762e1200faac8c14b25093d1500886cb3277070c6a2"
         },
         "pipfile-spec": 6,
         "requires": {
@@ -95,20 +91,19 @@
         },
         "boto3": {
             "hashes": [
-                "sha256:27e35b4fa9edd414ce06c1a748bf57cacd8203271847d93fc1053e4a4ec6e1a9",
-                "sha256:2e30f5a0d49e107b8a5c0c487891afd300bfa410e1d918bf187ae45ac3839332"
-            ],
-            "index": "pypi",
-            "markers": "python_version >= '3.9'",
-            "version": "==1.40.55"
+                "sha256:8985a840d57671aa3c6124b0c178e79be97e3447de4b5819156071793f82ee5c"
+            ],
+            "index": "pypi",
+            "markers": "python_version >= '3.9'",
+            "version": "==1.40.56"
         },
         "botocore": {
             "hashes": [
-                "sha256:79b6472e2de92b3519d44fc1eec8c5feced7f99a0d10fdea6dc93133426057c1",
-                "sha256:cdc38f7a4ddb30a2cd1cdd4fabde2a5a16e41b5a642292e1c30de5c4e46f5d44"
-            ],
-            "markers": "python_version >= '3.9'",
-            "version": "==1.40.55"
+                "sha256:0962dfc9bfb0afa1855042a88a72cc722cc7f9c08f51d2c5c88181d525a59a27",
+                "sha256:b29df3418a299609632cab240ee79275463b176ebeb3adc841ba367a3fa0c4db"
+            ],
+            "markers": "python_version >= '3.9'",
+            "version": "==1.40.56"
         },
         "cachelib": {
             "hashes": [
@@ -995,13 +990,8 @@
                 "sha256:d3c362036d625b12aeee495621cb1555fd50b2af3632af3d825176bfb50e073b"
             ],
             "index": "pypi",
-<<<<<<< HEAD
-            "markers": "python_version >= '3.8'",
-            "version": "==23.6.21.0"
-=======
             "markers": "python_version >= '3.10'",
             "version": "==25.4.8.0"
->>>>>>> 40becab5
         },
         "prometheus-client": {
             "hashes": [
