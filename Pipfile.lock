--- conflicted
+++ resolved
@@ -1,11 +1,7 @@
 {
     "_meta": {
         "hash": {
-<<<<<<< HEAD
-            "sha256": "055ba3d5f131d783c7e28029fb3e498aa5895f61156c1ae41e65b4e431fc6b6e"
-=======
-            "sha256": "b15dba5f7f07d3a8dda4e0f5f3141f9bc12a31e62de3dca9669b90a82def9c64"
->>>>>>> 53a8aa6d
+            "sha256": "c277e1ed17b7cfc7c054f2bbdb8580fc6e056c82c18fa942e2ab4694aa16e8e4"
         },
         "pipfile-spec": 6,
         "requires": {
@@ -53,9 +49,8 @@
         },
         "boto3": {
             "hashes": [
-<<<<<<< HEAD
-                "sha256:44026e44549148dbc5b261ead5f6b339e785680c350ef621bf85f7e2fca05b49",
-                "sha256:b2d9d55f123a9a91eea2fd8e379d90abf37634420fbb45c22d67e10b324ec71b"
+                "sha256:8df0215521969e229a6a004eedc6a484a3656611ddee698419d3658ae9c53c50",
+                "sha256:a42900a0ea75600a76b371b03ac645461e4f3c97bb13ae5136bb4d3c87c6c110"
             ],
             "index": "pypi",
             "version": "==1.24.46"
@@ -66,22 +61,7 @@
                 "sha256:f66d8305d1f59d83334df9b11b6512bb1e14698ec4d5d6d42f833f39f3304ca7"
             ],
             "markers": "python_version >= '3.7'",
-            "version": "==1.27.46"
-=======
-                "sha256:19d06d2f8271993e583bc13a1e95b3c99f897177dbc7fa4e1ea2afc97982a08e",
-                "sha256:610a518768bca209da07f61300b9a4d5d0e2c8877de9e569f2d02eaec338413b"
-            ],
-            "index": "pypi",
-            "version": "==1.24.44"
-        },
-        "botocore": {
-            "hashes": [
-                "sha256:83639fcbc58853a7c1b2270a0aa87d5fabf866ae6db79e37fc16d3dab3fae17e",
-                "sha256:ae4b73b23bbc50ea34c34178c7724e12ee2876daded3baa7a1ddd5637c56d661"
-            ],
-            "markers": "python_version >= '3.7'",
-            "version": "==1.27.44"
->>>>>>> 53a8aa6d
+            "version": "==1.27.23"
         },
         "certifi": {
             "hashes": [
@@ -698,19 +678,11 @@
         },
         "setuptools": {
             "hashes": [
-<<<<<<< HEAD
-                "sha256:7c7854ee1429a240090297628dc9f75b35318d193537968e2dc14010ee2f5bca",
-                "sha256:dc2662692f47d99cb8ae15a784529adeed535bcd7c277fee0beccf961522baf6"
-            ],
-            "markers": "python_version >= '3.7'",
-            "version": "==63.4.1"
-=======
-                "sha256:d36f579e989a90e8106b9061599c707d912e9cd296b30d62cb6b4dd3567a5ddc",
-                "sha256:db49784825568c9340e45e3322b8b8aed4ca598ce9bbf5277dcae95cc04dc469"
-            ],
-            "markers": "python_version >= '3.7'",
-            "version": "==63.4.0"
->>>>>>> 53a8aa6d
+                "sha256:16923d366ced322712c71ccb97164d07472abeecd13f3a6c283f6d5d26722793",
+                "sha256:db3b8e2f922b2a910a29804776c643ea609badb6a32c4bcc226fd4fd902cce65"
+            ],
+            "markers": "python_version >= '3.7'",
+            "version": "==63.1.0"
         },
         "six": {
             "hashes": [
@@ -1081,19 +1053,11 @@
         },
         "identify": {
             "hashes": [
-<<<<<<< HEAD
-                "sha256:25851c8c1370effb22aaa3c987b30449e9ff0cece408f810ae6ce408fdd20893",
-                "sha256:887e7b91a1be152b0d46bbf072130235a8117392b9f1828446079a816a05ef44"
-            ],
-            "markers": "python_version >= '3.7'",
-            "version": "==2.5.3"
-=======
-                "sha256:a3d4c096b384d50d5e6dc5bc8b9bc44f1f61cefebd750a7b3e9f939b53fb214d",
-                "sha256:feaa9db2dc0ce333b453ce171c0cf1247bbfde2c55fc6bb785022d411a1b78b5"
-            ],
-            "markers": "python_version >= '3.7'",
-            "version": "==2.5.2"
->>>>>>> 53a8aa6d
+                "sha256:0dca2ea3e4381c435ef9c33ba100a78a9b40c0bab11189c7cf121f75815efeaa",
+                "sha256:3d11b16f3fe19f52039fb7e39c9c884b21cb1b586988114fbe42671f03de3e82"
+            ],
+            "markers": "python_version >= '3.7'",
+            "version": "==2.5.1"
         },
         "importlib-metadata": {
             "hashes": [
@@ -1236,19 +1200,11 @@
         },
         "setuptools": {
             "hashes": [
-<<<<<<< HEAD
-                "sha256:7c7854ee1429a240090297628dc9f75b35318d193537968e2dc14010ee2f5bca",
-                "sha256:dc2662692f47d99cb8ae15a784529adeed535bcd7c277fee0beccf961522baf6"
-            ],
-            "markers": "python_version >= '3.7'",
-            "version": "==63.4.1"
-=======
-                "sha256:d36f579e989a90e8106b9061599c707d912e9cd296b30d62cb6b4dd3567a5ddc",
-                "sha256:db49784825568c9340e45e3322b8b8aed4ca598ce9bbf5277dcae95cc04dc469"
-            ],
-            "markers": "python_version >= '3.7'",
-            "version": "==63.4.0"
->>>>>>> 53a8aa6d
+                "sha256:16923d366ced322712c71ccb97164d07472abeecd13f3a6c283f6d5d26722793",
+                "sha256:db3b8e2f922b2a910a29804776c643ea609badb6a32c4bcc226fd4fd902cce65"
+            ],
+            "markers": "python_version >= '3.7'",
+            "version": "==63.1.0"
         },
         "six": {
             "hashes": [
@@ -1323,19 +1279,11 @@
         },
         "virtualenv": {
             "hashes": [
-<<<<<<< HEAD
-                "sha256:4193b7bc8a6cd23e4eb251ac64f29b4398ab2c233531e66e40b19a6b7b0d30c1",
-                "sha256:d86ea0bb50e06252d79e6c241507cb904fcd66090c3271381372d6221a3970f9"
-            ],
-            "markers": "python_version >= '3.6'",
-            "version": "==20.16.3"
-=======
-                "sha256:0ef5be6d07181946891f5abc8047fda8bc2f0b4b9bf222c64e6e8963baee76db",
-                "sha256:635b272a8e2f77cb051946f46c60a54ace3cb5e25568228bd6b57fc70eca9ff3"
-            ],
-            "markers": "python_version >= '3.6'",
-            "version": "==20.16.2"
->>>>>>> 53a8aa6d
+                "sha256:288171134a2ff3bfb1a2f54f119e77cd1b81c29fc1265a2356f3e8d14c7d58c4",
+                "sha256:b30aefac647e86af6d82bfc944c556f8f1a9c90427b2fb4e3bfbf338cb82becf"
+            ],
+            "markers": "python_version >= '2.7' and python_version not in '3.0, 3.1, 3.2, 3.3, 3.4'",
+            "version": "==20.15.1"
         },
         "wcwidth": {
             "hashes": [
