--- conflicted
+++ resolved
@@ -57,19 +57,11 @@
         },
         "botocore": {
             "hashes": [
-<<<<<<< HEAD
-                "sha256:8567dee549430a53210c6b898dea3a8fc8ee9d7934ec1df7545c547cacbb2b8f",
-                "sha256:b97e17c930a7f45b50f94956a4474c1cd7b828e3dcd8a84dd0e3306ca6189335"
-            ],
-            "markers": "python_version >= '3.7'",
-            "version": "==1.27.63"
-=======
                 "sha256:a6229f9b31f7fe372475c0ee60483b3ec827e4b76275d5239fbfd590cd0b217f",
                 "sha256:f8b1da2b41e88c58db51db0c6eff6ca564258948ce4a5ac7e96ac35a469b0d4f"
             ],
             "markers": "python_version >= '3.7'",
             "version": "==1.27.75"
->>>>>>> 1325f304
         },
         "certifi": {
             "hashes": [
@@ -328,11 +320,7 @@
                 "sha256:3724869b363ba630a272a5f89f68c070352137b8fd1757650017b7e06fda163f",
                 "sha256:8efcb8004681b5f71d09c983ad5a9e6f5c40601a6ec469148753292abc0da534"
             ],
-<<<<<<< HEAD
-            "markers": "python_version >= '3.7'",
-=======
-            "index": "pypi",
->>>>>>> 1325f304
+            "index": "pypi",
             "version": "==1.2.2"
         },
         "markupsafe": {
@@ -1069,19 +1057,11 @@
         },
         "identify": {
             "hashes": [
-<<<<<<< HEAD
-                "sha256:25851c8c1370effb22aaa3c987b30449e9ff0cece408f810ae6ce408fdd20893",
-                "sha256:887e7b91a1be152b0d46bbf072130235a8117392b9f1828446079a816a05ef44"
-            ],
-            "markers": "python_version >= '3.7'",
-            "version": "==2.5.3"
-=======
                 "sha256:322a5699daecf7c6fd60e68852f36f2ecbb6a36ff6e6e973e0d2bb6fca203ee6",
                 "sha256:ef78c0d96098a3b5fe7720be4a97e73f439af7cf088ebf47b620aeaa10fadf97"
             ],
             "markers": "python_version >= '3.7'",
             "version": "==2.5.5"
->>>>>>> 1325f304
         },
         "importlib-metadata": {
             "hashes": [
@@ -1303,19 +1283,11 @@
         },
         "virtualenv": {
             "hashes": [
-<<<<<<< HEAD
-                "sha256:014f766e4134d0008dcaa1f95bafa0fb0f575795d07cae50b1bee514185d6782",
-                "sha256:035ed57acce4ac35c82c9d8802202b0e71adac011a511ff650cbcf9635006a22"
-            ],
-            "markers": "python_version >= '3.6'",
-            "version": "==20.16.4"
-=======
                 "sha256:227ea1b9994fdc5ea31977ba3383ef296d7472ea85be9d6732e42a91c04e80da",
                 "sha256:d07dfc5df5e4e0dbc92862350ad87a36ed505b978f6c39609dc489eadd5b0d27"
             ],
             "markers": "python_version >= '3.6'",
             "version": "==20.16.5"
->>>>>>> 1325f304
         },
         "wcwidth": {
             "hashes": [
