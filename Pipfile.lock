{
    "_meta": {
        "hash": {
            "sha256": "b576f4168ffa1fc7561e42d231c68cf2915e446280fd76f56c95a603c0f028fe"
        },
        "pipfile-spec": 6,
        "requires": {
            "python_version": "3.6"
        },
        "sources": [
            {
                "name": "pypi",
                "url": "https://pypi.python.org/simple",
                "verify_ssl": true
            }
        ]
    },
    "default": {
        "alembic": {
            "hashes": [
<<<<<<< HEAD
                "sha256:66bbb0e7d6277b007dfe7e27237093c79b76cf4f94e6fbd0f7af6f9409546fe6",
                "sha256:f33d561f3ce2ca390f1c87ff3849cd7d97bb93bae9c91357727263498e10028f"
            ],
            "version": "==1.5.7"
=======
                "sha256:8a259f0a4c8b350b03579d77ce9e810b19c65bf0af05f84efb69af13ad50801e",
                "sha256:e27fd67732c97a1c370c33169ef4578cf96436fa0e7dcfaeeef4a917d0737d56"
            ],
            "markers": "python_version >= '2.7' and python_version not in '3.0, 3.1, 3.2, 3.3, 3.4, 3.5'",
            "version": "==1.5.8"
>>>>>>> b242b0d3
        },
        "aniso8601": {
            "hashes": [
                "sha256:1d2b7ef82963909e93c4f24ce48d4de9e66009a21bf1c1e1c85bdd0812fe412f",
                "sha256:72e3117667eedf66951bb2d93f4296a56b94b078a8a95905a052611fb3f1b973"
            ],
            "version": "==9.0.1"
        },
        "app-common-python": {
            "hashes": [
                "sha256:2dbe55b6ed818c4592728a7980678d6062403d865f8adc60e4050e825e0d0d31"
            ],
            "index": "pypi",
            "version": "==0.1.7"
        },
        "attrs": {
            "hashes": [
                "sha256:31b2eced602aa8423c2aea9c76a724617ed67cf9513173fd3a4f03e3a929c7e6",
                "sha256:832aa3cde19744e49938b91fea06d69ecb9e649c93ba974535d08ad92164f700"
            ],
            "version": "==20.3.0"
        },
        "boto3": {
            "hashes": [
                "sha256:839285fbd6f3ab16170af449ae9e33d0eccf97ca22de17d9ff68b8da2310ea06",
                "sha256:d93f1774c4bc66e02acdda2067291acb9e228a035435753cb75f83ad2904cbe3"
            ],
            "index": "pypi",
            "version": "==1.9.253"
        },
        "botocore": {
            "hashes": [
                "sha256:3baf129118575602ada9926f5166d82d02273c250d0feb313fc270944b27c48b",
                "sha256:dc080aed4f9b220a9e916ca29ca97a9d37e8e1d296fe89cbaeef929bf0c8066b"
            ],
            "version": "==1.12.253"
        },
        "certifi": {
            "hashes": [
                "sha256:1a4995114262bffbc2413b159f2a1a480c969de6e6eb13ee966d470af86af59c",
                "sha256:719a74fb9e33b9bd44cc7f3a8d94bc35e4049deebe19ba7d8e108280cfd59830"
            ],
            "version": "==2020.12.5"
        },
        "chardet": {
            "hashes": [
                "sha256:84ab92ed1c4d4f16916e05906b6b75a6c0fb5db821cc65e70cbd64a3e2a5eaae",
                "sha256:fc323ffcaeaed0e0a02bf4d117757b98aed530d9ed4531e3e15460124c106691"
            ],
            "version": "==3.0.4"
        },
        "click": {
            "hashes": [
                "sha256:d2b5255c7c6349bc1bd1e59e08cd12acbbd63ce649f2588755783aa94dfb6b1a",
                "sha256:dacca89f4bfadd5de3d7489b7c8a566eee0d3676333fbb50030263894c38c0dc"
            ],
            "version": "==7.1.2"
        },
        "clickclick": {
            "hashes": [
                "sha256:4efb13e62353e34c5eef7ed6582c4920b418d7dedc86d819e22ee089ba01802c",
                "sha256:c8f33e6d9ec83f68416dd2136a7950125bd256ec39ccc9a85c6e280a16be2bb5"
            ],
            "version": "==20.10.2"
        },
        "connexion": {
            "extras": [
                "swagger-ui"
            ],
            "hashes": [
                "sha256:bf32bfae6af337cfa4a8489c21516adbe5c50e3f8dc0b7ed2394ce8dde218018",
                "sha256:c568e579f84be808e387dcb8570bb00a536891be1318718a0dad3ba90f034191"
            ],
            "index": "pypi",
            "version": "==2.6.0"
        },
        "decorator": {
            "hashes": [
                "sha256:acda948ffcfe4bd0c4a57834b74ad968b91925b8201b740ca9d46fb8c5c618ce",
                "sha256:b7157d62ea3c2c0c57b81a05e4569853e976a3dda5dd7a1cb86be78978c3c5f8"
            ],
            "markers": "python_version >= '3.5'",
            "version": "==5.0.5"
        },
        "docutils": {
            "hashes": [
                "sha256:6c4f696463b79f1fb8ba0c594b63840ebd41f059e92b31957c46b74a4599b6d0",
                "sha256:9e4d7ecfc600058e07ba661411a2b7de2fd0fafa17d1a7f7361cd47b1175c827",
                "sha256:a2aeea129088da402665e92e0b25b04b073c04b2dce4ab65caaa38b7ce2e1a99"
            ],
            "version": "==0.15.2"
        },
        "flask": {
            "hashes": [
                "sha256:4efa1ae2d7c9865af48986de8aeb8504bf32c7f3d6fdc9353d34b21f4b127060",
                "sha256:8a4fdd8936eba2512e9c85df320a37e694c93945b33ef33c89946a340a238557"
            ],
            "index": "pypi",
            "version": "==1.1.2"
        },
        "flask-api": {
            "hashes": [
                "sha256:7340db47560883b342f9965d43435eeaf595c2d30e9fc0fe48d37aab4c03942e",
                "sha256:c0142c53fc4053d866ff3f449dd7f43b4737b6d9a70e5a77fa2b9aaf68bb4364"
            ],
            "index": "pypi",
            "version": "==1.1"
        },
        "flask-limiter": {
            "hashes": [
                "sha256:8cce98dcf25bf2ddbb824c2b503b4fc8e1a139154240fd2c60d9306bad8a0db8"
            ],
            "index": "pypi",
            "version": "==1.0.1"
        },
        "flask-migrate": {
            "hashes": [
                "sha256:4dc4a5cce8cbbb06b8dc963fd86cf8136bd7d875aabe2d840302ea739b243732",
                "sha256:a69d508c2e09d289f6e55a417b3b8c7bfe70e640f53d2d9deb0d056a384f37ee"
            ],
            "index": "pypi",
            "version": "==2.5.3"
        },
        "flask-restful": {
            "hashes": [
                "sha256:5ea9a5991abf2cb69b4aac19793faac6c032300505b325687d7c305ffaa76915",
                "sha256:d891118b951921f1cec80cabb4db98ea6058a35e6404788f9e70d5b243813ec2"
            ],
            "index": "pypi",
            "version": "==0.3.8"
        },
        "flask-script": {
            "hashes": [
                "sha256:6425963d91054cfcc185807141c7314a9c5ad46325911bd24dcb489bd0161c65"
            ],
            "index": "pypi",
            "version": "==2.0.6"
        },
        "flask-sqlalchemy": {
            "hashes": [
                "sha256:05b31d2034dd3f2a685cbbae4cfc4ed906b2a733cff7964ada450fd5e462b84e",
                "sha256:bfc7150eaf809b1c283879302f04c42791136060c6eeb12c0c6674fb1291fae5"
            ],
            "index": "pypi",
            "version": "==2.4.4"
        },
        "greenlet": {
            "hashes": [
                "sha256:0a77691f0080c9da8dfc81e23f4e3cffa5accf0f5b56478951016d7cfead9196",
                "sha256:0ddd77586553e3daf439aa88b6642c5f252f7ef79a39271c25b1d4bf1b7cbb85",
                "sha256:111cfd92d78f2af0bc7317452bd93a477128af6327332ebf3c2be7df99566683",
                "sha256:122c63ba795fdba4fc19c744df6277d9cfd913ed53d1a286f12189a0265316dd",
                "sha256:181300f826625b7fd1182205b830642926f52bd8cdb08b34574c9d5b2b1813f7",
                "sha256:1a1ada42a1fd2607d232ae11a7b3195735edaa49ea787a6d9e6a53afaf6f3476",
                "sha256:1bb80c71de788b36cefb0c3bb6bfab306ba75073dbde2829c858dc3ad70f867c",
                "sha256:1d1d4473ecb1c1d31ce8fd8d91e4da1b1f64d425c1dc965edc4ed2a63cfa67b2",
                "sha256:292e801fcb3a0b3a12d8c603c7cf340659ea27fd73c98683e75800d9fd8f704c",
                "sha256:2c65320774a8cd5fdb6e117c13afa91c4707548282464a18cf80243cf976b3e6",
                "sha256:4365eccd68e72564c776418c53ce3c5af402bc526fe0653722bc89efd85bf12d",
                "sha256:5352c15c1d91d22902582e891f27728d8dac3bd5e0ee565b6a9f575355e6d92f",
                "sha256:58ca0f078d1c135ecf1879d50711f925ee238fe773dfe44e206d7d126f5bc664",
                "sha256:5d4030b04061fdf4cbc446008e238e44936d77a04b2b32f804688ad64197953c",
                "sha256:5d69bbd9547d3bc49f8a545db7a0bd69f407badd2ff0f6e1a163680b5841d2b0",
                "sha256:5f297cb343114b33a13755032ecf7109b07b9a0020e841d1c3cedff6602cc139",
                "sha256:62afad6e5fd70f34d773ffcbb7c22657e1d46d7fd7c95a43361de979f0a45aef",
                "sha256:647ba1df86d025f5a34043451d7c4a9f05f240bee06277a524daad11f997d1e7",
                "sha256:719e169c79255816cdcf6dccd9ed2d089a72a9f6c42273aae12d55e8d35bdcf8",
                "sha256:7cd5a237f241f2764324396e06298b5dee0df580cf06ef4ada0ff9bff851286c",
                "sha256:875d4c60a6299f55df1c3bb870ebe6dcb7db28c165ab9ea6cdc5d5af36bb33ce",
                "sha256:90b6a25841488cf2cb1c8623a53e6879573010a669455046df5f029d93db51b7",
                "sha256:94620ed996a7632723a424bccb84b07e7b861ab7bb06a5aeb041c111dd723d36",
                "sha256:b5f1b333015d53d4b381745f5de842f19fe59728b65f0fbb662dafbe2018c3a5",
                "sha256:c5b22b31c947ad8b6964d4ed66776bcae986f73669ba50620162ba7c832a6b6a",
                "sha256:c93d1a71c3fe222308939b2e516c07f35a849c5047f0197442a4d6fbcb4128ee",
                "sha256:cdb90267650c1edb54459cdb51dab865f6c6594c3a47ebd441bc493360c7af70",
                "sha256:cfd06e0f0cc8db2a854137bd79154b61ecd940dce96fad0cba23fe31de0b793c",
                "sha256:d3789c1c394944084b5e57c192889985a9f23bd985f6d15728c745d380318128",
                "sha256:da7d09ad0f24270b20f77d56934e196e982af0d0a2446120cb772be4e060e1a2",
                "sha256:df3e83323268594fa9755480a442cabfe8d82b21aba815a71acf1bb6c1776218",
                "sha256:df8053867c831b2643b2c489fe1d62049a98566b1646b194cc815f13e27b90df",
                "sha256:e1128e022d8dce375362e063754e129750323b67454cac5600008aad9f54139e",
                "sha256:e6e9fdaf6c90d02b95e6b0709aeb1aba5affbbb9ccaea5502f8638e4323206be",
                "sha256:eac8803c9ad1817ce3d8d15d1bb82c2da3feda6bee1153eec5c58fa6e5d3f770",
                "sha256:eb333b90036358a0e2c57373f72e7648d7207b76ef0bd00a4f7daad1f79f5203",
                "sha256:ed1d1351f05e795a527abc04a0d82e9aecd3bdf9f46662c36ff47b0b00ecaf06",
                "sha256:f3dc68272990849132d6698f7dc6df2ab62a88b0d36e54702a8fd16c0490e44f",
                "sha256:f59eded163d9752fd49978e0bab7a1ff21b1b8d25c05f0995d140cc08ac83379",
                "sha256:f5e2d36c86c7b03c94b8459c3bd2c9fe2c7dab4b258b8885617d44a22e453fb7",
                "sha256:f6f65bf54215e4ebf6b01e4bb94c49180a589573df643735107056f7a910275b",
                "sha256:f8450d5ef759dbe59f84f2c9f77491bb3d3c44bc1a573746daf086e70b14c243",
                "sha256:f97d83049715fd9dec7911860ecf0e17b48d8725de01e45de07d8ac0bd5bc378"
            ],
            "markers": "python_version >= '3'",
            "version": "==1.0.0"
        },
        "gunicorn": {
            "hashes": [
                "sha256:aa8e0b40b4157b36a5df5e599f45c9c76d6af43845ba3b3b0efe2c70473c2471",
                "sha256:fa2662097c66f920f53f70621c6c58ca4a3c4d3434205e608e121b5b3b71f4f3"
            ],
            "index": "pypi",
            "version": "==19.9.0"
        },
        "honcho": {
            "hashes": [
                "sha256:af5806bf13e3b20acdcb9ff8c0beb91eee6fe07393c3448dfad89667e6ac7576",
                "sha256:c189402ad2e337777283c6a12d0f4f61dc6dd20c254c9a3a4af5087fc66cea6e"
            ],
            "index": "pypi",
            "version": "==1.0.1"
        },
        "idna": {
            "hashes": [
                "sha256:c357b3f628cf53ae2c4c05627ecc484553142ca23264e593d327bcde5e9c3407",
                "sha256:ea8b7f6188e6fa117537c3df7da9fc686d485087abf6ac197f9c46432f7e4a3c"
            ],
            "version": "==2.8"
        },
        "importlib-metadata": {
            "hashes": [
<<<<<<< HEAD
                "sha256:742add720a20d0467df2f444ae41704000f50e1234f46174b51f9c6031a1bd71",
                "sha256:b74159469b464a99cb8cc3e21973e4d96e05d3024d337313fedb618a6e86e6f4"
            ],
            "markers": "python_version < '3.8'",
            "version": "==3.7.3"
=======
                "sha256:c9db46394197244adf2f0b08ec5bc3cf16757e9590b02af1fca085c16c0d600a",
                "sha256:d2d46ef77ffc85cbf7dac7e81dd663fde71c45326131bea8033b9bad42268ebe"
            ],
            "markers": "python_version < '3.8'",
            "version": "==3.10.0"
>>>>>>> b242b0d3
        },
        "inflection": {
            "hashes": [
                "sha256:1a29730d366e996aaacffb2f1f1cb9593dc38e2ddd30c91250c6dde09ea9b417",
                "sha256:f38b2b640938a4f35ade69ac3d053042959b62a0f1076a5bbaa1b9526605a8a2"
            ],
            "version": "==0.5.1"
        },
        "isodate": {
            "hashes": [
                "sha256:2e364a3d5759479cdb2d37cce6b9376ea504db2ff90252a2e5b7cc89cc9ff2d8",
                "sha256:aa4d33c06640f5352aca96e4b81afd8ab3b47337cc12089822d6f322ac772c81"
            ],
            "version": "==0.6.0"
        },
        "itsdangerous": {
            "hashes": [
                "sha256:321b033d07f2a4136d3ec762eac9f16a10ccd60f53c0c91af90217ace7ba1f19",
                "sha256:b12271b2047cb23eeb98c8b5622e2e5c5e9abd9784a153e9d8ef9cb4dd09d749"
            ],
            "index": "pypi",
            "version": "==1.1.0"
        },
        "jinja2": {
            "hashes": [
                "sha256:03e47ad063331dd6a3f04a43eddca8a966a26ba0c5b7207a9a9e4e08f1b29419",
                "sha256:a6d58433de0ae800347cab1fa3043cebbabe8baa9d29e668f1c768cb87a333c6"
            ],
<<<<<<< HEAD
            "index": "pypi",
=======
            "markers": "python_version >= '2.7' and python_version not in '3.0, 3.1, 3.2, 3.3, 3.4'",
>>>>>>> b242b0d3
            "version": "==2.11.3"
        },
        "jmespath": {
            "hashes": [
                "sha256:b85d0567b8666149a93172712e68920734333c0ce7e89b78b3e987f71e5ed4f9",
                "sha256:cdf6525904cc597730141d61b36f2e4b8ecc257c420fa2f4549bac2c2d0cb72f"
            ],
            "version": "==0.10.0"
        },
        "jsonify": {
            "hashes": [
                "sha256:f340032753577575e9777835809b283fdc9b251867d5d5600389131647f8bfe1"
            ],
            "index": "pypi",
            "version": "==0.5"
        },
        "jsonschema": {
            "hashes": [
                "sha256:4e5b3cf8216f577bee9ce139cbe72eca3ea4f292ec60928ff24758ce626cd163",
                "sha256:c8a85b28d377cc7737e46e2d9f2b4f44ee3c0e1deac6bf46ddefc7187d30797a"
            ],
            "version": "==3.2.0"
        },
        "kafka-python": {
            "hashes": [
                "sha256:2f29baad4b3efe05a2bb81ac268855aa01cbc68397f15bac77b494ffd7e2cada",
                "sha256:4fbebebfcb6fc94903fb720fe883d7bbec7298f4f1acb857c21dd3b4b114ba4b"
            ],
            "index": "pypi",
            "version": "==1.4.7"
        },
        "limits": {
            "hashes": [
                "sha256:0e5f8b10f18dd809eb2342f5046eb9aa5e4e69a0258567b5f4aa270647d438b3",
                "sha256:f0c3319f032c4bfad68438ed1325c0fac86dac64582c7c25cddc87a0b658fa20"
            ],
            "version": "==1.5.1"
        },
        "logstash-formatter": {
            "hashes": [
                "sha256:163f5ef62df5459f1d36dcb54e9c3f8f0c90157a324a3361887532b615bf4fb9"
            ],
            "index": "pypi",
            "version": "==0.5.17"
        },
        "mako": {
            "hashes": [
                "sha256:17831f0b7087c313c0ffae2bcbbd3c1d5ba9eeac9c38f2eb7b50e8c99fe9d5ab",
                "sha256:aea166356da44b9b830c8023cd9b557fa856bd8b4035d6de771ca027dfc5cc6e"
            ],
            "version": "==1.1.4"
        },
        "markupsafe": {
            "hashes": [
                "sha256:00bc623926325b26bb9605ae9eae8a215691f33cae5df11ca5424f06f2d1f473",
                "sha256:09027a7803a62ca78792ad89403b1b7a73a01c8cb65909cd876f7fcebd79b161",
                "sha256:09c4b7f37d6c648cb13f9230d847adf22f8171b1ccc4d5682398e77f40309235",
                "sha256:1027c282dad077d0bae18be6794e6b6b8c91d58ed8a8d89a89d59693b9131db5",
                "sha256:13d3144e1e340870b25e7b10b98d779608c02016d5184cfb9927a9f10c689f42",
                "sha256:195d7d2c4fbb0ee8139a6cf67194f3973a6b3042d742ebe0a9ed36d8b6f0c07f",
                "sha256:22c178a091fc6630d0d045bdb5992d2dfe14e3259760e713c490da5323866c39",
                "sha256:24982cc2533820871eba85ba648cd53d8623687ff11cbb805be4ff7b4c971aff",
                "sha256:29872e92839765e546828bb7754a68c418d927cd064fd4708fab9fe9c8bb116b",
                "sha256:2beec1e0de6924ea551859edb9e7679da6e4870d32cb766240ce17e0a0ba2014",
                "sha256:3b8a6499709d29c2e2399569d96719a1b21dcd94410a586a18526b143ec8470f",
                "sha256:43a55c2930bbc139570ac2452adf3d70cdbb3cfe5912c71cdce1c2c6bbd9c5d1",
                "sha256:46c99d2de99945ec5cb54f23c8cd5689f6d7177305ebff350a58ce5f8de1669e",
                "sha256:500d4957e52ddc3351cabf489e79c91c17f6e0899158447047588650b5e69183",
                "sha256:535f6fc4d397c1563d08b88e485c3496cf5784e927af890fb3c3aac7f933ec66",
                "sha256:596510de112c685489095da617b5bcbbac7dd6384aeebeda4df6025d0256a81b",
                "sha256:62fe6c95e3ec8a7fad637b7f3d372c15ec1caa01ab47926cfdf7a75b40e0eac1",
                "sha256:6788b695d50a51edb699cb55e35487e430fa21f1ed838122d722e0ff0ac5ba15",
                "sha256:6dd73240d2af64df90aa7c4e7481e23825ea70af4b4922f8ede5b9e35f78a3b1",
                "sha256:6f1e273a344928347c1290119b493a1f0303c52f5a5eae5f16d74f48c15d4a85",
                "sha256:6fffc775d90dcc9aed1b89219549b329a9250d918fd0b8fa8d93d154918422e1",
                "sha256:717ba8fe3ae9cc0006d7c451f0bb265ee07739daf76355d06366154ee68d221e",
                "sha256:79855e1c5b8da654cf486b830bd42c06e8780cea587384cf6545b7d9ac013a0b",
                "sha256:7c1699dfe0cf8ff607dbdcc1e9b9af1755371f92a68f706051cc8c37d447c905",
                "sha256:7fed13866cf14bba33e7176717346713881f56d9d2bcebab207f7a036f41b850",
                "sha256:84dee80c15f1b560d55bcfe6d47b27d070b4681c699c572af2e3c7cc90a3b8e0",
                "sha256:88e5fcfb52ee7b911e8bb6d6aa2fd21fbecc674eadd44118a9cc3863f938e735",
                "sha256:8defac2f2ccd6805ebf65f5eeb132adcf2ab57aa11fdf4c0dd5169a004710e7d",
                "sha256:98bae9582248d6cf62321dcb52aaf5d9adf0bad3b40582925ef7c7f0ed85fceb",
                "sha256:98c7086708b163d425c67c7a91bad6e466bb99d797aa64f965e9d25c12111a5e",
                "sha256:9add70b36c5666a2ed02b43b335fe19002ee5235efd4b8a89bfcf9005bebac0d",
                "sha256:9bf40443012702a1d2070043cb6291650a0841ece432556f784f004937f0f32c",
                "sha256:a6a744282b7718a2a62d2ed9d993cad6f5f585605ad352c11de459f4108df0a1",
                "sha256:acf08ac40292838b3cbbb06cfe9b2cb9ec78fce8baca31ddb87aaac2e2dc3bc2",
                "sha256:ade5e387d2ad0d7ebf59146cc00c8044acbd863725f887353a10df825fc8ae21",
                "sha256:b00c1de48212e4cc9603895652c5c410df699856a2853135b3967591e4beebc2",
                "sha256:b1282f8c00509d99fef04d8ba936b156d419be841854fe901d8ae224c59f0be5",
                "sha256:b1dba4527182c95a0db8b6060cc98ac49b9e2f5e64320e2b56e47cb2831978c7",
                "sha256:b2051432115498d3562c084a49bba65d97cf251f5a331c64a12ee7e04dacc51b",
                "sha256:b7d644ddb4dbd407d31ffb699f1d140bc35478da613b441c582aeb7c43838dd8",
                "sha256:ba59edeaa2fc6114428f1637ffff42da1e311e29382d81b339c1817d37ec93c6",
                "sha256:bf5aa3cbcfdf57fa2ee9cd1822c862ef23037f5c832ad09cfea57fa846dec193",
                "sha256:c8716a48d94b06bb3b2524c2b77e055fb313aeb4ea620c8dd03a105574ba704f",
                "sha256:caabedc8323f1e93231b52fc32bdcde6db817623d33e100708d9a68e1f53b26b",
                "sha256:cd5df75523866410809ca100dc9681e301e3c27567cf498077e8551b6d20e42f",
                "sha256:cdb132fc825c38e1aeec2c8aa9338310d29d337bebbd7baa06889d09a60a1fa2",
                "sha256:d53bc011414228441014aa71dbec320c66468c1030aae3a6e29778a3382d96e5",
                "sha256:d73a845f227b0bfe8a7455ee623525ee656a9e2e749e4742706d80a6065d5e2c",
                "sha256:d9be0ba6c527163cbed5e0857c451fcd092ce83947944d6c14bc95441203f032",
                "sha256:e249096428b3ae81b08327a63a485ad0878de3fb939049038579ac0ef61e17e7",
                "sha256:e8313f01ba26fbbe36c7be1966a7b7424942f670f38e666995b88d012765b9be",
                "sha256:feb7b34d6325451ef96bc0e36e1a6c0c1c64bc1fbec4b854f4529e51887b1621"
            ],
            "version": "==1.1.1"
        },
        "marshmallow": {
            "hashes": [
                "sha256:9cedfc5b6f568d57e8a2cf3d293fbd81b05e5ef557854008d03e25660a39ccfd",
                "sha256:a4d99922116a76e5abd8f997ec0519086e24814b7e1e1344bebe2a312ba50235"
            ],
            "index": "pypi",
            "version": "==2.19.5"
        },
        "openapi-schema-validator": {
            "hashes": [
<<<<<<< HEAD
                "sha256:60d3401cc1579eed0c1f2bec1a669a964a9974bc6a940261bf7c8aa9edb7d409",
                "sha256:66fa34b40a40b1ff927e1db8bf5a20dc84fd0933fc284ec0dc87d7ae889a0874",
                "sha256:782c7be7fd75ab172fb47b4504a63833001f7d5de0a06a08998c146e5f923f0a"
            ],
            "version": "==0.1.4"
=======
                "sha256:215b516d0942f4e8e2446cf3f7d4ff2ed71d102ebddcc30526d8a3f706ab1df6",
                "sha256:a4b2712020284cee880b4c55faa513fbc2f8f07f365deda6098f8ab943c9f0df",
                "sha256:b65d6c2242620bfe76d4c749b61cd9657e4528895a8f4fb6f916085b508ebd24"
            ],
            "markers": "python_version >= '2.7' and python_version not in '3.0, 3.1, 3.2, 3.3, 3.4'",
            "version": "==0.1.5"
>>>>>>> b242b0d3
        },
        "openapi-spec-validator": {
            "hashes": [
                "sha256:4083fc5aac3e9f751c2a82d4ec5cf3adad5f967d0faf31495d8b56a0b0f9705c",
                "sha256:53ba3d884e98ff2062d5ada025aa590541dcd665b8f81067dc82dd61c0923759",
                "sha256:e11df7c559339027bd04f2399bc82474983129a6a7a6a0421eaa95e2c844d686"
            ],
<<<<<<< HEAD
=======
            "markers": "python_version >= '2.7' and python_version not in '3.0, 3.1, 3.2, 3.3, 3.4'",
>>>>>>> b242b0d3
            "version": "==0.3.0"
        },
        "prance": {
            "hashes": [
                "sha256:195a2df808548a333c4076f00269370eee927287afd238bb3d4c78db45ccb444",
                "sha256:f7e98b0f7e8ef0dd581c40d8a3e869e15e74b08026b862c3212447f8aa2426a7"
            ],
            "index": "pypi",
            "version": "==0.20.0"
        },
        "prometheus-client": {
            "hashes": [
                "sha256:71cd24a2b3eb335cb800c7159f423df1bd4dcd5171b234be15e3f31ec9f622da"
            ],
            "index": "pypi",
            "version": "==0.7.1"
        },
        "prometheus-flask-exporter": {
            "hashes": [
                "sha256:4536537eadb5f3a4bf9c295987c8c68e79315d45dfd6d865510e526b64d2a735"
            ],
            "index": "pypi",
            "version": "==0.11.0"
        },
        "psycopg2-binary": {
            "hashes": [
                "sha256:0deac2af1a587ae12836aa07970f5cb91964f05a7c6cdb69d8425ff4c15d4e2c",
                "sha256:0e4dc3d5996760104746e6cfcdb519d9d2cd27c738296525d5867ea695774e67",
                "sha256:11b9c0ebce097180129e422379b824ae21c8f2a6596b159c7659e2e5a00e1aa0",
                "sha256:15978a1fbd225583dd8cdaf37e67ccc278b5abecb4caf6b2d6b8e2b948e953f6",
                "sha256:1fabed9ea2acc4efe4671b92c669a213db744d2af8a9fc5d69a8e9bc14b7a9db",
                "sha256:2dac98e85565d5688e8ab7bdea5446674a83a3945a8f416ad0110018d1501b94",
                "sha256:42ec1035841b389e8cc3692277a0bd81cdfe0b65d575a2c8862cec7a80e62e52",
                "sha256:6422f2ff0919fd720195f64ffd8f924c1395d30f9a495f31e2392c2efafb5056",
                "sha256:6a32f3a4cb2f6e1a0b15215f448e8ce2da192fd4ff35084d80d5e39da683e79b",
                "sha256:7312e931b90fe14f925729cde58022f5d034241918a5c4f9797cac62f6b3a9dd",
                "sha256:7d92a09b788cbb1aec325af5fcba9fed7203897bbd9269d5691bb1e3bce29550",
                "sha256:833709a5c66ca52f1d21d41865a637223b368c0ee76ea54ca5bad6f2526c7679",
                "sha256:89705f45ce07b2dfa806ee84439ec67c5d9a0ef20154e0e475e2b2ed392a5b83",
                "sha256:8cd0fb36c7412996859cb4606a35969dd01f4ea34d9812a141cd920c3b18be77",
                "sha256:950bc22bb56ee6ff142a2cb9ee980b571dd0912b0334aa3fe0fe3788d860bea2",
                "sha256:a0c50db33c32594305b0ef9abc0cb7db13de7621d2cadf8392a1d9b3c437ef77",
                "sha256:a0eb43a07386c3f1f1ebb4dc7aafb13f67188eab896e7397aa1ee95a9c884eb2",
                "sha256:aaa4213c862f0ef00022751161df35804127b78adf4a2755b9f991a507e425fd",
                "sha256:ac0c682111fbf404525dfc0f18a8b5f11be52657d4f96e9fcb75daf4f3984859",
                "sha256:ad20d2eb875aaa1ea6d0f2916949f5c08a19c74d05b16ce6ebf6d24f2c9f75d1",
                "sha256:b4afc542c0ac0db720cf516dd20c0846f71c248d2b3d21013aa0d4ef9c71ca25",
                "sha256:b8a3715b3c4e604bcc94c90a825cd7f5635417453b253499664f784fc4da0152",
                "sha256:ba28584e6bca48c59eecbf7efb1576ca214b47f05194646b081717fa628dfddf",
                "sha256:ba381aec3a5dc29634f20692349d73f2d21f17653bda1decf0b52b11d694541f",
                "sha256:bd1be66dde2b82f80afb9459fc618216753f67109b859a361cf7def5c7968729",
                "sha256:c2507d796fca339c8fb03216364cca68d87e037c1f774977c8fc377627d01c71",
                "sha256:cec7e622ebc545dbb4564e483dd20e4e404da17ae07e06f3e780b2dacd5cee66",
                "sha256:d14b140a4439d816e3b1229a4a525df917d6ea22a0771a2a78332273fd9528a4",
                "sha256:d1b4ab59e02d9008efe10ceabd0b31e79519da6fb67f7d8e8977118832d0f449",
                "sha256:d5227b229005a696cc67676e24c214740efd90b148de5733419ac9aaba3773da",
                "sha256:e1f57aa70d3f7cc6947fd88636a481638263ba04a742b4a37dd25c373e41491a",
                "sha256:e74a55f6bad0e7d3968399deb50f61f4db1926acf4a6d83beaaa7df986f48b1c",
                "sha256:e82aba2188b9ba309fd8e271702bd0d0fc9148ae3150532bbb474f4590039ffb",
                "sha256:ee69dad2c7155756ad114c02db06002f4cded41132cc51378e57aad79cc8e4f4",
                "sha256:f5ab93a2cb2d8338b1674be43b442a7f544a0971da062a5da774ed40587f18f5"
            ],
            "index": "pypi",
            "version": "==2.8.6"
        },
        "pyrsistent": {
            "hashes": [
                "sha256:2e636185d9eb976a18a8a8e96efce62f2905fea90041958d8cc2a189756ebf3e"
            ],
            "version": "==0.17.3"
        },
        "python-dateutil": {
            "hashes": [
                "sha256:73ebfe9dbf22e832286dafa60473e4cd239f8592f699aa5adaf10050e6e1823c",
                "sha256:75bb3f31ea686f1197762692a9ee6a7550b59fc6ca3a1f4b5d7e32fb98e2da2a"
            ],
            "index": "pypi",
            "version": "==2.8.1"
        },
        "python-editor": {
            "hashes": [
                "sha256:1bf6e860a8ad52a14c3ee1252d5dc25b2030618ed80c022598f00176adc8367d",
                "sha256:51fda6bcc5ddbbb7063b2af7509e43bd84bfc32a4ff71349ec7847713882327b",
                "sha256:5f98b069316ea1c2ed3f67e7f5df6c0d8f10b689964a4a811ff64f0106819ec8"
            ],
            "version": "==1.0.4"
        },
        "pytz": {
            "hashes": [
                "sha256:83a4a90894bf38e243cf052c8b58f381bfe9a7a483f6a9cab140bc7f702ac4da",
                "sha256:eb10ce3e7736052ed3623d49975ce333bcd712c7bb19a58b9e2089d4057d0798"
            ],
            "version": "==2021.1"
        },
        "pyyaml": {
            "hashes": [
                "sha256:06a0d7ba600ce0b2d2fe2e78453a470b5a6e000a985dd4a4e54e436cc36b0e97",
                "sha256:240097ff019d7c70a4922b6869d8a86407758333f02203e0fc6ff79c5dcede76",
                "sha256:4f4b913ca1a7319b33cfb1369e91e50354d6f07a135f3b901aca02aa95940bd2",
                "sha256:6034f55dab5fea9e53f436aa68fa3ace2634918e8b5994d82f3621c04ff5ed2e",
                "sha256:69f00dca373f240f842b2931fb2c7e14ddbacd1397d57157a9b005a6a9942648",
                "sha256:73f099454b799e05e5ab51423c7bcf361c58d3206fa7b0d555426b1f4d9a3eaf",
                "sha256:74809a57b329d6cc0fdccee6318f44b9b8649961fa73144a98735b0aaf029f1f",
                "sha256:7739fc0fa8205b3ee8808aea45e968bc90082c10aef6ea95e855e10abf4a37b2",
                "sha256:95f71d2af0ff4227885f7a6605c37fd53d3a106fcab511b8860ecca9fcf400ee",
                "sha256:ad9c67312c84def58f3c04504727ca879cb0013b2517c85a9a253f0cb6380c0a",
                "sha256:b8eac752c5e14d3eca0e6dd9199cd627518cb5ec06add0de9d32baeee6fe645d",
                "sha256:cc8955cfbfc7a115fa81d85284ee61147059a753344bc51098f3ccd69b0d7e0c",
                "sha256:d13155f591e6fcc1ec3b30685d50bf0711574e2c0dfffd7644babf8b5102ca1a"
            ],
            "index": "pypi",
            "version": "==5.3.1"
        },
        "requests": {
            "hashes": [
                "sha256:11e007a8a2aa0323f5a921e9e6a2d7e4e67d9877e85773fba9ba6419025cbeb4",
                "sha256:9cf5292fcd0f598c671cfc1e0d7d1a7f13bb8085e9a590f48c010551dc6c4b31"
            ],
            "index": "pypi",
            "version": "==2.22.0"
        },
        "s3transfer": {
            "hashes": [
                "sha256:6efc926738a3cd576c2a79725fed9afde92378aa5c6a957e3af010cb019fac9d",
                "sha256:b780f2411b824cb541dbcd2c713d0cb61c7d1bcadae204cdddda2b35cef493ba"
            ],
            "version": "==0.2.1"
        },
        "semver": {
            "hashes": [
                "sha256:ced8b23dceb22134307c1b8abfa523da14198793d9787ac838e70e29e77458d4",
                "sha256:fa0fe2722ee1c3f57eac478820c3a5ae2f624af8264cbdf9000c980ff7f75e3f"
            ],
            "version": "==2.13.0"
        },
        "six": {
            "hashes": [
                "sha256:30639c035cdb23534cd4aa2dd52c3bf48f06e5f4a941509c8bafd8ce11080259",
                "sha256:8b74bedcbbbaca38ff6d7491d76f2b06b3592611af620f8426e82dddb04a5ced"
            ],
            "version": "==1.15.0"
        },
        "sqlalchemy": {
            "hashes": [
<<<<<<< HEAD
                "sha256:06125670280111e39014af87f14d74599fd4b39a512c74f1a10e21e5626eb158",
                "sha256:09b08eb1bea621e47c2b0fcb0334fcbb00e1da2a3c2d45a98e56cd072b840719",
                "sha256:0abab6d1044198993256f073340b14c459736777c550a7e914cd00444dcf9c30",
                "sha256:0bb04fd7414718fb1f4dfa17efcb0be787363451cf99a5e992728925d298d9ae",
                "sha256:1b9f3c7b281aa1c3d0c74ef12c4633e5f8358bb94f01be7b964887183fd53e5e",
                "sha256:1ba6922331b3f38e116c9266206b044baf64576e5cebd87917b5ad872d7a025f",
                "sha256:3b290ff34de625143a05d2d172a88a064bb04a7938265b09d4e4bf45f21948f6",
                "sha256:3fa75c854dba3f9b9c28bc5d88d246f6bc6f20b7480367c65339bcb2864d4707",
                "sha256:4d1447183356c9679853926e81c7ebce3fbca9b1c607ea439975298c72137a36",
                "sha256:4e88549a5e58ba8c80c5ea071ac3b4e590236672a882bb80f56da4afcee45d96",
                "sha256:5289cafee71037f15feeeaf736f01910b9e3572525b73b201bdd21816db010ed",
                "sha256:59ec279f1bd55e1d703e3d4b651600cc463cc3eafa8d8e5a70ab844f736348d4",
                "sha256:5fb8f6a391992dd6aafe4fdf1dffbf7934fba1f5938593f20b152aa7f9619f82",
                "sha256:65c4df9517da9cce2c1255282d3e39f2afbc3a02deba60d99b0a3283ae80ec0b",
                "sha256:6a8e4c2e65028933a6dc8643c8f5a4f295a367131195b3c708634925cb3e8ec1",
                "sha256:6d6115edf1297bfa58994986ffe0dff21af18f0cba51dfa6d1769aa8a277be32",
                "sha256:6e517126d3bc13d455826befdc35a89f82f01d163848f68db02caa80d25433fc",
                "sha256:7e1b0ed6d720750f02333d2f52502dfc2a23185aacc2cc6ce6ec29d28c21397c",
                "sha256:7eba42098a13a3bcd509080b5e44d73783d9129ba0383793979bf518d01e8bb3",
                "sha256:8383292298bb85d7ad79a13c6571aff213b96c49737f3c3af129de63bbfb42c9",
                "sha256:8cfcfcf2582b19c874fa20d0b75100abe17be80a4c637c0683b4eb919946dfee",
                "sha256:920db115eb06fc507fe2c774fb5c82a898b05dffbdadc7fafad51ce2cfd8c549",
                "sha256:9406b96a979ab8d6de5d89f58b1f103c9aeef6fb5367448537a8228619f11258",
                "sha256:97e333260a99d989f2a131aa8aa74140636dfbd030987150cb3748da607ea7db",
                "sha256:a6b4b7688fe7d251bbae3f9da4a487568bd584d13201bc7591c8639ad01fecdc",
                "sha256:aed22be55a608787bb6875dbcf3561349a0e88fe33fd88c318c1e5b4eeb2306a",
                "sha256:c6197c88ad53c31f58de5a8180936b8ef027356e788cd5f6514b3439d3d897ac",
                "sha256:d3b2819f4d7ae56191efc6fc456eb1805ada2bd5ba93d918893bc24fa7a1e30c",
                "sha256:da72e3499bde4548e8b7d7f2ab23ceed09a5bac307bf51057e066c406a0ba2e1",
                "sha256:dcde5067a7dab1ff2eaea2f3622b2055c5225ce2aaf589c5a4c703d43519c4ba",
                "sha256:e1692bdf1b95c97caab1201773a4576f59627997f598d30bdadc50dd9f897fec",
                "sha256:edec945ed57d11a1123657e4066f0bf747aaa93c8a65ec1c2c98172d1f2a9b7d",
                "sha256:facacaea95e0822f7bbeaa6909b30b2836b14cff8790209d52a0c866e240b673",
                "sha256:ff76d7dbf33f62e30e5a1d1b095d46afcdc49e42cbe33ce12014110147466700"
            ],
            "version": "==1.4.2"
=======
                "sha256:014ea143572fee1c18322b7908140ad23b3994036ef4c0d630110faf942652f8",
                "sha256:0172423a27fbcae3751ef016663b72e1a516777de324a76e30efa170dbd3dd2d",
                "sha256:01aa5f803db724447c1d423ed583e42bf5264c597fd55e4add4301f163b0be48",
                "sha256:0352db1befcbed2f9282e72843f1963860bf0e0472a4fa5cf8ee084318e0e6ab",
                "sha256:09083c2487ca3c0865dc588e07aeaa25416da3d95f7482c07e92f47e080aa17b",
                "sha256:0d5d862b1cfbec5028ce1ecac06a3b42bc7703eb80e4b53fceb2738724311443",
                "sha256:14f0eb5db872c231b20c18b1e5806352723a3a89fb4254af3b3e14f22eaaec75",
                "sha256:1e2f89d2e5e3c7a88e25a3b0e43626dba8db2aa700253023b82e630d12b37109",
                "sha256:26155ea7a243cbf23287f390dba13d7927ffa1586d3208e0e8d615d0c506f996",
                "sha256:2ed6343b625b16bcb63c5b10523fd15ed8934e1ed0f772c534985e9f5e73d894",
                "sha256:34fcec18f6e4b24b4a5f6185205a04f1eab1e56f8f1d028a2a03694ebcc2ddd4",
                "sha256:4d0e3515ef98aa4f0dc289ff2eebb0ece6260bbf37c2ea2022aad63797eacf60",
                "sha256:5de2464c254380d8a6c20a2746614d5a436260be1507491442cf1088e59430d2",
                "sha256:6607ae6cd3a07f8a4c3198ffbf256c261661965742e2b5265a77cd5c679c9bba",
                "sha256:8110e6c414d3efc574543109ee618fe2c1f96fa31833a1ff36cc34e968c4f233",
                "sha256:816de75418ea0953b5eb7b8a74933ee5a46719491cd2b16f718afc4b291a9658",
                "sha256:861e459b0e97673af6cc5e7f597035c2e3acdfb2608132665406cded25ba64c7",
                "sha256:87a2725ad7d41cd7376373c15fd8bf674e9c33ca56d0b8036add2d634dba372e",
                "sha256:a006d05d9aa052657ee3e4dc92544faae5fcbaafc6128217310945610d862d39",
                "sha256:bce28277f308db43a6b4965734366f533b3ff009571ec7ffa583cb77539b84d6",
                "sha256:c10ff6112d119f82b1618b6dc28126798481b9355d8748b64b9b55051eb4f01b",
                "sha256:d375d8ccd3cebae8d90270f7aa8532fe05908f79e78ae489068f3b4eee5994e8",
                "sha256:d37843fb8df90376e9e91336724d78a32b988d3d20ab6656da4eb8ee3a45b63c",
                "sha256:e47e257ba5934550d7235665eee6c911dc7178419b614ba9e1fbb1ce6325b14f",
                "sha256:e98d09f487267f1e8d1179bf3b9d7709b30a916491997137dd24d6ae44d18d79",
                "sha256:ebbb777cbf9312359b897bf81ba00dae0f5cb69fba2a18265dcc18a6f5ef7519",
                "sha256:ee5f5188edb20a29c1cc4a039b074fdc5575337c9a68f3063449ab47757bb064",
                "sha256:f03bd97650d2e42710fbe4cf8a59fae657f191df851fc9fc683ecef10746a375",
                "sha256:f1149d6e5c49d069163e58a3196865e4321bad1803d7886e07d8710de392c548",
                "sha256:f3c5c52f7cb8b84bfaaf22d82cb9e6e9a8297f7c2ed14d806a0f5e4d22e83fb7",
                "sha256:f597a243b8550a3a0b15122b14e49d8a7e622ba1c9d29776af741f1845478d79",
                "sha256:fc1f2a5a5963e2e73bac4926bdaf7790c4d7d77e8fc0590817880e22dd9d0b8b",
                "sha256:fc4cddb0b474b12ed7bdce6be1b9edc65352e8ce66bc10ff8cbbfb3d4047dbf4",
                "sha256:fcb251305fa24a490b6a9ee2180e5f8252915fb778d3dafc70f9cc3f863827b9"
            ],
            "index": "pypi",
            "version": "==1.3.24"
>>>>>>> b242b0d3
        },
        "swagger-ui-bundle": {
            "hashes": [
                "sha256:f5255f786cde67a2638111f4a7d04355836743198a83c4ecbe815d9fc384b0c8",
                "sha256:f5691167f2e9f73ecbe8229a89454ae5ea958f90bb0d4583ed7adaae598c4122"
            ],
            "version": "==0.0.8"
        },
        "typing-extensions": {
            "hashes": [
                "sha256:7cb407020f00f7bfc3cb3e7881628838e69d8f3fcab2f64742a5e76b2f841918",
                "sha256:99d4073b617d30288f569d3f13d2bd7548c3a7e4c8de87db09a9d29bb3a4a60c",
                "sha256:dafc7639cde7f1b6e1acc0f457842a83e722ccca8eef5270af2d74792619a89f"
            ],
            "markers": "python_version < '3.8'",
            "version": "==3.7.4.3"
        },
        "ujson": {
            "hashes": [
                "sha256:f66073e5506e91d204ab0c614a148d5aa938bdbf104751be66f8ad7a222f5f86"
            ],
            "index": "pypi",
            "version": "==1.35"
        },
        "urllib3": {
            "hashes": [
                "sha256:8d7eaa5a82a1cac232164990f04874c594c9453ec55eef02eab885aa02fc17a2",
                "sha256:f5321fbe4bf3fefa0efd0bfe7fb14e90909eb62a48ccda331726b4319897dd5e"
            ],
            "markers": "python_version >= '3.4'",
            "version": "==1.25.11"
        },
        "validators": {
            "hashes": [
                "sha256:ea9bf8bf22aa692c205e12830d90b3b93950e5122d22bed9eb2f2fece0bba298"
            ],
            "index": "pypi",
            "version": "==0.13.0"
        },
        "watchtower": {
            "hashes": [
                "sha256:71959c065026c5da93adb0a9043872165fa6be487a76fecbb67a3670a5c11aa5",
                "sha256:e205f1752a925994c53895e06150c44235abab4a623412b5e5372b07a3d38b9a"
            ],
            "index": "pypi",
            "version": "==0.6.0"
        },
        "werkzeug": {
            "hashes": [
                "sha256:2de2a5db0baeae7b2d2664949077c2ac63fbd16d98da0ff71837f7d1dea3fd43",
                "sha256:6c80b1e5ad3665290ea39320b91e1be1e0d5f60652b964a3070216de83d2e47c"
            ],
            "version": "==1.0.1"
        },
        "zipp": {
            "hashes": [
                "sha256:3607921face881ba3e026887d8150cca609d517579abe052ac81fc5aeffdbd76",
                "sha256:51cb66cc54621609dd593d1787f286ee42a5c0adbb4b29abea5a63edc3e03098"
            ],
<<<<<<< HEAD
=======
            "markers": "python_version >= '3.6'",
>>>>>>> b242b0d3
            "version": "==3.4.1"
        }
    },
    "develop": {
        "appdirs": {
            "hashes": [
                "sha256:7d5d0167b2b1ba821647616af46a749d1c653740dd0d2415100fe26e27afdf41",
                "sha256:a841dacd6b99318a741b166adb07e19ee71a274450e68237b4650ca1055ab128"
            ],
            "version": "==1.4.4"
        },
        "aspy.refactor-imports": {
            "hashes": [
                "sha256:78ca24122963fd258ebfc4a8dc708d23a18040ee39dca8767675821e84e9ea0a",
                "sha256:7a18039d2e8be6b02b4791ce98891deb46b459b575c52ed35ab818c4eaa0c098"
            ],
<<<<<<< HEAD
=======
            "markers": "python_full_version >= '3.6.1'",
>>>>>>> b242b0d3
            "version": "==2.2.0"
        },
        "aspy.yaml": {
            "hashes": [
                "sha256:463372c043f70160a9ec950c3f1e4c3a82db5fca01d334b6bc89c7164d744bdc",
                "sha256:e7c742382eff2caed61f87a39d13f99109088e5e93f04d76eb8d4b28aa143f45"
            ],
            "version": "==1.3.0"
        },
        "atomicwrites": {
            "hashes": [
                "sha256:6d1784dea7c0c8d4a5172b6c620f40b6e4cbfdf96d783691f2e1302a7b88e197",
                "sha256:ae70396ad1a434f9c7046fd2dd196fc04b12f9e91ffb859164193be8b6168a7a"
            ],
            "version": "==1.4.0"
        },
        "attrs": {
            "hashes": [
                "sha256:31b2eced602aa8423c2aea9c76a724617ed67cf9513173fd3a4f03e3a929c7e6",
                "sha256:832aa3cde19744e49938b91fea06d69ecb9e649c93ba974535d08ad92164f700"
            ],
            "version": "==20.3.0"
        },
        "black": {
            "hashes": [
                "sha256:09a9dcb7c46ed496a9850b76e4e825d6049ecd38b611f1224857a79bd985a8cf",
                "sha256:68950ffd4d9169716bcb8719a56c07a2f4485354fec061cdd5910aa07369731c"
            ],
            "index": "pypi",
            "version": "==19.3b0"
        },
        "cached-property": {
            "hashes": [
                "sha256:9fa5755838eecbb2d234c3aa390bd80fbd3ac6b6869109bfc1b499f7bd89a130",
                "sha256:df4f613cf7ad9a588cc381aaf4a512d26265ecebd5eb9e1ba12f1319eb85a6a0"
            ],
            "version": "==1.5.2"
        },
        "cfgv": {
            "hashes": [
                "sha256:32e43d604bbe7896fe7c248a9c2276447dbef840feb28fe20494f62af110211d",
                "sha256:cf22deb93d4bcf92f345a5c3cd39d3d41d6340adc60c78bbbd6588c384fda6a1"
            ],
            "version": "==3.2.0"
        },
        "click": {
            "hashes": [
                "sha256:d2b5255c7c6349bc1bd1e59e08cd12acbbd63ce649f2588755783aa94dfb6b1a",
                "sha256:dacca89f4bfadd5de3d7489b7c8a566eee0d3676333fbb50030263894c38c0dc"
            ],
            "version": "==7.1.2"
        },
        "coverage": {
            "hashes": [
                "sha256:08907593569fe59baca0bf152c43f3863201efb6113ecb38ce7e97ce339805a6",
                "sha256:0be0f1ed45fc0c185cfd4ecc19a1d6532d72f86a2bac9de7e24541febad72650",
                "sha256:141f08ed3c4b1847015e2cd62ec06d35e67a3ac185c26f7635f4406b90afa9c5",
                "sha256:19e4df788a0581238e9390c85a7a09af39c7b539b29f25c89209e6c3e371270d",
                "sha256:23cc09ed395b03424d1ae30dcc292615c1372bfba7141eb85e11e50efaa6b351",
                "sha256:245388cda02af78276b479f299bbf3783ef0a6a6273037d7c60dc73b8d8d7755",
                "sha256:331cb5115673a20fb131dadd22f5bcaf7677ef758741312bee4937d71a14b2ef",
                "sha256:386e2e4090f0bc5df274e720105c342263423e77ee8826002dcffe0c9533dbca",
                "sha256:3a794ce50daee01c74a494919d5ebdc23d58873747fa0e288318728533a3e1ca",
                "sha256:60851187677b24c6085248f0a0b9b98d49cba7ecc7ec60ba6b9d2e5574ac1ee9",
                "sha256:63a9a5fc43b58735f65ed63d2cf43508f462dc49857da70b8980ad78d41d52fc",
                "sha256:6b62544bb68106e3f00b21c8930e83e584fdca005d4fffd29bb39fb3ffa03cb5",
                "sha256:6ba744056423ef8d450cf627289166da65903885272055fb4b5e113137cfa14f",
                "sha256:7494b0b0274c5072bddbfd5b4a6c6f18fbbe1ab1d22a41e99cd2d00c8f96ecfe",
                "sha256:826f32b9547c8091679ff292a82aca9c7b9650f9fda3e2ca6bf2ac905b7ce888",
                "sha256:93715dffbcd0678057f947f496484e906bf9509f5c1c38fc9ba3922893cda5f5",
                "sha256:9a334d6c83dfeadae576b4d633a71620d40d1c379129d587faa42ee3e2a85cce",
                "sha256:af7ed8a8aa6957aac47b4268631fa1df984643f07ef00acd374e456364b373f5",
                "sha256:bf0a7aed7f5521c7ca67febd57db473af4762b9622254291fbcbb8cd0ba5e33e",
                "sha256:bf1ef9eb901113a9805287e090452c05547578eaab1b62e4ad456fcc049a9b7e",
                "sha256:c0afd27bc0e307a1ffc04ca5ec010a290e49e3afbe841c5cafc5c5a80ecd81c9",
                "sha256:dd579709a87092c6dbee09d1b7cfa81831040705ffa12a1b248935274aee0437",
                "sha256:df6712284b2e44a065097846488f66840445eb987eb81b3cc6e4149e7b6982e1",
                "sha256:e07d9f1a23e9e93ab5c62902833bf3e4b1f65502927379148b6622686223125c",
                "sha256:e2ede7c1d45e65e209d6093b762e98e8318ddeff95317d07a27a2140b80cfd24",
                "sha256:e4ef9c164eb55123c62411f5936b5c2e521b12356037b6e1c2617cef45523d47",
                "sha256:eca2b7343524e7ba246cab8ff00cab47a2d6d54ada3b02772e908a45675722e2",
                "sha256:eee64c616adeff7db37cc37da4180a3a5b6177f5c46b187894e633f088fb5b28",
                "sha256:ef824cad1f980d27f26166f86856efe11eff9912c4fed97d3804820d43fa550c",
                "sha256:efc89291bd5a08855829a3c522df16d856455297cf35ae827a37edac45f466a7",
                "sha256:fa964bae817babece5aa2e8c1af841bebb6d0b9add8e637548809d040443fee0",
                "sha256:ff37757e068ae606659c28c3bd0d923f9d29a85de79bf25b2b34b148473b5025"
            ],
            "index": "pypi",
            "version": "==4.5.4"
        },
        "distlib": {
            "hashes": [
                "sha256:8c09de2c67b3e7deef7184574fc060ab8a793e7adbb183d942c389c8b13c52fb",
                "sha256:edf6116872c863e1aa9d5bb7cb5e05a022c519a4594dc703843343a9ddd9bff1"
            ],
            "version": "==0.3.1"
        },
        "entrypoints": {
            "hashes": [
                "sha256:589f874b313739ad35be6e0cd7efde2a4e9b6fea91edcc34e58ecbb8dbe56d19",
                "sha256:c70dd71abe5a8c85e55e12c19bd91ccfeec11a6e99044204511f9ed547d48451"
            ],
            "version": "==0.3"
        },
        "filelock": {
            "hashes": [
                "sha256:18d82244ee114f543149c66a6e0c14e9c4f8a1044b5cdaadd0f82159d6a6ff59",
                "sha256:929b7d63ec5b7d6b71b0fa5ac14e030b3f70b75747cef1b10da9b879fef15836"
            ],
            "version": "==3.0.12"
        },
        "flake8": {
            "hashes": [
                "sha256:45681a117ecc81e870cbf1262835ae4af5e7a8b08e40b944a8a6e6b895914cfb",
                "sha256:49356e766643ad15072a789a20915d3c91dc89fd313ccd71802303fd67e4deca"
            ],
            "index": "pypi",
            "version": "==3.7.9"
        },
        "greenlet": {
            "hashes": [
                "sha256:0a77691f0080c9da8dfc81e23f4e3cffa5accf0f5b56478951016d7cfead9196",
                "sha256:0ddd77586553e3daf439aa88b6642c5f252f7ef79a39271c25b1d4bf1b7cbb85",
                "sha256:111cfd92d78f2af0bc7317452bd93a477128af6327332ebf3c2be7df99566683",
                "sha256:122c63ba795fdba4fc19c744df6277d9cfd913ed53d1a286f12189a0265316dd",
                "sha256:181300f826625b7fd1182205b830642926f52bd8cdb08b34574c9d5b2b1813f7",
                "sha256:1a1ada42a1fd2607d232ae11a7b3195735edaa49ea787a6d9e6a53afaf6f3476",
                "sha256:1bb80c71de788b36cefb0c3bb6bfab306ba75073dbde2829c858dc3ad70f867c",
                "sha256:1d1d4473ecb1c1d31ce8fd8d91e4da1b1f64d425c1dc965edc4ed2a63cfa67b2",
                "sha256:292e801fcb3a0b3a12d8c603c7cf340659ea27fd73c98683e75800d9fd8f704c",
                "sha256:2c65320774a8cd5fdb6e117c13afa91c4707548282464a18cf80243cf976b3e6",
                "sha256:4365eccd68e72564c776418c53ce3c5af402bc526fe0653722bc89efd85bf12d",
                "sha256:5352c15c1d91d22902582e891f27728d8dac3bd5e0ee565b6a9f575355e6d92f",
                "sha256:58ca0f078d1c135ecf1879d50711f925ee238fe773dfe44e206d7d126f5bc664",
                "sha256:5d4030b04061fdf4cbc446008e238e44936d77a04b2b32f804688ad64197953c",
                "sha256:5d69bbd9547d3bc49f8a545db7a0bd69f407badd2ff0f6e1a163680b5841d2b0",
                "sha256:5f297cb343114b33a13755032ecf7109b07b9a0020e841d1c3cedff6602cc139",
                "sha256:62afad6e5fd70f34d773ffcbb7c22657e1d46d7fd7c95a43361de979f0a45aef",
                "sha256:647ba1df86d025f5a34043451d7c4a9f05f240bee06277a524daad11f997d1e7",
                "sha256:719e169c79255816cdcf6dccd9ed2d089a72a9f6c42273aae12d55e8d35bdcf8",
                "sha256:7cd5a237f241f2764324396e06298b5dee0df580cf06ef4ada0ff9bff851286c",
                "sha256:875d4c60a6299f55df1c3bb870ebe6dcb7db28c165ab9ea6cdc5d5af36bb33ce",
                "sha256:90b6a25841488cf2cb1c8623a53e6879573010a669455046df5f029d93db51b7",
                "sha256:94620ed996a7632723a424bccb84b07e7b861ab7bb06a5aeb041c111dd723d36",
                "sha256:b5f1b333015d53d4b381745f5de842f19fe59728b65f0fbb662dafbe2018c3a5",
                "sha256:c5b22b31c947ad8b6964d4ed66776bcae986f73669ba50620162ba7c832a6b6a",
                "sha256:c93d1a71c3fe222308939b2e516c07f35a849c5047f0197442a4d6fbcb4128ee",
                "sha256:cdb90267650c1edb54459cdb51dab865f6c6594c3a47ebd441bc493360c7af70",
                "sha256:cfd06e0f0cc8db2a854137bd79154b61ecd940dce96fad0cba23fe31de0b793c",
                "sha256:d3789c1c394944084b5e57c192889985a9f23bd985f6d15728c745d380318128",
                "sha256:da7d09ad0f24270b20f77d56934e196e982af0d0a2446120cb772be4e060e1a2",
                "sha256:df3e83323268594fa9755480a442cabfe8d82b21aba815a71acf1bb6c1776218",
                "sha256:df8053867c831b2643b2c489fe1d62049a98566b1646b194cc815f13e27b90df",
                "sha256:e1128e022d8dce375362e063754e129750323b67454cac5600008aad9f54139e",
                "sha256:e6e9fdaf6c90d02b95e6b0709aeb1aba5affbbb9ccaea5502f8638e4323206be",
                "sha256:eac8803c9ad1817ce3d8d15d1bb82c2da3feda6bee1153eec5c58fa6e5d3f770",
                "sha256:eb333b90036358a0e2c57373f72e7648d7207b76ef0bd00a4f7daad1f79f5203",
                "sha256:ed1d1351f05e795a527abc04a0d82e9aecd3bdf9f46662c36ff47b0b00ecaf06",
                "sha256:f3dc68272990849132d6698f7dc6df2ab62a88b0d36e54702a8fd16c0490e44f",
                "sha256:f59eded163d9752fd49978e0bab7a1ff21b1b8d25c05f0995d140cc08ac83379",
                "sha256:f5e2d36c86c7b03c94b8459c3bd2c9fe2c7dab4b258b8885617d44a22e453fb7",
                "sha256:f6f65bf54215e4ebf6b01e4bb94c49180a589573df643735107056f7a910275b",
                "sha256:f8450d5ef759dbe59f84f2c9f77491bb3d3c44bc1a573746daf086e70b14c243",
                "sha256:f97d83049715fd9dec7911860ecf0e17b48d8725de01e45de07d8ac0bd5bc378"
            ],
            "markers": "python_version >= '3'",
            "version": "==1.0.0"
        },
        "identify": {
            "hashes": [
<<<<<<< HEAD
                "sha256:99d40094d8c9fc0b88b379200ecb4f8345a593878656867fa5363abc850766ab",
                "sha256:f516f69e62df018a3965a835dccfb3397ed02ddaf513584633c9acaf084be3f2"
            ],
            "version": "==2.1.4"
        },
        "importlib-metadata": {
            "hashes": [
                "sha256:742add720a20d0467df2f444ae41704000f50e1234f46174b51f9c6031a1bd71",
                "sha256:b74159469b464a99cb8cc3e21973e4d96e05d3024d337313fedb618a6e86e6f4"
            ],
            "markers": "python_version < '3.8'",
            "version": "==3.7.3"
=======
                "sha256:43cb1965e84cdd247e875dec6d13332ef5be355ddc16776396d98089b9053d87",
                "sha256:c7c0f590526008911ccc5ceee6ed7b085cbc92f7b6591d0ee5913a130ad64034"
            ],
            "markers": "python_full_version >= '3.6.1'",
            "version": "==2.2.2"
        },
        "importlib-metadata": {
            "hashes": [
                "sha256:c9db46394197244adf2f0b08ec5bc3cf16757e9590b02af1fca085c16c0d600a",
                "sha256:d2d46ef77ffc85cbf7dac7e81dd663fde71c45326131bea8033b9bad42268ebe"
            ],
            "markers": "python_version < '3.8'",
            "version": "==3.10.0"
>>>>>>> b242b0d3
        },
        "importlib-resources": {
            "hashes": [
                "sha256:642586fc4740bd1cad7690f836b3321309402b20b332529f25617ff18e8e1370",
                "sha256:ebab3efe74d83b04d6bf5cd9a17f0c5c93e60fb60f30c90f56265fce4682a469"
            ],
            "markers": "python_version < '3.7'",
            "version": "==5.1.2"
        },
        "mccabe": {
            "hashes": [
                "sha256:ab8a6258860da4b6677da4bd2fe5dc2c659cff31b3ee4f7f5d64e79735b80d42",
                "sha256:dd8d182285a0fe56bace7f45b5e7d1a6ebcbf524e8f3bd87eb0f125271b8831f"
            ],
            "version": "==0.6.1"
        },
        "more-itertools": {
            "hashes": [
                "sha256:5652a9ac72209ed7df8d9c15daf4e1aa0e3d2ccd3c87f8265a0673cd9cbc9ced",
                "sha256:c5d6da9ca3ff65220c3bfd2a8db06d698f05d4d2b9be57e1deb2be5a45019713"
            ],
<<<<<<< HEAD
=======
            "markers": "python_version >= '3.5'",
>>>>>>> b242b0d3
            "version": "==8.7.0"
        },
        "nodeenv": {
            "hashes": [
                "sha256:5304d424c529c997bc888453aeaa6362d242b6b4631e90f3d4bf1b290f1c84a9",
                "sha256:ab45090ae383b716c4ef89e690c41ff8c2b257b85b309f01f3654df3d084bd7c"
            ],
            "version": "==1.5.0"
        },
        "packaging": {
            "hashes": [
                "sha256:5b327ac1320dc863dca72f4514ecc086f31186744b84a230374cc1fd776feae5",
                "sha256:67714da7f7bc052e064859c05c595155bd1ee9f69f76557e21f051443c20947a"
            ],
<<<<<<< HEAD
=======
            "markers": "python_version >= '2.7' and python_version not in '3.0, 3.1, 3.2, 3.3'",
>>>>>>> b242b0d3
            "version": "==20.9"
        },
        "pluggy": {
            "hashes": [
                "sha256:15b2acde666561e1298d71b523007ed7364de07029219b604cf808bfa1c765b0",
                "sha256:966c145cd83c96502c3c3868f50408687b38434af77734af1e9ca461a4081d2d"
            ],
            "version": "==0.13.1"
        },
        "pre-commit": {
            "hashes": [
                "sha256:1d3c0587bda7c4e537a46c27f2c84aa006acc18facf9970bf947df596ce91f3f",
                "sha256:fa78ff96e8e9ac94c748388597693f18b041a181c94a4f039ad20f45287ba44a"
            ],
            "index": "pypi",
            "version": "==1.18.3"
        },
        "pre-commit-hooks": {
            "hashes": [
                "sha256:29349ad3894229bded388de2f9a2b4f1c95aa003f12a546d00e06ac62f5ecc5f",
                "sha256:692c202c21b1c168749053dd44f23d40e02886c6b8e32c0469705c8ecdfb595a"
            ],
            "index": "pypi",
            "version": "==2.2.3"
        },
        "py": {
            "hashes": [
                "sha256:21b81bda15b66ef5e1a777a21c4dcd9c20ad3efd0b3f817e7a809035269e1bd3",
                "sha256:3b80836aa6d1feeaa108e046da6423ab8f6ceda6468545ae8d02d9d58d18818a"
            ],
            "version": "==1.10.0"
        },
        "pycodestyle": {
            "hashes": [
                "sha256:95a2219d12372f05704562a14ec30bc76b05a5b297b21a5dfe3f6fac3491ae56",
                "sha256:e40a936c9a450ad81df37f549d676d127b1b66000a6c500caa2b085bc0ca976c"
            ],
            "version": "==2.5.0"
        },
        "pyflakes": {
            "hashes": [
                "sha256:17dbeb2e3f4d772725c777fabc446d5634d1038f234e77343108ce445ea69ce0",
                "sha256:d976835886f8c5b31d47970ed689944a0262b5f3afa00a5a7b4dc81e5449f8a2"
            ],
            "version": "==2.1.1"
        },
        "pyparsing": {
            "hashes": [
                "sha256:c203ec8783bf771a155b207279b9bccb8dea02d8f0c9e5f8ead507bc3246ecc1",
                "sha256:ef9d7589ef3c200abe66653d3f1ab1033c3c419ae9b9bdb1240a85b024efc88b"
            ],
            "version": "==2.4.7"
        },
        "pytest": {
            "hashes": [
                "sha256:6ef6d06de77ce2961156013e9dff62f1b2688aa04d0dc244299fe7d67e09370d",
                "sha256:a736fed91c12681a7b34617c8fcefe39ea04599ca72c608751c31d89579a3f77"
            ],
            "index": "pypi",
            "version": "==5.0.1"
        },
        "pytest-cov": {
            "hashes": [
                "sha256:2b097cde81a302e1047331b48cadacf23577e431b61e9c6f49a1170bbe3d3da6",
                "sha256:e00ea4fdde970725482f1f35630d12f074e121a23801aabf2ae154ec6bdd343a"
            ],
            "index": "pypi",
            "version": "==2.7.1"
        },
        "pytest-mock": {
            "hashes": [
                "sha256:636e792f7dd9e2c80657e174c04bf7aa92672350090736d82e97e92ce8f68737",
                "sha256:a9fedba70e37acf016238bb2293f2652ce19985ceb245bbd3d7f3e4032667402"
            ],
            "index": "pypi",
            "version": "==3.1.1"
        },
        "pytest-subtests": {
            "hashes": [
                "sha256:677281a196092c06d3da8e6408f0c1362b3f7b180e3c0e9113c7209b6b48afd7",
                "sha256:ec2634b303339dc4582912fb7bd669627f2cc20b23fc277f1076b3cc69a9eb9e"
            ],
            "index": "pypi",
            "version": "==0.3.2"
        },
        "pyupgrade": {
            "hashes": [
                "sha256:868a92e8bd6ed6ef8a3ace3a7e08e9d59cbaff958e2c2d20efbe117cf1f52175",
                "sha256:bec54923c4e2d13a73e7a70828d3c5cb1562e72b3a622959309ec93ebafb0f88"
            ],
            "index": "pypi",
            "version": "==1.21.0"
        },
        "pyyaml": {
            "hashes": [
                "sha256:06a0d7ba600ce0b2d2fe2e78453a470b5a6e000a985dd4a4e54e436cc36b0e97",
                "sha256:240097ff019d7c70a4922b6869d8a86407758333f02203e0fc6ff79c5dcede76",
                "sha256:4f4b913ca1a7319b33cfb1369e91e50354d6f07a135f3b901aca02aa95940bd2",
                "sha256:6034f55dab5fea9e53f436aa68fa3ace2634918e8b5994d82f3621c04ff5ed2e",
                "sha256:69f00dca373f240f842b2931fb2c7e14ddbacd1397d57157a9b005a6a9942648",
                "sha256:73f099454b799e05e5ab51423c7bcf361c58d3206fa7b0d555426b1f4d9a3eaf",
                "sha256:74809a57b329d6cc0fdccee6318f44b9b8649961fa73144a98735b0aaf029f1f",
                "sha256:7739fc0fa8205b3ee8808aea45e968bc90082c10aef6ea95e855e10abf4a37b2",
                "sha256:95f71d2af0ff4227885f7a6605c37fd53d3a106fcab511b8860ecca9fcf400ee",
                "sha256:ad9c67312c84def58f3c04504727ca879cb0013b2517c85a9a253f0cb6380c0a",
                "sha256:b8eac752c5e14d3eca0e6dd9199cd627518cb5ec06add0de9d32baeee6fe645d",
                "sha256:cc8955cfbfc7a115fa81d85284ee61147059a753344bc51098f3ccd69b0d7e0c",
                "sha256:d13155f591e6fcc1ec3b30685d50bf0711574e2c0dfffd7644babf8b5102ca1a"
            ],
            "index": "pypi",
            "version": "==5.3.1"
        },
        "reorder-python-imports": {
            "hashes": [
                "sha256:19205da15e7bccd5a6a92fa7b97d577bc72c2e20acdcc27175fa0fd832cfed50",
                "sha256:1c04d11c07d4c48d75b9a7f0ab5db4b61be42d294fd902c1efd2b1e0bc146d22"
            ],
            "index": "pypi",
            "version": "==1.6.1"
        },
        "ruamel.yaml": {
            "hashes": [
<<<<<<< HEAD
                "sha256:64b06e7873eb8e1125525ecef7345447d786368cadca92a7cd9b59eae62e95a3",
                "sha256:bb48c514222702878759a05af96f4b7ecdba9b33cd4efcf25c86b882cef3a942"
            ],
            "version": "==0.16.13"
=======
                "sha256:0850def9ebca23b3a8c64c4b4115ebb6b364a10d49f89d289a26ee965e1e7d9d",
                "sha256:8f1e15421668b9edf30ed02899f5f81aff9808a4271935776f61a99a569a13da"
            ],
            "markers": "python_version >= '3'",
            "version": "==0.17.2"
>>>>>>> b242b0d3
        },
        "ruamel.yaml.clib": {
            "hashes": [
                "sha256:058a1cc3df2a8aecc12f983a48bda99315cebf55a3b3a5463e37bb599b05727b",
                "sha256:1236df55e0f73cd138c0eca074ee086136c3f16a97c2ac719032c050f7e0622f",
                "sha256:1f8c0a4577c0e6c99d208de5c4d3fd8aceed9574bb154d7a2b21c16bb924154c",
                "sha256:2602e91bd5c1b874d6f93d3086f9830f3e907c543c7672cf293a97c3fabdcd91",
                "sha256:28116f204103cb3a108dfd37668f20abe6e3cafd0d3fd40dba126c732457b3cc",
                "sha256:2d24bd98af676f4990c4d715bcdc2a60b19c56a3fb3a763164d2d8ca0e806ba7",
                "sha256:2fd336a5c6415c82e2deb40d08c222087febe0aebe520f4d21910629018ab0f3",
                "sha256:30dca9bbcbb1cc858717438218d11eafb78666759e5094dd767468c0d577a7e7",
                "sha256:44c7b0498c39f27795224438f1a6be6c5352f82cb887bc33d962c3a3acc00df6",
                "sha256:464e66a04e740d754170be5e740657a3b3b6d2bcc567f0c3437879a6e6087ff6",
                "sha256:46d6d20815064e8bb023ea8628cfb7402c0f0e83de2c2227a88097e239a7dffd",
                "sha256:4df5019e7783d14b79217ad9c56edf1ba7485d614ad5a385d1b3c768635c81c0",
                "sha256:4e52c96ca66de04be42ea2278012a2342d89f5e82b4512fb6fb7134e377e2e62",
                "sha256:5254af7d8bdf4d5484c089f929cb7f5bafa59b4f01d4f48adda4be41e6d29f99",
                "sha256:52ae5739e4b5d6317b52f5b040b1b6639e8af68a5b8fd606a8b08658fbd0cab5",
                "sha256:53b9dd1abd70e257a6e32f934ebc482dac5edb8c93e23deb663eac724c30b026",
                "sha256:6c0a5dc52fc74eb87c67374a4e554d4761fd42a4d01390b7e868b30d21f4b8bb",
                "sha256:73b3d43e04cc4b228fa6fa5d796409ece6fcb53a6c270eb2048109cbcbc3b9c2",
                "sha256:74161d827407f4db9072011adcfb825b5258a5ccb3d2cd518dd6c9edea9e30f1",
                "sha256:75f0ee6839532e52a3a53f80ce64925ed4aed697dd3fa890c4c918f3304bd4f4",
                "sha256:839dd72545ef7ba78fd2aa1a5dd07b33696adf3e68fae7f31327161c1093001b",
                "sha256:8be05be57dc5c7b4a0b24edcaa2f7275866d9c907725226cdde46da09367d923",
                "sha256:8e8fd0a22c9d92af3a34f91e8a2594eeb35cba90ab643c5e0e643567dc8be43e",
                "sha256:a873e4d4954f865dcb60bdc4914af7eaae48fb56b60ed6daa1d6251c72f5337c",
                "sha256:ab845f1f51f7eb750a78937be9f79baea4a42c7960f5a94dde34e69f3cce1988",
                "sha256:b1e981fe1aff1fd11627f531524826a4dcc1f26c726235a52fcb62ded27d150f",
                "sha256:b4b0d31f2052b3f9f9b5327024dc629a253a83d8649d4734ca7f35b60ec3e9e5",
                "sha256:c6ac7e45367b1317e56f1461719c853fd6825226f45b835df7436bb04031fd8a",
                "sha256:daf21aa33ee9b351f66deed30a3d450ab55c14242cfdfcd377798e2c0d25c9f1",
                "sha256:e9f7d1d8c26a6a12c23421061f9022bb62704e38211fe375c645485f38df34a2",
                "sha256:f6061a31880c1ed6b6ce341215336e2f3d0c1deccd84957b6fa8ca474b41e89f"
            ],
<<<<<<< HEAD
            "markers": "platform_python_implementation == 'CPython' and python_version < '3.10'",
=======
            "markers": "python_version < '3.10' and platform_python_implementation == 'CPython'",
>>>>>>> b242b0d3
            "version": "==0.2.2"
        },
        "six": {
            "hashes": [
                "sha256:30639c035cdb23534cd4aa2dd52c3bf48f06e5f4a941509c8bafd8ce11080259",
                "sha256:8b74bedcbbbaca38ff6d7491d76f2b06b3592611af620f8426e82dddb04a5ced"
            ],
            "version": "==1.15.0"
        },
        "sqlalchemy": {
            "hashes": [
<<<<<<< HEAD
                "sha256:06125670280111e39014af87f14d74599fd4b39a512c74f1a10e21e5626eb158",
                "sha256:09b08eb1bea621e47c2b0fcb0334fcbb00e1da2a3c2d45a98e56cd072b840719",
                "sha256:0abab6d1044198993256f073340b14c459736777c550a7e914cd00444dcf9c30",
                "sha256:0bb04fd7414718fb1f4dfa17efcb0be787363451cf99a5e992728925d298d9ae",
                "sha256:1b9f3c7b281aa1c3d0c74ef12c4633e5f8358bb94f01be7b964887183fd53e5e",
                "sha256:1ba6922331b3f38e116c9266206b044baf64576e5cebd87917b5ad872d7a025f",
                "sha256:3b290ff34de625143a05d2d172a88a064bb04a7938265b09d4e4bf45f21948f6",
                "sha256:3fa75c854dba3f9b9c28bc5d88d246f6bc6f20b7480367c65339bcb2864d4707",
                "sha256:4d1447183356c9679853926e81c7ebce3fbca9b1c607ea439975298c72137a36",
                "sha256:4e88549a5e58ba8c80c5ea071ac3b4e590236672a882bb80f56da4afcee45d96",
                "sha256:5289cafee71037f15feeeaf736f01910b9e3572525b73b201bdd21816db010ed",
                "sha256:59ec279f1bd55e1d703e3d4b651600cc463cc3eafa8d8e5a70ab844f736348d4",
                "sha256:5fb8f6a391992dd6aafe4fdf1dffbf7934fba1f5938593f20b152aa7f9619f82",
                "sha256:65c4df9517da9cce2c1255282d3e39f2afbc3a02deba60d99b0a3283ae80ec0b",
                "sha256:6a8e4c2e65028933a6dc8643c8f5a4f295a367131195b3c708634925cb3e8ec1",
                "sha256:6d6115edf1297bfa58994986ffe0dff21af18f0cba51dfa6d1769aa8a277be32",
                "sha256:6e517126d3bc13d455826befdc35a89f82f01d163848f68db02caa80d25433fc",
                "sha256:7e1b0ed6d720750f02333d2f52502dfc2a23185aacc2cc6ce6ec29d28c21397c",
                "sha256:7eba42098a13a3bcd509080b5e44d73783d9129ba0383793979bf518d01e8bb3",
                "sha256:8383292298bb85d7ad79a13c6571aff213b96c49737f3c3af129de63bbfb42c9",
                "sha256:8cfcfcf2582b19c874fa20d0b75100abe17be80a4c637c0683b4eb919946dfee",
                "sha256:920db115eb06fc507fe2c774fb5c82a898b05dffbdadc7fafad51ce2cfd8c549",
                "sha256:9406b96a979ab8d6de5d89f58b1f103c9aeef6fb5367448537a8228619f11258",
                "sha256:97e333260a99d989f2a131aa8aa74140636dfbd030987150cb3748da607ea7db",
                "sha256:a6b4b7688fe7d251bbae3f9da4a487568bd584d13201bc7591c8639ad01fecdc",
                "sha256:aed22be55a608787bb6875dbcf3561349a0e88fe33fd88c318c1e5b4eeb2306a",
                "sha256:c6197c88ad53c31f58de5a8180936b8ef027356e788cd5f6514b3439d3d897ac",
                "sha256:d3b2819f4d7ae56191efc6fc456eb1805ada2bd5ba93d918893bc24fa7a1e30c",
                "sha256:da72e3499bde4548e8b7d7f2ab23ceed09a5bac307bf51057e066c406a0ba2e1",
                "sha256:dcde5067a7dab1ff2eaea2f3622b2055c5225ce2aaf589c5a4c703d43519c4ba",
                "sha256:e1692bdf1b95c97caab1201773a4576f59627997f598d30bdadc50dd9f897fec",
                "sha256:edec945ed57d11a1123657e4066f0bf747aaa93c8a65ec1c2c98172d1f2a9b7d",
                "sha256:facacaea95e0822f7bbeaa6909b30b2836b14cff8790209d52a0c866e240b673",
                "sha256:ff76d7dbf33f62e30e5a1d1b095d46afcdc49e42cbe33ce12014110147466700"
            ],
            "version": "==1.4.2"
=======
                "sha256:014ea143572fee1c18322b7908140ad23b3994036ef4c0d630110faf942652f8",
                "sha256:0172423a27fbcae3751ef016663b72e1a516777de324a76e30efa170dbd3dd2d",
                "sha256:01aa5f803db724447c1d423ed583e42bf5264c597fd55e4add4301f163b0be48",
                "sha256:0352db1befcbed2f9282e72843f1963860bf0e0472a4fa5cf8ee084318e0e6ab",
                "sha256:09083c2487ca3c0865dc588e07aeaa25416da3d95f7482c07e92f47e080aa17b",
                "sha256:0d5d862b1cfbec5028ce1ecac06a3b42bc7703eb80e4b53fceb2738724311443",
                "sha256:14f0eb5db872c231b20c18b1e5806352723a3a89fb4254af3b3e14f22eaaec75",
                "sha256:1e2f89d2e5e3c7a88e25a3b0e43626dba8db2aa700253023b82e630d12b37109",
                "sha256:26155ea7a243cbf23287f390dba13d7927ffa1586d3208e0e8d615d0c506f996",
                "sha256:2ed6343b625b16bcb63c5b10523fd15ed8934e1ed0f772c534985e9f5e73d894",
                "sha256:34fcec18f6e4b24b4a5f6185205a04f1eab1e56f8f1d028a2a03694ebcc2ddd4",
                "sha256:4d0e3515ef98aa4f0dc289ff2eebb0ece6260bbf37c2ea2022aad63797eacf60",
                "sha256:5de2464c254380d8a6c20a2746614d5a436260be1507491442cf1088e59430d2",
                "sha256:6607ae6cd3a07f8a4c3198ffbf256c261661965742e2b5265a77cd5c679c9bba",
                "sha256:8110e6c414d3efc574543109ee618fe2c1f96fa31833a1ff36cc34e968c4f233",
                "sha256:816de75418ea0953b5eb7b8a74933ee5a46719491cd2b16f718afc4b291a9658",
                "sha256:861e459b0e97673af6cc5e7f597035c2e3acdfb2608132665406cded25ba64c7",
                "sha256:87a2725ad7d41cd7376373c15fd8bf674e9c33ca56d0b8036add2d634dba372e",
                "sha256:a006d05d9aa052657ee3e4dc92544faae5fcbaafc6128217310945610d862d39",
                "sha256:bce28277f308db43a6b4965734366f533b3ff009571ec7ffa583cb77539b84d6",
                "sha256:c10ff6112d119f82b1618b6dc28126798481b9355d8748b64b9b55051eb4f01b",
                "sha256:d375d8ccd3cebae8d90270f7aa8532fe05908f79e78ae489068f3b4eee5994e8",
                "sha256:d37843fb8df90376e9e91336724d78a32b988d3d20ab6656da4eb8ee3a45b63c",
                "sha256:e47e257ba5934550d7235665eee6c911dc7178419b614ba9e1fbb1ce6325b14f",
                "sha256:e98d09f487267f1e8d1179bf3b9d7709b30a916491997137dd24d6ae44d18d79",
                "sha256:ebbb777cbf9312359b897bf81ba00dae0f5cb69fba2a18265dcc18a6f5ef7519",
                "sha256:ee5f5188edb20a29c1cc4a039b074fdc5575337c9a68f3063449ab47757bb064",
                "sha256:f03bd97650d2e42710fbe4cf8a59fae657f191df851fc9fc683ecef10746a375",
                "sha256:f1149d6e5c49d069163e58a3196865e4321bad1803d7886e07d8710de392c548",
                "sha256:f3c5c52f7cb8b84bfaaf22d82cb9e6e9a8297f7c2ed14d806a0f5e4d22e83fb7",
                "sha256:f597a243b8550a3a0b15122b14e49d8a7e622ba1c9d29776af741f1845478d79",
                "sha256:fc1f2a5a5963e2e73bac4926bdaf7790c4d7d77e8fc0590817880e22dd9d0b8b",
                "sha256:fc4cddb0b474b12ed7bdce6be1b9edc65352e8ce66bc10ff8cbbfb3d4047dbf4",
                "sha256:fcb251305fa24a490b6a9ee2180e5f8252915fb778d3dafc70f9cc3f863827b9"
            ],
            "index": "pypi",
            "version": "==1.3.24"
>>>>>>> b242b0d3
        },
        "sqlalchemy-utils": {
            "hashes": [
                "sha256:be319a16022b6a01e1d6c838340485beb4d34fd9c1c19d2303356804fa0faa09"
            ],
            "index": "pypi",
            "version": "==0.36.7"
        },
        "tokenize-rt": {
            "hashes": [
                "sha256:ab339b5ff829eb5e198590477f9c03c84e762b3e455e74c018956e7e326cbc70",
                "sha256:b37251fa28c21e8cce2e42f7769a35fba2dd2ecafb297208f9a9a8add3ca7793"
            ],
<<<<<<< HEAD
=======
            "markers": "python_full_version >= '3.6.1'",
>>>>>>> b242b0d3
            "version": "==4.1.0"
        },
        "toml": {
            "hashes": [
                "sha256:806143ae5bfb6a3c6e736a764057db0e6a0e05e338b5630894a5f779cabb4f9b",
                "sha256:b3bda1d108d5dd99f4a20d24d9c348e91c4db7ab1b749200bded2f839ccbe68f"
            ],
            "version": "==0.10.2"
        },
        "ttictoc": {
            "hashes": [
                "sha256:8da441c041f9dbb543b3f57a0964ad635d679e3e68ec17c91f678658027610e2",
                "sha256:ce18553edf8443358d675a75aa168caee51383eec274322ff230dd634c27114e"
            ],
            "index": "pypi",
            "version": "==0.4.1"
        },
        "typing-extensions": {
            "hashes": [
                "sha256:7cb407020f00f7bfc3cb3e7881628838e69d8f3fcab2f64742a5e76b2f841918",
                "sha256:99d4073b617d30288f569d3f13d2bd7548c3a7e4c8de87db09a9d29bb3a4a60c",
                "sha256:dafc7639cde7f1b6e1acc0f457842a83e722ccca8eef5270af2d74792619a89f"
            ],
            "markers": "python_version < '3.8'",
            "version": "==3.7.4.3"
        },
        "virtualenv": {
            "hashes": [
                "sha256:49ec4eb4c224c6f7dd81bb6d0a28a09ecae5894f4e593c89b0db0885f565a107",
                "sha256:83f95875d382c7abafe06bd2a4cdd1b363e1bb77e02f155ebe8ac082a916b37c"
            ],
<<<<<<< HEAD
=======
            "markers": "python_version >= '2.7' and python_version not in '3.0, 3.1, 3.2, 3.3'",
>>>>>>> b242b0d3
            "version": "==20.4.3"
        },
        "wcwidth": {
            "hashes": [
                "sha256:beb4802a9cebb9144e99086eff703a642a13d6a0052920003a230f3294bbe784",
                "sha256:c4d647b99872929fdb7bdcaa4fbe7f01413ed3d98077df798530e5b04f116c83"
            ],
            "version": "==0.2.5"
        },
        "zipp": {
            "hashes": [
                "sha256:3607921face881ba3e026887d8150cca609d517579abe052ac81fc5aeffdbd76",
                "sha256:51cb66cc54621609dd593d1787f286ee42a5c0adbb4b29abea5a63edc3e03098"
            ],
<<<<<<< HEAD
=======
            "markers": "python_version >= '3.6'",
>>>>>>> b242b0d3
            "version": "==3.4.1"
        }
    }
}<|MERGE_RESOLUTION|>--- conflicted
+++ resolved
@@ -18,18 +18,11 @@
     "default": {
         "alembic": {
             "hashes": [
-<<<<<<< HEAD
-                "sha256:66bbb0e7d6277b007dfe7e27237093c79b76cf4f94e6fbd0f7af6f9409546fe6",
-                "sha256:f33d561f3ce2ca390f1c87ff3849cd7d97bb93bae9c91357727263498e10028f"
-            ],
-            "version": "==1.5.7"
-=======
                 "sha256:8a259f0a4c8b350b03579d77ce9e810b19c65bf0af05f84efb69af13ad50801e",
                 "sha256:e27fd67732c97a1c370c33169ef4578cf96436fa0e7dcfaeeef4a917d0737d56"
             ],
             "markers": "python_version >= '2.7' and python_version not in '3.0, 3.1, 3.2, 3.3, 3.4, 3.5'",
             "version": "==1.5.8"
->>>>>>> b242b0d3
         },
         "aniso8601": {
             "hashes": [
@@ -250,19 +243,11 @@
         },
         "importlib-metadata": {
             "hashes": [
-<<<<<<< HEAD
-                "sha256:742add720a20d0467df2f444ae41704000f50e1234f46174b51f9c6031a1bd71",
-                "sha256:b74159469b464a99cb8cc3e21973e4d96e05d3024d337313fedb618a6e86e6f4"
-            ],
-            "markers": "python_version < '3.8'",
-            "version": "==3.7.3"
-=======
                 "sha256:c9db46394197244adf2f0b08ec5bc3cf16757e9590b02af1fca085c16c0d600a",
                 "sha256:d2d46ef77ffc85cbf7dac7e81dd663fde71c45326131bea8033b9bad42268ebe"
             ],
             "markers": "python_version < '3.8'",
             "version": "==3.10.0"
->>>>>>> b242b0d3
         },
         "inflection": {
             "hashes": [
@@ -291,11 +276,7 @@
                 "sha256:03e47ad063331dd6a3f04a43eddca8a966a26ba0c5b7207a9a9e4e08f1b29419",
                 "sha256:a6d58433de0ae800347cab1fa3043cebbabe8baa9d29e668f1c768cb87a333c6"
             ],
-<<<<<<< HEAD
-            "index": "pypi",
-=======
             "markers": "python_version >= '2.7' and python_version not in '3.0, 3.1, 3.2, 3.3, 3.4'",
->>>>>>> b242b0d3
             "version": "==2.11.3"
         },
         "jmespath": {
@@ -415,20 +396,12 @@
         },
         "openapi-schema-validator": {
             "hashes": [
-<<<<<<< HEAD
-                "sha256:60d3401cc1579eed0c1f2bec1a669a964a9974bc6a940261bf7c8aa9edb7d409",
-                "sha256:66fa34b40a40b1ff927e1db8bf5a20dc84fd0933fc284ec0dc87d7ae889a0874",
-                "sha256:782c7be7fd75ab172fb47b4504a63833001f7d5de0a06a08998c146e5f923f0a"
-            ],
-            "version": "==0.1.4"
-=======
                 "sha256:215b516d0942f4e8e2446cf3f7d4ff2ed71d102ebddcc30526d8a3f706ab1df6",
                 "sha256:a4b2712020284cee880b4c55faa513fbc2f8f07f365deda6098f8ab943c9f0df",
                 "sha256:b65d6c2242620bfe76d4c749b61cd9657e4528895a8f4fb6f916085b508ebd24"
             ],
             "markers": "python_version >= '2.7' and python_version not in '3.0, 3.1, 3.2, 3.3, 3.4'",
             "version": "==0.1.5"
->>>>>>> b242b0d3
         },
         "openapi-spec-validator": {
             "hashes": [
@@ -436,10 +409,7 @@
                 "sha256:53ba3d884e98ff2062d5ada025aa590541dcd665b8f81067dc82dd61c0923759",
                 "sha256:e11df7c559339027bd04f2399bc82474983129a6a7a6a0421eaa95e2c844d686"
             ],
-<<<<<<< HEAD
-=======
             "markers": "python_version >= '2.7' and python_version not in '3.0, 3.1, 3.2, 3.3, 3.4'",
->>>>>>> b242b0d3
             "version": "==0.3.0"
         },
         "prance": {
@@ -584,44 +554,6 @@
         },
         "sqlalchemy": {
             "hashes": [
-<<<<<<< HEAD
-                "sha256:06125670280111e39014af87f14d74599fd4b39a512c74f1a10e21e5626eb158",
-                "sha256:09b08eb1bea621e47c2b0fcb0334fcbb00e1da2a3c2d45a98e56cd072b840719",
-                "sha256:0abab6d1044198993256f073340b14c459736777c550a7e914cd00444dcf9c30",
-                "sha256:0bb04fd7414718fb1f4dfa17efcb0be787363451cf99a5e992728925d298d9ae",
-                "sha256:1b9f3c7b281aa1c3d0c74ef12c4633e5f8358bb94f01be7b964887183fd53e5e",
-                "sha256:1ba6922331b3f38e116c9266206b044baf64576e5cebd87917b5ad872d7a025f",
-                "sha256:3b290ff34de625143a05d2d172a88a064bb04a7938265b09d4e4bf45f21948f6",
-                "sha256:3fa75c854dba3f9b9c28bc5d88d246f6bc6f20b7480367c65339bcb2864d4707",
-                "sha256:4d1447183356c9679853926e81c7ebce3fbca9b1c607ea439975298c72137a36",
-                "sha256:4e88549a5e58ba8c80c5ea071ac3b4e590236672a882bb80f56da4afcee45d96",
-                "sha256:5289cafee71037f15feeeaf736f01910b9e3572525b73b201bdd21816db010ed",
-                "sha256:59ec279f1bd55e1d703e3d4b651600cc463cc3eafa8d8e5a70ab844f736348d4",
-                "sha256:5fb8f6a391992dd6aafe4fdf1dffbf7934fba1f5938593f20b152aa7f9619f82",
-                "sha256:65c4df9517da9cce2c1255282d3e39f2afbc3a02deba60d99b0a3283ae80ec0b",
-                "sha256:6a8e4c2e65028933a6dc8643c8f5a4f295a367131195b3c708634925cb3e8ec1",
-                "sha256:6d6115edf1297bfa58994986ffe0dff21af18f0cba51dfa6d1769aa8a277be32",
-                "sha256:6e517126d3bc13d455826befdc35a89f82f01d163848f68db02caa80d25433fc",
-                "sha256:7e1b0ed6d720750f02333d2f52502dfc2a23185aacc2cc6ce6ec29d28c21397c",
-                "sha256:7eba42098a13a3bcd509080b5e44d73783d9129ba0383793979bf518d01e8bb3",
-                "sha256:8383292298bb85d7ad79a13c6571aff213b96c49737f3c3af129de63bbfb42c9",
-                "sha256:8cfcfcf2582b19c874fa20d0b75100abe17be80a4c637c0683b4eb919946dfee",
-                "sha256:920db115eb06fc507fe2c774fb5c82a898b05dffbdadc7fafad51ce2cfd8c549",
-                "sha256:9406b96a979ab8d6de5d89f58b1f103c9aeef6fb5367448537a8228619f11258",
-                "sha256:97e333260a99d989f2a131aa8aa74140636dfbd030987150cb3748da607ea7db",
-                "sha256:a6b4b7688fe7d251bbae3f9da4a487568bd584d13201bc7591c8639ad01fecdc",
-                "sha256:aed22be55a608787bb6875dbcf3561349a0e88fe33fd88c318c1e5b4eeb2306a",
-                "sha256:c6197c88ad53c31f58de5a8180936b8ef027356e788cd5f6514b3439d3d897ac",
-                "sha256:d3b2819f4d7ae56191efc6fc456eb1805ada2bd5ba93d918893bc24fa7a1e30c",
-                "sha256:da72e3499bde4548e8b7d7f2ab23ceed09a5bac307bf51057e066c406a0ba2e1",
-                "sha256:dcde5067a7dab1ff2eaea2f3622b2055c5225ce2aaf589c5a4c703d43519c4ba",
-                "sha256:e1692bdf1b95c97caab1201773a4576f59627997f598d30bdadc50dd9f897fec",
-                "sha256:edec945ed57d11a1123657e4066f0bf747aaa93c8a65ec1c2c98172d1f2a9b7d",
-                "sha256:facacaea95e0822f7bbeaa6909b30b2836b14cff8790209d52a0c866e240b673",
-                "sha256:ff76d7dbf33f62e30e5a1d1b095d46afcdc49e42cbe33ce12014110147466700"
-            ],
-            "version": "==1.4.2"
-=======
                 "sha256:014ea143572fee1c18322b7908140ad23b3994036ef4c0d630110faf942652f8",
                 "sha256:0172423a27fbcae3751ef016663b72e1a516777de324a76e30efa170dbd3dd2d",
                 "sha256:01aa5f803db724447c1d423ed583e42bf5264c597fd55e4add4301f163b0be48",
@@ -659,7 +591,6 @@
             ],
             "index": "pypi",
             "version": "==1.3.24"
->>>>>>> b242b0d3
         },
         "swagger-ui-bundle": {
             "hashes": [
@@ -719,10 +650,7 @@
                 "sha256:3607921face881ba3e026887d8150cca609d517579abe052ac81fc5aeffdbd76",
                 "sha256:51cb66cc54621609dd593d1787f286ee42a5c0adbb4b29abea5a63edc3e03098"
             ],
-<<<<<<< HEAD
-=======
             "markers": "python_version >= '3.6'",
->>>>>>> b242b0d3
             "version": "==3.4.1"
         }
     },
@@ -739,10 +667,7 @@
                 "sha256:78ca24122963fd258ebfc4a8dc708d23a18040ee39dca8767675821e84e9ea0a",
                 "sha256:7a18039d2e8be6b02b4791ce98891deb46b459b575c52ed35ab818c4eaa0c098"
             ],
-<<<<<<< HEAD
-=======
             "markers": "python_full_version >= '3.6.1'",
->>>>>>> b242b0d3
             "version": "==2.2.0"
         },
         "aspy.yaml": {
@@ -913,20 +838,6 @@
         },
         "identify": {
             "hashes": [
-<<<<<<< HEAD
-                "sha256:99d40094d8c9fc0b88b379200ecb4f8345a593878656867fa5363abc850766ab",
-                "sha256:f516f69e62df018a3965a835dccfb3397ed02ddaf513584633c9acaf084be3f2"
-            ],
-            "version": "==2.1.4"
-        },
-        "importlib-metadata": {
-            "hashes": [
-                "sha256:742add720a20d0467df2f444ae41704000f50e1234f46174b51f9c6031a1bd71",
-                "sha256:b74159469b464a99cb8cc3e21973e4d96e05d3024d337313fedb618a6e86e6f4"
-            ],
-            "markers": "python_version < '3.8'",
-            "version": "==3.7.3"
-=======
                 "sha256:43cb1965e84cdd247e875dec6d13332ef5be355ddc16776396d98089b9053d87",
                 "sha256:c7c0f590526008911ccc5ceee6ed7b085cbc92f7b6591d0ee5913a130ad64034"
             ],
@@ -940,7 +851,6 @@
             ],
             "markers": "python_version < '3.8'",
             "version": "==3.10.0"
->>>>>>> b242b0d3
         },
         "importlib-resources": {
             "hashes": [
@@ -962,10 +872,7 @@
                 "sha256:5652a9ac72209ed7df8d9c15daf4e1aa0e3d2ccd3c87f8265a0673cd9cbc9ced",
                 "sha256:c5d6da9ca3ff65220c3bfd2a8db06d698f05d4d2b9be57e1deb2be5a45019713"
             ],
-<<<<<<< HEAD
-=======
             "markers": "python_version >= '3.5'",
->>>>>>> b242b0d3
             "version": "==8.7.0"
         },
         "nodeenv": {
@@ -980,10 +887,7 @@
                 "sha256:5b327ac1320dc863dca72f4514ecc086f31186744b84a230374cc1fd776feae5",
                 "sha256:67714da7f7bc052e064859c05c595155bd1ee9f69f76557e21f051443c20947a"
             ],
-<<<<<<< HEAD
-=======
             "markers": "python_version >= '2.7' and python_version not in '3.0, 3.1, 3.2, 3.3'",
->>>>>>> b242b0d3
             "version": "==20.9"
         },
         "pluggy": {
@@ -1106,18 +1010,11 @@
         },
         "ruamel.yaml": {
             "hashes": [
-<<<<<<< HEAD
-                "sha256:64b06e7873eb8e1125525ecef7345447d786368cadca92a7cd9b59eae62e95a3",
-                "sha256:bb48c514222702878759a05af96f4b7ecdba9b33cd4efcf25c86b882cef3a942"
-            ],
-            "version": "==0.16.13"
-=======
                 "sha256:0850def9ebca23b3a8c64c4b4115ebb6b364a10d49f89d289a26ee965e1e7d9d",
                 "sha256:8f1e15421668b9edf30ed02899f5f81aff9808a4271935776f61a99a569a13da"
             ],
             "markers": "python_version >= '3'",
             "version": "==0.17.2"
->>>>>>> b242b0d3
         },
         "ruamel.yaml.clib": {
             "hashes": [
@@ -1153,11 +1050,7 @@
                 "sha256:e9f7d1d8c26a6a12c23421061f9022bb62704e38211fe375c645485f38df34a2",
                 "sha256:f6061a31880c1ed6b6ce341215336e2f3d0c1deccd84957b6fa8ca474b41e89f"
             ],
-<<<<<<< HEAD
-            "markers": "platform_python_implementation == 'CPython' and python_version < '3.10'",
-=======
             "markers": "python_version < '3.10' and platform_python_implementation == 'CPython'",
->>>>>>> b242b0d3
             "version": "==0.2.2"
         },
         "six": {
@@ -1169,44 +1062,6 @@
         },
         "sqlalchemy": {
             "hashes": [
-<<<<<<< HEAD
-                "sha256:06125670280111e39014af87f14d74599fd4b39a512c74f1a10e21e5626eb158",
-                "sha256:09b08eb1bea621e47c2b0fcb0334fcbb00e1da2a3c2d45a98e56cd072b840719",
-                "sha256:0abab6d1044198993256f073340b14c459736777c550a7e914cd00444dcf9c30",
-                "sha256:0bb04fd7414718fb1f4dfa17efcb0be787363451cf99a5e992728925d298d9ae",
-                "sha256:1b9f3c7b281aa1c3d0c74ef12c4633e5f8358bb94f01be7b964887183fd53e5e",
-                "sha256:1ba6922331b3f38e116c9266206b044baf64576e5cebd87917b5ad872d7a025f",
-                "sha256:3b290ff34de625143a05d2d172a88a064bb04a7938265b09d4e4bf45f21948f6",
-                "sha256:3fa75c854dba3f9b9c28bc5d88d246f6bc6f20b7480367c65339bcb2864d4707",
-                "sha256:4d1447183356c9679853926e81c7ebce3fbca9b1c607ea439975298c72137a36",
-                "sha256:4e88549a5e58ba8c80c5ea071ac3b4e590236672a882bb80f56da4afcee45d96",
-                "sha256:5289cafee71037f15feeeaf736f01910b9e3572525b73b201bdd21816db010ed",
-                "sha256:59ec279f1bd55e1d703e3d4b651600cc463cc3eafa8d8e5a70ab844f736348d4",
-                "sha256:5fb8f6a391992dd6aafe4fdf1dffbf7934fba1f5938593f20b152aa7f9619f82",
-                "sha256:65c4df9517da9cce2c1255282d3e39f2afbc3a02deba60d99b0a3283ae80ec0b",
-                "sha256:6a8e4c2e65028933a6dc8643c8f5a4f295a367131195b3c708634925cb3e8ec1",
-                "sha256:6d6115edf1297bfa58994986ffe0dff21af18f0cba51dfa6d1769aa8a277be32",
-                "sha256:6e517126d3bc13d455826befdc35a89f82f01d163848f68db02caa80d25433fc",
-                "sha256:7e1b0ed6d720750f02333d2f52502dfc2a23185aacc2cc6ce6ec29d28c21397c",
-                "sha256:7eba42098a13a3bcd509080b5e44d73783d9129ba0383793979bf518d01e8bb3",
-                "sha256:8383292298bb85d7ad79a13c6571aff213b96c49737f3c3af129de63bbfb42c9",
-                "sha256:8cfcfcf2582b19c874fa20d0b75100abe17be80a4c637c0683b4eb919946dfee",
-                "sha256:920db115eb06fc507fe2c774fb5c82a898b05dffbdadc7fafad51ce2cfd8c549",
-                "sha256:9406b96a979ab8d6de5d89f58b1f103c9aeef6fb5367448537a8228619f11258",
-                "sha256:97e333260a99d989f2a131aa8aa74140636dfbd030987150cb3748da607ea7db",
-                "sha256:a6b4b7688fe7d251bbae3f9da4a487568bd584d13201bc7591c8639ad01fecdc",
-                "sha256:aed22be55a608787bb6875dbcf3561349a0e88fe33fd88c318c1e5b4eeb2306a",
-                "sha256:c6197c88ad53c31f58de5a8180936b8ef027356e788cd5f6514b3439d3d897ac",
-                "sha256:d3b2819f4d7ae56191efc6fc456eb1805ada2bd5ba93d918893bc24fa7a1e30c",
-                "sha256:da72e3499bde4548e8b7d7f2ab23ceed09a5bac307bf51057e066c406a0ba2e1",
-                "sha256:dcde5067a7dab1ff2eaea2f3622b2055c5225ce2aaf589c5a4c703d43519c4ba",
-                "sha256:e1692bdf1b95c97caab1201773a4576f59627997f598d30bdadc50dd9f897fec",
-                "sha256:edec945ed57d11a1123657e4066f0bf747aaa93c8a65ec1c2c98172d1f2a9b7d",
-                "sha256:facacaea95e0822f7bbeaa6909b30b2836b14cff8790209d52a0c866e240b673",
-                "sha256:ff76d7dbf33f62e30e5a1d1b095d46afcdc49e42cbe33ce12014110147466700"
-            ],
-            "version": "==1.4.2"
-=======
                 "sha256:014ea143572fee1c18322b7908140ad23b3994036ef4c0d630110faf942652f8",
                 "sha256:0172423a27fbcae3751ef016663b72e1a516777de324a76e30efa170dbd3dd2d",
                 "sha256:01aa5f803db724447c1d423ed583e42bf5264c597fd55e4add4301f163b0be48",
@@ -1244,7 +1099,6 @@
             ],
             "index": "pypi",
             "version": "==1.3.24"
->>>>>>> b242b0d3
         },
         "sqlalchemy-utils": {
             "hashes": [
@@ -1258,10 +1112,7 @@
                 "sha256:ab339b5ff829eb5e198590477f9c03c84e762b3e455e74c018956e7e326cbc70",
                 "sha256:b37251fa28c21e8cce2e42f7769a35fba2dd2ecafb297208f9a9a8add3ca7793"
             ],
-<<<<<<< HEAD
-=======
             "markers": "python_full_version >= '3.6.1'",
->>>>>>> b242b0d3
             "version": "==4.1.0"
         },
         "toml": {
@@ -1293,10 +1144,7 @@
                 "sha256:49ec4eb4c224c6f7dd81bb6d0a28a09ecae5894f4e593c89b0db0885f565a107",
                 "sha256:83f95875d382c7abafe06bd2a4cdd1b363e1bb77e02f155ebe8ac082a916b37c"
             ],
-<<<<<<< HEAD
-=======
             "markers": "python_version >= '2.7' and python_version not in '3.0, 3.1, 3.2, 3.3'",
->>>>>>> b242b0d3
             "version": "==20.4.3"
         },
         "wcwidth": {
@@ -1311,10 +1159,7 @@
                 "sha256:3607921face881ba3e026887d8150cca609d517579abe052ac81fc5aeffdbd76",
                 "sha256:51cb66cc54621609dd593d1787f286ee42a5c0adbb4b29abea5a63edc3e03098"
             ],
-<<<<<<< HEAD
-=======
             "markers": "python_version >= '3.6'",
->>>>>>> b242b0d3
             "version": "==3.4.1"
         }
     }
