--- conflicted
+++ resolved
@@ -149,22 +149,20 @@
             "markers": "python_version >= '3.5'",
             "version": "==5.1.1"
         },
-<<<<<<< HEAD
+        "deprecated": {
+            "hashes": [
+                "sha256:43ac5335da90c31c24ba028af536a91d41d53f9e6901ddb021bcc572ce44e38d",
+                "sha256:64756e3e14c8c5eea9795d93c524551432a0be75629f8f29e67ab8caf076c76d"
+            ],
+            "markers": "python_version >= '2.7' and python_version not in '3.0, 3.1, 3.2, 3.3'",
+            "version": "==1.2.13"
+        },
         "fcache": {
             "hashes": [
                 "sha256:36c2aab0ee6e0eccd69ff2b8da4f508f0464d94856c9469c22ba386a0c5e2ba4",
                 "sha256:a7d14a72e9b5dbf232184a70caf9ff39820583b7a42bc64424cd7d9487c63d86"
             ],
             "version": "==0.4.7"
-=======
-        "deprecated": {
-            "hashes": [
-                "sha256:43ac5335da90c31c24ba028af536a91d41d53f9e6901ddb021bcc572ce44e38d",
-                "sha256:64756e3e14c8c5eea9795d93c524551432a0be75629f8f29e67ab8caf076c76d"
-            ],
-            "markers": "python_version >= '2.7' and python_version not in '3.0, 3.1, 3.2, 3.3'",
-            "version": "==1.2.13"
->>>>>>> a08c7227
         },
         "flask": {
             "hashes": [
@@ -809,7 +807,14 @@
             ],
             "version": "==0.0.9"
         },
-<<<<<<< HEAD
+        "typing-extensions": {
+            "hashes": [
+                "sha256:6657594ee297170d19f67d55c05852a874e7eb634f4f753dbd667855e07c1708",
+                "sha256:f1c24655a0da0d1b67f07e17a5e6b2a105894e6824b92096378bb3668ef02376"
+            ],
+            "markers": "python_version >= '3.7'",
+            "version": "==4.2.0"
+        },
         "tzdata": {
             "hashes": [
                 "sha256:238e70234214138ed7b4e8a0fab0e5e13872edab3be586ab8198c407620e2ab9",
@@ -825,15 +830,6 @@
             ],
             "markers": "python_version >= '3.6'",
             "version": "==4.1"
-=======
-        "typing-extensions": {
-            "hashes": [
-                "sha256:6657594ee297170d19f67d55c05852a874e7eb634f4f753dbd667855e07c1708",
-                "sha256:f1c24655a0da0d1b67f07e17a5e6b2a105894e6824b92096378bb3668ef02376"
-            ],
-            "markers": "python_version >= '3.7'",
-            "version": "==4.2.0"
->>>>>>> a08c7227
         },
         "ujson": {
             "hashes": [
