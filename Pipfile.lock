--- conflicted
+++ resolved
@@ -1,11 +1,7 @@
 {
     "_meta": {
         "hash": {
-<<<<<<< HEAD
-            "sha256": "8b0120f02cc953f84ad875b51ab5411d63bf65a2a0eade77305595346ee131c7"
-=======
-            "sha256": "1dfbfd42b5585920340f306b94fbf72ad2d7f2171399312542b76c257de42ca8"
->>>>>>> 211a6d7b
+            "sha256": "cfba55b646fff5d5547bf596ccb5effc9f64776cf72fa4571865c476c489792f"
         },
         "pipfile-spec": 6,
         "requires": {
@@ -26,7 +22,6 @@
                 "sha256:4932c8558bf68f2ee92b9bbcb8218671c627064d5b08939437af6d77dc05e595"
             ],
             "index": "pypi",
-            "markers": "python_version >= '3.8'",
             "version": "==1.13.1"
         },
         "aniso8601": {
@@ -70,19 +65,19 @@
         },
         "boto3": {
             "hashes": [
-                "sha256:300888f0c1b6f32f27f85a9aa876f50f46514ec619647af7e4d20db74d339714",
-                "sha256:b26928f9a21cf3649cea20a59061340f3294c6e7785ceb6e1a953eb8010dc3ba"
-            ],
-            "index": "pypi",
-            "version": "==1.34.56"
+                "sha256:c26c31ceeeb2bc5d2bb96ba0fdc9a04d7b10e6e0b081c55b9cea9069a0be04dd",
+                "sha256:f8046e3e2d1186a49b49f7464c4811c265c86001f404dd1a96c4365c773a4245"
+            ],
+            "index": "pypi",
+            "version": "==1.34.57"
         },
         "botocore": {
             "hashes": [
-                "sha256:bffeb71ab21d47d4ecf947d9bdb2fbd1b0bbd0c27742cea7cf0b77b701c41d9f",
-                "sha256:fff66e22a5589c2d58fba57d1d95c334ce771895e831f80365f6cff6453285ec"
+                "sha256:9a5aa2034de9f0c367b4b61a92af0fa827f5c21affa19e0a284838a142e71083",
+                "sha256:c8dafe0ad378a88bcf4153e6972870b03fb5aab406b694202307500709940baf"
             ],
             "markers": "python_version >= '3.8'",
-            "version": "==1.34.56"
+            "version": "==1.34.57"
         },
         "certifi": {
             "hashes": [
@@ -352,7 +347,6 @@
                 "sha256:edee9b0a7ff26621bd5a8c10ff484ae28737a2410d99b0bb9a6850c7fb977aa0"
             ],
             "index": "pypi",
-            "markers": "python_version >= '3.7'",
             "version": "==2.2.5"
         },
         "flask-limiter": {
@@ -369,7 +363,6 @@
                 "sha256:d3f437a8b5f3849d1bb1b60e1b818efc564c66e3fefe90b62e5db08db295e1b1"
             ],
             "index": "pypi",
-            "markers": "python_version >= '3.6'",
             "version": "==4.0.5"
         },
         "flask-restful": {
@@ -386,7 +379,6 @@
                 "sha256:f12c3d4cc5cc7fdcc148b9527ea05671718c3ea45d50c7e732cceb33f574b390"
             ],
             "index": "pypi",
-            "markers": "python_version >= '2.7' and python_version not in '3.0, 3.1, 3.2, 3.3'",
             "version": "==2.5.1"
         },
         "flask-unleash": {
@@ -487,19 +479,19 @@
         },
         "importlib-metadata": {
             "hashes": [
-                "sha256:4805911c3a4ec7c3966410053e9ec6a1fecd629117df5adee56dfc9432a1081e",
-                "sha256:f238736bb06590ae52ac1fab06a3a9ef1d8dce2b7a35b5ab329371d6c8f5d2cc"
+                "sha256:198f568f3230878cb1b44fbd7975f87906c22336dba2e4a7f05278c281fbd792",
+                "sha256:f4bc4c0c070c490abf4ce96d715f68e95923320370efb66143df00199bb6c100"
             ],
             "markers": "python_version < '3.10'",
-            "version": "==7.0.1"
+            "version": "==7.0.2"
         },
         "importlib-resources": {
             "hashes": [
-                "sha256:308abf8474e2dba5f867d279237cd4076482c3de7104a40b41426370e891549b",
-                "sha256:9a0a862501dc38b68adebc82970140c9e4209fc99601782925178f8386339938"
+                "sha256:4c0269e3580fe2634d364b39b38b961540a7738c02cb984e98add8b4221d793d",
+                "sha256:56fb4525197b78544a3354ea27793952ab93f935bb4bf746b846bb1015020f2b"
             ],
             "markers": "python_version >= '3.8'",
-            "version": "==6.1.2"
+            "version": "==6.1.3"
         },
         "inflection": {
             "hashes": [
@@ -515,7 +507,6 @@
                 "sha256:5dbbc68b317e5e42f327f9021763545dc3fc3bfe22e6deb96aaf1fc38874156a"
             ],
             "index": "pypi",
-            "markers": "python_version >= '3.7'",
             "version": "==2.1.2"
         },
         "jinja2": {
@@ -695,7 +686,6 @@
                 "sha256:ffee1f21e5ef0d712f9033568f8344d5da8cc2869dbd08d87c84656e6a2d2f68"
             ],
             "index": "pypi",
-            "markers": "python_version >= '3.7'",
             "version": "==2.1.5"
         },
         "marshmallow": {
@@ -1191,7 +1181,6 @@
                 "sha256:f98dbb8fcc6d1c03ae8ec735d3c62110949a3b8bc6e215053aa27096857afb45"
             ],
             "index": "pypi",
-            "markers": "python_version >= '2.7' and python_version not in '3.0, 3.1, 3.2, 3.3, 3.4, 3.5'",
             "version": "==1.4.52"
         },
         "swagger-ui-bundle": {
@@ -1286,11 +1275,11 @@
         },
         "unleashclient": {
             "hashes": [
-                "sha256:17a92231654a32b3c0aab4cb458998773e3e89a3699a64f06c133abf6a1adf92",
-                "sha256:a0db2adaf3f034fe1dc3ad81e31eb8745c8f68f8b3d996e21a54ff667f56dc81"
-            ],
-            "markers": "python_version >= '3.7'",
-            "version": "==5.11.1"
+                "sha256:145da89ef0e17024de360ca0078b8442bf4a5169e94fcb461010c0af04ce628c",
+                "sha256:b1a4bd39ab28353e040ed3c3eb7e29f582a94a12075898f81cfb31d86ecc89cc"
+            ],
+            "markers": "python_version >= '3.7'",
+            "version": "==5.11.2"
         },
         "urllib3": {
             "hashes": [
