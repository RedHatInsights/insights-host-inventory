--- conflicted
+++ resolved
@@ -1,11 +1,7 @@
 {
     "_meta": {
         "hash": {
-<<<<<<< HEAD
-            "sha256": "540dba186c2db1eea0e31610b7783fe203bb97bc17d4461c584a4ee536d989cf"
-=======
-            "sha256": "b15dba5f7f07d3a8dda4e0f5f3141f9bc12a31e62de3dca9669b90a82def9c64"
->>>>>>> b7a0b529
+            "sha256": "e6d47496594f350645d07b917ac04a1c5c2eeb8ac904c5f91195de502393741f"
         },
         "pipfile-spec": 6,
         "requires": {
@@ -53,43 +49,27 @@
         },
         "boto3": {
             "hashes": [
-<<<<<<< HEAD
-                "sha256:5684030fb1fa742c9bec33bee1a0829ff4b4bb2cdef40d9465969fdb55b501bc",
-                "sha256:9517b1d517b024a259a116a0206ae4a471e2ffab57db1b41a3ce6e3f8042001a"
-            ],
-            "index": "pypi",
-            "version": "==1.25.1"
+                "sha256:03e5055d64a596f7a95ed0ca9fda1b67b7aed00d428e4ccef97f2f82b72ec875",
+                "sha256:4bbfe9540673940f5a3dea505c5469f48708a56fb588640adb8b6ab7d5f425be"
+            ],
+            "index": "pypi",
+            "version": "==1.25.4"
         },
         "botocore": {
             "hashes": [
-                "sha256:2ebaf48c9cd61ad5532ac639569837bce3e0470991c5f1bee9fe3ef7d0362c42",
-                "sha256:e751045bee771d99d1baa06775df38511a5025cab6ceb2219a2a27cc2abd3ee5"
+                "sha256:09387978a75e7108aa15e8d67bfeb7938cce3d7043339c971daf4277dc4db804",
+                "sha256:ade670506c9e837f61d590873a11c5d06ab9a8492b8d5b853d6c4059ecddc03d"
             ],
             "markers": "python_version >= '3.7'",
-            "version": "==1.28.1"
-=======
-                "sha256:19d06d2f8271993e583bc13a1e95b3c99f897177dbc7fa4e1ea2afc97982a08e",
-                "sha256:610a518768bca209da07f61300b9a4d5d0e2c8877de9e569f2d02eaec338413b"
-            ],
-            "index": "pypi",
-            "version": "==1.24.44"
-        },
-        "botocore": {
-            "hashes": [
-                "sha256:a6229f9b31f7fe372475c0ee60483b3ec827e4b76275d5239fbfd590cd0b217f",
-                "sha256:f8b1da2b41e88c58db51db0c6eff6ca564258948ce4a5ac7e96ac35a469b0d4f"
-            ],
-            "markers": "python_version >= '3.7'",
-            "version": "==1.27.75"
->>>>>>> b7a0b529
+            "version": "==1.28.4"
         },
         "certifi": {
             "hashes": [
-                "sha256:36973885b9542e6bd01dea287b2b4b3b21236307c56324fcc3f1160f2d655ed5",
-                "sha256:e232343de1ab72c2aa521b625c80f699e356830fd0e2c620b465b304b17b0516"
+                "sha256:0d9c601124e5a6ba9712dbc60d9c53c21e34f5f641fe83002317394311bdce14",
+                "sha256:90c1a32f1d68f940488354e36370f6cca89f0f106db09518524c88d6ed83f382"
             ],
             "markers": "python_version >= '3.6'",
-            "version": "==2022.9.14"
+            "version": "==2022.9.24"
         },
         "chardet": {
             "hashes": [
@@ -149,11 +129,11 @@
                 "swagger-ui"
             ],
             "hashes": [
-                "sha256:4e50c1b0b6d287e20830d053c8de09a73bead5ac0760200ade074364c7362ab6",
-                "sha256:ed6f9c97ca5281257935c5530570b2a2394a689ece1b171c18d855cf751adbb4"
-            ],
-            "index": "pypi",
-            "version": "==2.14.0"
+                "sha256:99aa5781e70a7b94f8ffae8cf89f309d49cdb811bbd65a8e2f2546f3b19a01e6",
+                "sha256:f343717241b4c4802a694c38fee66fb1693c897fe4ea5a957fa9b3b07caf6394"
+            ],
+            "index": "pypi",
+            "version": "==2.14.1"
         },
         "decorator": {
             "hashes": [
@@ -252,19 +232,19 @@
         },
         "importlib-metadata": {
             "hashes": [
-                "sha256:637245b8bab2b6502fcbc752cc4b7a6f6243bb02b31c5c26156ad103d3d45670",
-                "sha256:7401a975809ea1fdc658c3aa4f78cc2195a0e019c5cbc4c06122884e9ae80c23"
+                "sha256:da31db32b304314d044d3c12c79bd59e307889b287ad12ff387b3500835fc2ab",
+                "sha256:ddb0e35065e8938f867ed4928d0ae5bf2a53b7773871bfe6bcc7e4fcdc7dea43"
             ],
             "markers": "python_version < '3.9'",
-            "version": "==4.12.0"
+            "version": "==5.0.0"
         },
         "importlib-resources": {
             "hashes": [
-                "sha256:5481e97fb45af8dcf2f798952625591c58fe599d0735d86b10f54de086a61681",
-                "sha256:f78a8df21a79bcc30cfd400bdc38f314333de7c0fb619763f6b9dabab8268bb7"
+                "sha256:c01b1b94210d9849f286b86bb51bcea7cd56dde0600d8db721d7b81330711668",
+                "sha256:ee17ec648f85480d523596ce49eae8ead87d5631ae1551f913c0100b5edd3437"
             ],
             "markers": "python_version < '3.9'",
-            "version": "==5.9.0"
+            "version": "==5.10.0"
         },
         "inflection": {
             "hashes": [
@@ -337,11 +317,11 @@
         },
         "mako": {
             "hashes": [
-                "sha256:3724869b363ba630a272a5f89f68c070352137b8fd1757650017b7e06fda163f",
-                "sha256:8efcb8004681b5f71d09c983ad5a9e6f5c40601a6ec469148753292abc0da534"
-            ],
-            "index": "pypi",
-            "version": "==1.2.2"
+                "sha256:7fde96466fcfeedb0eed94f187f20b23d85e4cb41444be0e542e2c8c65c396cd",
+                "sha256:c413a086e38cd885088d5e165305ee8eed04e8b3f8f62df343480da0a385735f"
+            ],
+            "markers": "python_version >= '3.7'",
+            "version": "==1.2.3"
         },
         "markupsafe": {
             "hashes": [
@@ -593,15 +573,10 @@
         },
         "pytz": {
             "hashes": [
-<<<<<<< HEAD
                 "sha256:335ab46900b1465e714b4fda4963d87363264eb662aab5e65da039c25f1f5b22",
                 "sha256:c4d88f472f54d615e9cd582a5004d1e5f624854a6a27a6211591c251f22a6914"
-=======
-                "sha256:220f481bdafa09c3955dfbdddb7b57780e9a94f5127e35456a48589b9e0c0197",
-                "sha256:cea221417204f2d1a2aa03ddae3e867921971d0d76f14d87abb4414415bbdcf5"
->>>>>>> b7a0b529
-            ],
-            "version": "==2022.2.1"
+            ],
+            "version": "==2022.5"
         },
         "pyyaml": {
             "hashes": [
@@ -709,17 +684,6 @@
             "markers": "python_version >= '2.7' and python_version not in '3.0, 3.1, 3.2, 3.3'",
             "version": "==2.13.0"
         },
-<<<<<<< HEAD
-=======
-        "setuptools": {
-            "hashes": [
-                "sha256:2e24e0bec025f035a2e72cdd1961119f557d78ad331bb00ff82efb2ab8da8e82",
-                "sha256:7732871f4f7fa58fb6bdcaeadb0161b2bd046c85905dbaa066bdcbcc81953b57"
-            ],
-            "markers": "python_version >= '3.7'",
-            "version": "==65.3.0"
-        },
->>>>>>> b7a0b529
         "six": {
             "hashes": [
                 "sha256:1e61c37477a1626458e36f7b1d82aa5c9b094fa4802892072e49de9c60c4c926",
@@ -777,11 +741,11 @@
         },
         "typing-extensions": {
             "hashes": [
-                "sha256:25642c956049920a5aa49edcdd6ab1e06d7e5d467fc00e0506c44ac86fbfca02",
-                "sha256:e6d2677a32f47fc7eb2795db1dd15c1f34eff616bcaf2cfb5e997f854fa1c4a6"
+                "sha256:1511434bb92bf8dd198c12b1cc812e800d4181cfcb867674e0f8279cc93087aa",
+                "sha256:16fa4864408f655d35ec496218b85f79b3437c829e93320c7c9215ccfd92489e"
             ],
             "markers": "python_version >= '3.7'",
-            "version": "==4.3.0"
+            "version": "==4.4.0"
         },
         "ujson": {
             "hashes": [
@@ -841,11 +805,11 @@
         },
         "urllib3": {
             "hashes": [
-                "sha256:c33ccba33c819596124764c23a97d25f32b28433ba0dedeb77d873a38722c9bc",
-                "sha256:ea6e8fb210b19d950fab93b60c9009226c63a28808bc8386e05301e25883ac0a"
-            ],
-            "index": "pypi",
-            "version": "==1.26.11"
+                "sha256:3fa96cf423e6987997fc326ae8df396db2a8b7c667747d47ddd8ecba91f4a74e",
+                "sha256:b930dd878d5a8afb066a637fbb35144fe7901e3b209d1cd4f524bd0e9deee997"
+            ],
+            "index": "pypi",
+            "version": "==1.26.12"
         },
         "validators": {
             "hashes": [
@@ -942,19 +906,11 @@
         },
         "zipp": {
             "hashes": [
-<<<<<<< HEAD
                 "sha256:4fcb6f278987a6605757302a6e40e896257570d11c51628968ccb2a47e80c6c1",
                 "sha256:7a7262fd930bd3e36c50b9a64897aec3fafff3dfdeec9623ae22b40e93f99bb8"
             ],
             "markers": "python_version < '3.10'",
             "version": "==3.10.0"
-=======
-                "sha256:05b45f1ee8f807d0cc928485ca40a07cb491cf092ff587c0df9cb1fd154848d2",
-                "sha256:47c40d7fe183a6f21403a199b3e4192cca5774656965b0a4988ad2f8feb5f009"
-            ],
-            "markers": "python_version >= '3.7'",
-            "version": "==3.8.1"
->>>>>>> b7a0b529
         }
     },
     "develop": {
@@ -1036,95 +992,99 @@
         },
         "greenlet": {
             "hashes": [
-                "sha256:0118817c9341ef2b0f75f5af79ac377e4da6ff637e5ee4ac91802c0e379dadb4",
-                "sha256:048d2bed76c2aa6de7af500ae0ea51dd2267aec0e0f2a436981159053d0bc7cc",
-                "sha256:07c58e169bbe1e87b8bbf15a5c1b779a7616df9fd3e61cadc9d691740015b4f8",
-                "sha256:095a980288fe05adf3d002fbb180c99bdcf0f930e220aa66fcd56e7914a38202",
-                "sha256:0b181e9aa6cb2f5ec0cacc8cee6e5a3093416c841ba32c185c30c160487f0380",
-                "sha256:1626185d938d7381631e48e6f7713e8d4b964be246073e1a1d15c2f061ac9f08",
-                "sha256:184416e481295832350a4bf731ba619a92f5689bf5d0fa4341e98b98b1265bd7",
-                "sha256:1dd51d2650e70c6c4af37f454737bf4a11e568945b27f74b471e8e2a9fd21268",
-                "sha256:1ec2779774d8e42ed0440cf8bc55540175187e8e934f2be25199bf4ed948cd9e",
-                "sha256:2cf45e339cabea16c07586306a31cfcc5a3b5e1626d365714d283732afed6809",
-                "sha256:2fb0aa7f6996879551fd67461d5d3ab0c3c0245da98be90c89fcb7a18d437403",
-                "sha256:44b4817c34c9272c65550b788913620f1fdc80362b209bc9d7dd2f40d8793080",
-                "sha256:466ce0928e33421ee84ae04c4ac6f253a3a3e6b8d600a79bd43fd4403e0a7a76",
-                "sha256:4f166b4aca8d7d489e82d74627a7069ab34211ef5ebb57c300ec4b9337b60fc0",
-                "sha256:510c3b15587afce9800198b4b142202b323bf4b4b5f9d6c79cb9a35e5e3c30d2",
-                "sha256:5b756e6730ea59b2745072e28ad27f4c837084688e6a6b3633c8b1e509e6ae0e",
-                "sha256:5fbe1ab72b998ca77ceabbae63a9b2e2dc2d963f4299b9b278252ddba142d3f1",
-                "sha256:6200a11f003ec26815f7e3d2ded01b43a3810be3528dd760d2f1fa777490c3cd",
-                "sha256:65ad1a7a463a2a6f863661329a944a5802c7129f7ad33583dcc11069c17e622c",
-                "sha256:694ffa7144fa5cc526c8f4512665003a39fa09ef00d19bbca5c8d3406db72fbe",
-                "sha256:6f5d4b2280ceea76c55c893827961ed0a6eadd5a584a7c4e6e6dd7bc10dfdd96",
-                "sha256:7532a46505470be30cbf1dbadb20379fb481244f1ca54207d7df3bf0bbab6a20",
-                "sha256:76a53bfa10b367ee734b95988bd82a9a5f0038a25030f9f23bbbc005010ca600",
-                "sha256:77e41db75f9958f2083e03e9dd39da12247b3430c92267df3af77c83d8ff9eed",
-                "sha256:7a43bbfa9b6cfdfaeefbd91038dde65ea2c421dc387ed171613df340650874f2",
-                "sha256:7b41d19c0cfe5c259fe6c539fd75051cd39a5d33d05482f885faf43f7f5e7d26",
-                "sha256:7c5227963409551ae4a6938beb70d56bf1918c554a287d3da6853526212fbe0a",
-                "sha256:870a48007872d12e95a996fca3c03a64290d3ea2e61076aa35d3b253cf34cd32",
-                "sha256:88b04e12c9b041a1e0bcb886fec709c488192638a9a7a3677513ac6ba81d8e79",
-                "sha256:8c287ae7ac921dfde88b1c125bd9590b7ec3c900c2d3db5197f1286e144e712b",
-                "sha256:903fa5716b8fbb21019268b44f73f3748c41d1a30d71b4a49c84b642c2fed5fa",
-                "sha256:9537e4baf0db67f382eb29255a03154fcd4984638303ff9baaa738b10371fa57",
-                "sha256:9951dcbd37850da32b2cb6e391f621c1ee456191c6ae5528af4a34afe357c30e",
-                "sha256:9b2f7d0408ddeb8ea1fd43d3db79a8cefaccadd2a812f021333b338ed6b10aba",
-                "sha256:9c88e134d51d5e82315a7c32b914a58751b7353eb5268dbd02eabf020b4c4700",
-                "sha256:9fae214f6c43cd47f7bef98c56919b9222481e833be2915f6857a1e9e8a15318",
-                "sha256:a3a669f11289a8995d24fbfc0e63f8289dd03c9aaa0cc8f1eab31d18ca61a382",
-                "sha256:aa741c1a8a8cc25eb3a3a01a62bdb5095a773d8c6a86470bde7f607a447e7905",
-                "sha256:b0877a9a2129a2c56a2eae2da016743db7d9d6a05d5e1c198f1b7808c602a30e",
-                "sha256:bcb6c6dd1d6be6d38d6db283747d07fda089ff8c559a835236560a4410340455",
-                "sha256:caff52cb5cd7626872d9696aee5b794abe172804beb7db52eed1fd5824b63910",
-                "sha256:cbc1eb55342cbac8f7ec159088d54e2cfdd5ddf61c87b8bbe682d113789331b2",
-                "sha256:cd16a89efe3a003029c87ff19e9fba635864e064da646bc749fc1908a4af18f3",
-                "sha256:ce5b64dfe8d0cca407d88b0ee619d80d4215a2612c1af8c98a92180e7109f4b5",
-                "sha256:d58a5a71c4c37354f9e0c24c9c8321f0185f6945ef027460b809f4bb474bfe41",
-                "sha256:db41f3845eb579b544c962864cce2c2a0257fe30f0f1e18e51b1e8cbb4e0ac6d",
-                "sha256:db5b25265010a1b3dca6a174a443a0ed4c4ab12d5e2883a11c97d6e6d59b12f9",
-                "sha256:dd0404d154084a371e6d2bafc787201612a1359c2dee688ae334f9118aa0bf47",
-                "sha256:de431765bd5fe62119e0bc6bc6e7b17ac53017ae1782acf88fcf6b7eae475a49",
-                "sha256:df02fdec0c533301497acb0bc0f27f479a3a63dcdc3a099ae33a902857f07477",
-                "sha256:e8533f5111704d75de3139bf0b8136d3a6c1642c55c067866fa0a51c2155ee33",
-                "sha256:f2f908239b7098799b8845e5936c2ccb91d8c2323be02e82f8dcb4a80dcf4a25",
-                "sha256:f8bfd36f368efe0ab2a6aa3db7f14598aac454b06849fb633b762ddbede1db90",
-                "sha256:ffe73f9e7aea404722058405ff24041e59d31ca23d1da0895af48050a07b6932"
+                "sha256:0120a879aa2b1ac5118bce959ea2492ba18783f65ea15821680a256dfad04754",
+                "sha256:025b8de2273d2809f027d347aa2541651d2e15d593bbce0d5f502ca438c54136",
+                "sha256:05ae7383f968bba4211b1fbfc90158f8e3da86804878442b4fb6c16ccbcaa519",
+                "sha256:0914f02fcaa8f84f13b2df4a81645d9e82de21ed95633765dd5cc4d3af9d7403",
+                "sha256:0971d37ae0eaf42344e8610d340aa0ad3d06cd2eee381891a10fe771879791f9",
+                "sha256:0a954002064ee919b444b19c1185e8cce307a1f20600f47d6f4b6d336972c809",
+                "sha256:0aa1845944e62f358d63fcc911ad3b415f585612946b8edc824825929b40e59e",
+                "sha256:104f29dd822be678ef6b16bf0035dcd43206a8a48668a6cae4d2fe9c7a7abdeb",
+                "sha256:11fc7692d95cc7a6a8447bb160d98671ab291e0a8ea90572d582d57361360f05",
+                "sha256:17a69967561269b691747e7f436d75a4def47e5efcbc3c573180fc828e176d80",
+                "sha256:2794eef1b04b5ba8948c72cc606aab62ac4b0c538b14806d9c0d88afd0576d6b",
+                "sha256:2c6e942ca9835c0b97814d14f78da453241837419e0d26f7403058e8db3e38f8",
+                "sha256:2ccdc818cc106cc238ff7eba0d71b9c77be868fdca31d6c3b1347a54c9b187b2",
+                "sha256:325f272eb997916b4a3fc1fea7313a8adb760934c2140ce13a2117e1b0a8095d",
+                "sha256:39464518a2abe9c505a727af7c0b4efff2cf242aa168be5f0daa47649f4d7ca8",
+                "sha256:3a24f3213579dc8459e485e333330a921f579543a5214dbc935bc0763474ece3",
+                "sha256:3aeac044c324c1a4027dca0cde550bd83a0c0fbff7ef2c98df9e718a5086c194",
+                "sha256:3c22998bfef3fcc1b15694818fc9b1b87c6cc8398198b96b6d355a7bcb8c934e",
+                "sha256:467b73ce5dcd89e381292fb4314aede9b12906c18fab903f995b86034d96d5c8",
+                "sha256:4a8b58232f5b72973350c2b917ea3df0bebd07c3c82a0a0e34775fc2c1f857e9",
+                "sha256:4f74aa0092602da2069df0bc6553919a15169d77bcdab52a21f8c5242898f519",
+                "sha256:5662492df0588a51d5690f6578f3bbbd803e7f8d99a99f3bf6128a401be9c269",
+                "sha256:5c2d21c2b768d8c86ad935e404cc78c30d53dea009609c3ef3a9d49970c864b5",
+                "sha256:5edf75e7fcfa9725064ae0d8407c849456553a181ebefedb7606bac19aa1478b",
+                "sha256:60839ab4ea7de6139a3be35b77e22e0398c270020050458b3d25db4c7c394df5",
+                "sha256:62723e7eb85fa52e536e516ee2ac91433c7bb60d51099293671815ff49ed1c21",
+                "sha256:64e10f303ea354500c927da5b59c3802196a07468332d292aef9ddaca08d03dd",
+                "sha256:66aa4e9a726b70bcbfcc446b7ba89c8cec40f405e51422c39f42dfa206a96a05",
+                "sha256:695d0d8b5ae42c800f1763c9fce9d7b94ae3b878919379150ee5ba458a460d57",
+                "sha256:70048d7b2c07c5eadf8393e6398595591df5f59a2f26abc2f81abca09610492f",
+                "sha256:7afa706510ab079fd6d039cc6e369d4535a48e202d042c32e2097f030a16450f",
+                "sha256:7cf37343e43404699d58808e51f347f57efd3010cc7cee134cdb9141bd1ad9ea",
+                "sha256:8149a6865b14c33be7ae760bcdb73548bb01e8e47ae15e013bf7ef9290ca309a",
+                "sha256:814f26b864ed2230d3a7efe0336f5766ad012f94aad6ba43a7c54ca88dd77cba",
+                "sha256:82a38d7d2077128a017094aff334e67e26194f46bd709f9dcdacbf3835d47ef5",
+                "sha256:83a7a6560df073ec9de2b7cb685b199dfd12519bc0020c62db9d1bb522f989fa",
+                "sha256:8415239c68b2ec9de10a5adf1130ee9cb0ebd3e19573c55ba160ff0ca809e012",
+                "sha256:88720794390002b0c8fa29e9602b395093a9a766b229a847e8d88349e418b28a",
+                "sha256:890f633dc8cb307761ec566bc0b4e350a93ddd77dc172839be122be12bae3e10",
+                "sha256:8926a78192b8b73c936f3e87929931455a6a6c6c385448a07b9f7d1072c19ff3",
+                "sha256:8c0581077cf2734569f3e500fab09c0ff6a2ab99b1afcacbad09b3c2843ae743",
+                "sha256:8fda1139d87ce5f7bd80e80e54f9f2c6fe2f47983f1a6f128c47bf310197deb6",
+                "sha256:91a84faf718e6f8b888ca63d0b2d6d185c8e2a198d2a7322d75c303e7097c8b7",
+                "sha256:924df1e7e5db27d19b1359dc7d052a917529c95ba5b8b62f4af611176da7c8ad",
+                "sha256:949c9061b8c6d3e6e439466a9be1e787208dec6246f4ec5fffe9677b4c19fcc3",
+                "sha256:9649891ab4153f217f319914455ccf0b86986b55fc0573ce803eb998ad7d6854",
+                "sha256:96656c5f7c95fc02c36d4f6ef32f4e94bb0b6b36e6a002c21c39785a4eec5f5d",
+                "sha256:a812df7282a8fc717eafd487fccc5ba40ea83bb5b13eb3c90c446d88dbdfd2be",
+                "sha256:a8d24eb5cb67996fb84633fdc96dbc04f2d8b12bfcb20ab3222d6be271616b67",
+                "sha256:bef49c07fcb411c942da6ee7d7ea37430f830c482bf6e4b72d92fd506dd3a427",
+                "sha256:bffba15cff4802ff493d6edcf20d7f94ab1c2aee7cfc1e1c7627c05f1102eee8",
+                "sha256:c0643250dd0756f4960633f5359884f609a234d4066686754e834073d84e9b51",
+                "sha256:c6f90234e4438062d6d09f7d667f79edcc7c5e354ba3a145ff98176f974b8132",
+                "sha256:c8c9301e3274276d3d20ab6335aa7c5d9e5da2009cccb01127bddb5c951f8870",
+                "sha256:c8ece5d1a99a2adcb38f69af2f07d96fb615415d32820108cd340361f590d128",
+                "sha256:cb863057bed786f6622982fb8b2c122c68e6e9eddccaa9fa98fd937e45ee6c4f",
+                "sha256:ccbe7129a282ec5797df0451ca1802f11578be018a32979131065565da89b392",
+                "sha256:d25cdedd72aa2271b984af54294e9527306966ec18963fd032cc851a725ddc1b",
+                "sha256:d75afcbb214d429dacdf75e03a1d6d6c5bd1fa9c35e360df8ea5b6270fb2211c",
+                "sha256:d7815e1519a8361c5ea2a7a5864945906f8e386fa1bc26797b4d443ab11a4589",
+                "sha256:eb6ac495dccb1520667cfea50d89e26f9ffb49fa28496dea2b95720d8b45eb54",
+                "sha256:ec615d2912b9ad807afd3be80bf32711c0ff9c2b00aa004a45fd5d5dde7853d9",
+                "sha256:f5e09dc5c6e1796969fd4b775ea1417d70e49a5df29aaa8e5d10675d9e11872c",
+                "sha256:f6661b58412879a2aa099abb26d3c93e91dedaba55a6394d1fb1512a77e85de9",
+                "sha256:f7d20c3267385236b4ce54575cc8e9f43e7673fc761b069c820097092e318e3b",
+                "sha256:fe7c51f8a2ab616cb34bc33d810c887e89117771028e1e3d3b77ca25ddeace04"
             ],
             "markers": "python_version >= '3' and platform_machine == 'aarch64' or (platform_machine == 'ppc64le' or (platform_machine == 'x86_64' or (platform_machine == 'amd64' or (platform_machine == 'AMD64' or (platform_machine == 'win32' or platform_machine == 'WIN32')))))",
-            "version": "==1.1.3"
+            "version": "==1.1.3.post0"
         },
         "identify": {
             "hashes": [
-<<<<<<< HEAD
-                "sha256:5b8fd1e843a6d4bf10685dd31f4520a7f1c7d0e14e9bc5d34b1d6f111cabc011",
-                "sha256:7a67b2a6208d390fd86fd04fb3def94a3a8b7f0bcbd1d1fcd6736f4defe26390"
+                "sha256:48b7925fe122720088aeb7a6c34f17b27e706b72c61070f27fe3789094233440",
+                "sha256:7a214a10313b9489a0d61467db2856ae8d0b8306fc923e03a9effa53d8aedc58"
             ],
             "markers": "python_version >= '3.7'",
-            "version": "==2.5.7"
-=======
-                "sha256:322a5699daecf7c6fd60e68852f36f2ecbb6a36ff6e6e973e0d2bb6fca203ee6",
-                "sha256:ef78c0d96098a3b5fe7720be4a97e73f439af7cf088ebf47b620aeaa10fadf97"
+            "version": "==2.5.8"
+        },
+        "importlib-metadata": {
+            "hashes": [
+                "sha256:da31db32b304314d044d3c12c79bd59e307889b287ad12ff387b3500835fc2ab",
+                "sha256:ddb0e35065e8938f867ed4928d0ae5bf2a53b7773871bfe6bcc7e4fcdc7dea43"
+            ],
+            "markers": "python_version < '3.9'",
+            "version": "==5.0.0"
+        },
+        "more-itertools": {
+            "hashes": [
+                "sha256:250e83d7e81d0c87ca6bd942e6aeab8cc9daa6096d12c5308f3f92fa5e5c1f41",
+                "sha256:5a6257e40878ef0520b1803990e3e22303a41b5714006c32a3fd8304b26ea1ab"
             ],
             "markers": "python_version >= '3.7'",
-            "version": "==2.5.5"
->>>>>>> b7a0b529
-        },
-        "importlib-metadata": {
-            "hashes": [
-                "sha256:637245b8bab2b6502fcbc752cc4b7a6f6243bb02b31c5c26156ad103d3d45670",
-                "sha256:7401a975809ea1fdc658c3aa4f78cc2195a0e019c5cbc4c06122884e9ae80c23"
-            ],
-            "markers": "python_version < '3.9'",
-            "version": "==4.12.0"
-        },
-        "more-itertools": {
-            "hashes": [
-                "sha256:1bc4f91ee5b1b31ac7ceacc17c09befe6a40a503907baf9c839c229b5095cfd2",
-                "sha256:c09443cd3d5438b8dafccd867a6bc1cb0894389e90cb53d227456b0b0bccb750"
-            ],
-            "markers": "python_version >= '3.5'",
-            "version": "==8.14.0"
+            "version": "==9.0.0"
         },
         "nodeenv": {
             "hashes": [
@@ -1249,17 +1209,6 @@
             "index": "pypi",
             "version": "==5.4.1"
         },
-<<<<<<< HEAD
-=======
-        "setuptools": {
-            "hashes": [
-                "sha256:2e24e0bec025f035a2e72cdd1961119f557d78ad331bb00ff82efb2ab8da8e82",
-                "sha256:7732871f4f7fa58fb6bdcaeadb0161b2bd046c85905dbaa066bdcbcc81953b57"
-            ],
-            "markers": "python_version >= '3.7'",
-            "version": "==65.3.0"
-        },
->>>>>>> b7a0b529
         "six": {
             "hashes": [
                 "sha256:1e61c37477a1626458e36f7b1d82aa5c9b094fa4802892072e49de9c60c4c926",
@@ -1348,19 +1297,11 @@
         },
         "zipp": {
             "hashes": [
-<<<<<<< HEAD
                 "sha256:4fcb6f278987a6605757302a6e40e896257570d11c51628968ccb2a47e80c6c1",
                 "sha256:7a7262fd930bd3e36c50b9a64897aec3fafff3dfdeec9623ae22b40e93f99bb8"
             ],
             "markers": "python_version < '3.10'",
             "version": "==3.10.0"
-=======
-                "sha256:05b45f1ee8f807d0cc928485ca40a07cb491cf092ff587c0df9cb1fd154848d2",
-                "sha256:47c40d7fe183a6f21403a199b3e4192cca5774656965b0a4988ad2f8feb5f009"
-            ],
-            "markers": "python_version >= '3.7'",
-            "version": "==3.8.1"
->>>>>>> b7a0b529
         }
     }
 }