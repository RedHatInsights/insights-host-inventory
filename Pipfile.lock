--- conflicted
+++ resolved
@@ -91,22 +91,6 @@
         },
         "boto3": {
             "hashes": [
-<<<<<<< HEAD
-                "sha256:70720926eab4306a724414286480ec4efa301f3e67e5a53ad4b62f6eb6dbd5b4",
-                "sha256:8b7a1eb83ab7f0c89bb449ccac400eeca6f4ba6e33ba312e2281c6d864602bc3"
-            ],
-            "index": "pypi",
-            "markers": "python_version >= '3.9'",
-            "version": "==1.42.10"
-        },
-        "botocore": {
-            "hashes": [
-                "sha256:41eaa73694c0f9e5e281d81f18325f1181d332dce21ea47f58426250b31889fe",
-                "sha256:84312c37ddc34cd0cce25436f26370af1edb9e1b1944359ee15350239537cdaa"
-            ],
-            "markers": "python_version >= '3.9'",
-            "version": "==1.42.10"
-=======
                 "sha256:2537d9462b70f4432385202709d1c8aa2291f802cfd8588d33334112116c554a",
                 "sha256:54939f7fc1b2777771c2a66ecc77025b2af86e567b5cf68d30dc3838205f0a4a"
             ],
@@ -121,7 +105,6 @@
             ],
             "markers": "python_version >= '3.9'",
             "version": "==1.42.11"
->>>>>>> e77bbdf8
         },
         "cachelib": {
             "hashes": [
