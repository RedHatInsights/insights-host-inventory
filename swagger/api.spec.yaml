--- conflicted
+++ resolved
@@ -300,7 +300,6 @@
       properties:
         namespace:
           type: string
-<<<<<<< HEAD
           description: A namespace the facts belong to.
         facts:
           type: object
@@ -337,26 +336,6 @@
           description: >-
             A Machine ID of a RHEL host.  This field is considered to be a
             canonical fact.
-=======
-        x-nullable: true
-        example:
-        - c2:00:d0:c8:61:01
-      external_id:
-        description: Host’s reference in the external source e.g. AWS EC2, Azure,
-          OpenStack, etc. This field is considered to be a canonical fact.
-        type: string
-        x-nullable: true
-        example: i-05d2313e6b9a42b16
-      facts:
-        description: A set of facts belonging to the host.
-        type: array
-        items:
-          $ref: '#/definitions/FactSet'
-      tags:
-        description: A set of tags assigned to the host.
-        type: array
-        items:
->>>>>>> 8f4660d6
           type: string
           format: uuid
           example: 3f01b55457674041b75e41829bcee1dc
@@ -413,6 +392,13 @@
           nullable: true
           example:
             - 'c2:00:d0:c8:61:01'
+        external_id:
+          description: >-
+            Host’s reference in the external source e.g. AWS EC2, Azure,
+            OpenStack, etc. This field is considered to be a canonical fact.
+          type: string
+          nullable: true
+          example: i-05d2313e6b9a42b16
         facts:
           description: A set of facts belonging to the host.
           type: array
