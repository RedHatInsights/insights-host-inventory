--- conflicted
+++ resolved
@@ -39,14 +39,9 @@
             format: uuid
           description: Search for a host by insights_id
           required: false
-<<<<<<< HEAD
+        - $ref: '#/components/parameters/branchId'
         - $ref: '#/components/parameters/limitParam'
         - $ref: '#/components/parameters/offsetParam'
-=======
-        - $ref: '#/components/parameters/branchId'
-        - $ref: '#/components/parameters/perPageParam'
-        - $ref: '#/components/parameters/pageParam'
->>>>>>> 6ebf24fe
       responses:
         '200':
           description: Successfully read the hosts list.
@@ -110,24 +105,10 @@
       security:
         - ApiKeyAuth: []
       parameters:
-<<<<<<< HEAD
-        - in: path
-          name: host_id_list
-          description: A comma separated list of host IDs.
-          required: true
-          schema:
-            type: array
-            items:
-              type: string
-              format: uuid
+        - $ref: '#/components/parameters/hostIdList'
+        - $ref: '#/components/parameters/branchId'
         - $ref: '#/components/parameters/limitParam'
         - $ref: '#/components/parameters/offsetParam'
-=======
-        - $ref: '#/components/parameters/hostIdList'
-        - $ref: '#/components/parameters/branchId'
-        - $ref: '#/components/parameters/perPageParam'
-        - $ref: '#/components/parameters/pageParam'
->>>>>>> 6ebf24fe
       responses:
         '200':
           description: Successfully searched for hosts.
@@ -245,23 +226,9 @@
       security:
         - ApiKeyAuth: []
       parameters:
-<<<<<<< HEAD
-        - in: path
-          name: host_id_list
-          description: A comma separated list of host IDs.
-          required: true
-          schema:
-            type: array
-            items:
-              type: string
-              format: uuid
+        - $ref: '#/components/parameters/hostIdList'
         - $ref: '#/components/parameters/limitParam'
         - $ref: '#/components/parameters/offsetParam'
-=======
-        - $ref: '#/components/parameters/hostIdList'
-        - $ref: '#/components/parameters/perPageParam'
-        - $ref: '#/components/parameters/pageParam'
->>>>>>> 6ebf24fe
       responses:
         '200':
           description: Successfully searched for hosts.
@@ -305,13 +272,7 @@
       required: false
       schema:
         type: integer
-<<<<<<< HEAD
         default: 0
-=======
-        minimum: 1
-        maximum: 100
-        default: 50
-      description: A number of items to return per page.
     hostIdList:
       in: path
       name: host_id_list
@@ -336,7 +297,6 @@
       required: true
       schema:
         type: string
->>>>>>> 6ebf24fe
   schemas:
     BulkHostOut:
       type: object
