--- conflicted
+++ resolved
@@ -904,208 +904,7 @@
         id:
           type: string
         system_profile:
-<<<<<<< HEAD
-          $ref: '#/components/schemas/SystemProfileIn'
-    DiskDevice:
-      title: Disk Device
-      description: Representation of one mounted device
-      properties:
-        device:
-          example: "/dev/fdd0"
-          type: string
-        label:
-          description: user-defined mount label
-          type: string
-        options:
-          description: mount options
-          example:
-            uid: "0"
-            ro: true
-          type: object
-          properties:
-            name:
-              type: string
-            value:
-              type: string
-        mount_point:
-          description: mount point
-          example: "/mnt/remote_nfs_shares"
-          type: string
-        type:
-          description: mount type
-          example: "ext3"
-          type: string
-    YumRepo:
-      title: Yum Repository
-      description: Representation of one yum repository
-      properties:
-        id:
-          type: string
-        name:
-          type: string
-        gpgcheck:
-          type: boolean
-        enabled:
-          type: boolean
-        baseurl:
-          type: string
-          format: uri
-    DnfModule:
-      title: DNF Module
-      description: Representation of one DNF module
-      properties:
-        name:
-          type: string
-        stream:
-          type: string
-    InstalledProduct:
-      title: Installed Product
-      description: Representation of one installed product
-      properties:
-        name:
-          type: string
-        id:
-          description: the product ID
-          example: "71"
-          type: string
-        status:
-          description: subscription status for product
-          example: "Subscribed"
-          type: string
-    NetworkInterface:
-      title: Network Interface
-      description: Representation of one network interface
-      properties:
-        ipv4_addresses:
-          type: array
-          items:
-            type: string
-            format: ipv4
-        ipv6_addresses:
-          type: array
-          items:
-            type: string
-            format: ipv6
-        mtu:
-          description: MTU
-          type: integer
-        mac_address:
-          description: MAC address (with or without colons)
-          example: "00:00:00:00:00:00"
-          type: string
-        name:
-          description: name of interface
-          type: string
-          example: eth0
-        state:
-          description: interface state (UP, DOWN, UNKNOWN)
-          type: string
-          example: "UP"
-        type:
-          description: interface type (ether, loopback)
-          type: string
-          example: "ether"
-    SystemProfileIn:
-      title: System profile fields
-      description: Representation of the system profile fields
-      type: object
-      properties:
-        number_of_cpus:
-          type: integer
-        number_of_sockets:
-          type: integer
-        cores_per_socket:
-          type: integer
-        system_memory_bytes:
-          type: integer
-          format: int64
-        infrastructure_type:
-          type: string
-        infrastructure_vendor:
-          type: string
-        network_interfaces:
-          type: array  # techincally a set, ordering is not important
-          items:
-            $ref: '#/components/schemas/NetworkInterface'
-        disk_devices:
-          type: array  # techincally a set, ordering is not important
-          items:
-            $ref: '#/components/schemas/DiskDevice'
-        bios_vendor:
-          type: string
-        bios_version:
-          type: string
-        bios_release_date:
-          type: string
-        cpu_flags:
-          items:
-            type: string
-          type: array
-        os_release:
-          type: string
-        os_kernel_version:
-          type: string
-        arch:
-          type: string
-        kernel_modules:
-          type: array
-          items:
-            type: string
-        last_boot_time:
-          type: string
-          format: date-time
-        running_processes:
-          type: array  # techincally a set, ordering is not important
-          items:
-            description: a single running process. This will be truncated to 1000 characters when saved.
-            type: string
-        subscription_status:
-          type: string
-        subscription_auto_attach:
-          type: string
-        katello_agent_running:
-          type: boolean
-        satellite_managed:
-          type: boolean
-        cloud_provider:
-          type: string
-        yum_repos:
-          type: array  # technically a set, ordering is not important
-          items:
-            $ref: '#/components/schemas/YumRepo'
-        dnf_modules:
-          type: array # technically a set, ordering is not important
-          items:
-            $ref: '#/components/schemas/DnfModule'
-        installed_products:
-          type: array  # technically a set, ordering is not important
-          items:
-            $ref: '#/components/schemas/InstalledProduct'
-        insights_client_version:
-          type: string
-        insights_egg_version:
-          type: string
-        captured_date:
-          type: string
-        installed_packages:
-          type: array  # technically a set, ordering is not important
-          items:
-            description: a NEVRA string for a single installed package
-            type: string
-            example: "krb5-libs-0:-1.16.1-23.fc29.i686"
-        installed_services:
-          type: array
-          items:
-            type: string
-        enabled_services:
-          type: array
-          items:
-            type: string
-        sap_system:
-          type: boolean
-=======
           $ref: '#/components/schemas/SystemProfile'
->>>>>>> 626ae857
     PatchHostIn:
       title: Host data
       description: >-
