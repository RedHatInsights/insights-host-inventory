--- conflicted
+++ resolved
@@ -1232,7 +1232,26 @@
                 )
 
 
-<<<<<<< HEAD
+class SerializationSerializeDatetime(TestCase):
+    def test_utc_timezone_is_used(self):
+        now = datetime.now(timezone.utc)
+        self.assertEqual(now.isoformat(), _serialize_datetime(now))
+
+    def test_iso_format_is_used(self):
+        dt = datetime(2019, 7, 3, 1, 1, 4, 20647, timezone.utc)
+        self.assertEqual("2019-07-03T01:01:04.020647+00:00", _serialize_datetime(dt))
+
+
+class SerializationSerializeUuid(TestCase):
+    def test_uuid_has_hyphens_computed(self):
+        u = uuid4()
+        self.assertEqual(str(u), _serialize_uuid(u))
+
+    def test_uuid_has_hyphens_literal(self):
+        u = "4950e534-bbef-4432-bde2-aa3dd2bd0a52"
+        self.assertEqual(u, _serialize_uuid(UUID(u)))
+
+
 class HostUpdateStaleTimestamp(TestCase):
     def _make_host(self, **values):
         return Host(**{"canonical_facts": {"fqdn": "some fqdn"}, **values})
@@ -1292,26 +1311,6 @@
 
         self.assertEqual(old_stale_timestamp, host.stale_timestamp)
         self.assertEqual(old_reporter, host.reporter)
-=======
-class SerializationSerializeDatetime(TestCase):
-    def test_utc_timezone_is_used(self):
-        now = datetime.now(timezone.utc)
-        self.assertEqual(now.isoformat(), _serialize_datetime(now))
-
-    def test_iso_format_is_used(self):
-        dt = datetime(2019, 7, 3, 1, 1, 4, 20647, timezone.utc)
-        self.assertEqual("2019-07-03T01:01:04.020647+00:00", _serialize_datetime(dt))
-
-
-class SerializationSerializeUuid(TestCase):
-    def test_uuid_has_hyphens_computed(self):
-        u = uuid4()
-        self.assertEqual(str(u), _serialize_uuid(u))
-
-    def test_uuid_has_hyphens_literal(self):
-        u = "4950e534-bbef-4432-bde2-aa3dd2bd0a52"
-        self.assertEqual(u, _serialize_uuid(UUID(u)))
->>>>>>> ec171741
 
 
 if __name__ == "__main__":
