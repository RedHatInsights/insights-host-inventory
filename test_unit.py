#!/usr/bin/env python

import os

<<<<<<< HEAD
from app.auth import _IDENTITY_HEADER, _login_failed, _validate, _pick_identity
=======
from app.auth import (
    _IDENTITY_HEADER,
    InvalidIdentityError,
    _validate,
    _pick_identity,
    requires_identity,
)
>>>>>>> f9cc7355
from app.config import Config
from app.auth.identity import from_dict, from_encoded, from_json, Identity, validate
from base64 import b64encode
from flask import abort
from json import dumps
from unittest import main, TestCase
from unittest.mock import Mock, patch
import pytest
from werkzeug.exceptions import Forbidden


class AuthIdentityConstructorTestCase(TestCase):
    """
    Tests the Identity module constructors.
    """

    @staticmethod
    def _identity():
        return Identity(account_number="some number")


class AuthIdentityFromDictTest(AuthIdentityConstructorTestCase):
    """
    Tests creating an Identity from a dictionary.
    """

    def test_valid(self):
        """
        Initialize the Identity object with a valid dictionary.
        """
        identity = self._identity()

        dict_ = {
            "account_number": identity.account_number,
            "internal": {"org_id": "some org id", "extra_field": "extra value"},
        }

        self.assertEqual(identity, from_dict(dict_))

    def test_invalid(self):
        """
        Initializing the Identity object with a dictionary with missing values or with
        anything else should raise TypeError.
        """
        dicts = [{}, {"org_id": "some org id"}, "some string", ["some", "list"]]
        for dict_ in dicts:
            with self.assertRaises(TypeError):
                from_dict(dict_)


class AuthIdentityFromJsonTest(AuthIdentityConstructorTestCase):
    """
    Tests creating an Identity from a JSON string.
    """

    def test_valid(self):
        """
        Initialize the Identity object with a valid JSON string.
        """
        identity = self._identity()

        dict_ = {"identity": identity._asdict()}
        json = dumps(dict_)

        try:
            self.assertEqual(identity, from_json(json))
        except (TypeError, ValueError):
            self.fail()

    def test_invalid_type(self):
        """
        Initializing the Identity object with an invalid type that can’t be JSON should
        raise a TypeError.
        """
        with self.assertRaises(TypeError):
            from_json(["not", "a", "string"])

    def test_invalid_value(self):
        """
        Initializing the Identity object with an invalid JSON string should raise a
        ValueError.
        """
        with self.assertRaises(ValueError):
            from_json("invalid JSON")

    def test_invalid_format(self):
        """
        Initializing the Identity object with a JSON string that is not
        formatted correctly.
        """
        identity = self._identity()

        dict_ = identity._asdict()
        json = dumps(dict_)

        with self.assertRaises(KeyError):
            from_json(json)


class AuthIdentityFromEncodedTest(AuthIdentityConstructorTestCase):
    """
    Tests creating an Identity from a Base64 encoded JSON string, which is what is in
    the HTTP header.
    """

    def test_valid(self):
        """
        Initialize the Identity object with an encoded payload – a base64-encoded JSON.
        That would typically be a raw HTTP header content.
        """
        identity = self._identity()

        dict_ = {"identity": identity._asdict()}
        json = dumps(dict_)
        base64 = b64encode(json.encode())

        try:
            self.assertEqual(identity, from_encoded(base64))
        except (TypeError, ValueError):
            self.fail()

    def test_invalid_type(self):
        """
        Initializing the Identity object with an invalid type that can’t be a Base64
        encoded payload should raise a TypeError.
        """
        with self.assertRaises(TypeError):
            from_encoded(["not", "a", "string"])

    def test_invalid_value(self):
        """
        Initializing the Identity object with an invalid Base6č encoded payload should
        raise a ValueError.
        """
        with self.assertRaises(ValueError):
            from_encoded("invalid Base64")

    def test_invalid_format(self):
        """
        Initializing the Identity object with an valid Base64 encoded payload
        that does not contain the "identity" field.
        """
        identity = self._identity()

        dict_ = identity._asdict()
        json = dumps(dict_)
        base64 = b64encode(json.encode())

        with self.assertRaises(KeyError):
            from_encoded(base64)


class AuthIdentityValidateTestCase(TestCase):
    def test_valid(self):
        try:
            identity = Identity(account_number="some number")
            validate(identity)
            self.assertTrue(True)
        except ValueError:
            self.fail()

    def test_invalid(self):
        identities = [
            Identity(account_number=None),
            Identity(account_number=""),
            Identity(account_number=None),
            Identity(account_number=""),
        ]
        for identity in identities:
            with self.subTest(identity=identity):
                with self.assertRaises(ValueError):
                    validate(identity)

    def test__validate_identity(self):
        """
        A specific exception is raised if the identity cannot be decoded.
        """
        with self.assertRaises(InvalidIdentityError):
            _validate(None)
        with self.assertRaises(InvalidIdentityError):
            _validate("")
        with self.assertRaises(InvalidIdentityError):
            _validate({})


class AuthPickIdentityTestCase(TestCase):
    """
<<<<<<< HEAD
    The identity is read and decoded from the header.
    """
    @patch("app.auth.from_encoded")
    @patch("app.auth._login_failed", side_effect=RuntimeError)
    @patch("app.auth.request", headers={})
    def test_header_missing(self, request, login_failed, from_encoded):
        """
        If the identity header is missing, the login attempt is considered failed.
        """
        with self.assertRaises(RuntimeError):
            _pick_identity()
        login_failed.assert_called_once_with()
        from_encoded.assert_not_called()

    @patch("app.auth.from_encoded")
    @patch("app.auth._login_failed")
    @patch("app.auth.request", headers={_IDENTITY_HEADER: Mock()})
    def test_decode(self, request, login_failed, from_encoded):
=======
    The identity is read and decoded from the header. If it’s missing or undecodeable,
    an Exception is raised.
    """

    @patch("app.auth.from_encoded")
    @patch("app.auth.request", headers={})
    def test_header_missing(self, request, from_encoded):
        """
        If the identity header is missing, the identity is considered invalid.
        """
        with self.assertRaises(InvalidIdentityError):
            _pick_identity()
        from_encoded.assert_not_called()

    @patch("app.auth.from_encoded")
    @patch("app.auth.request", headers={_IDENTITY_HEADER: Mock()})
    def test_decode(self, request, from_encoded):
>>>>>>> f9cc7355
        """
        If the identity header is present, it is decoded to obtain the identity object.
        """
        _pick_identity()
<<<<<<< HEAD
        login_failed.assert_not_called()
=======
>>>>>>> f9cc7355
        from_encoded.assert_called_once_with(request.headers[_IDENTITY_HEADER])

    @patch("app.auth.request", headers={_IDENTITY_HEADER: Mock()})
    def test_decode_fail(self, request):
        """
<<<<<<< HEAD
        If the identity header decode fails, the login attempt is considered failed.
        """
        @patch("app.auth._login_failed", side_effect=RuntimeError)
        def test(error, login_failed):
            with patch("app.auth.from_encoded", side_effect=error) as from_encoded:
                with self.assertRaises(RuntimeError):
                    _pick_identity()
            login_failed.assert_called_once_with()

        for error in [KeyError, TypeError, ValueError]:
            with self.subTest(error=error):
                test(error)
=======
        If the identity header decode fails, the identity is considered invalid.
        """
        for error in [KeyError, TypeError, ValueError]:
            with self.subTest(error=error):
                with patch("app.auth.from_encoded", side_effect=error) as from_encoded:
                    with self.assertRaises(InvalidIdentityError):
                        _pick_identity()
>>>>>>> f9cc7355

    @patch("app.auth.from_encoded")
    @patch("app.auth.request", headers={_IDENTITY_HEADER: Mock()})
    def test_return(self, request, from_encoded):
        """
        The decoded identity is returned.
        """
        result = _pick_identity()
        self.assertEqual(result, from_encoded.return_value)


<<<<<<< HEAD
class AuthValidateTestCase(TestCase):
    """
    The retrieved identity is validated and if it’s not valid, the login attempt is
    considered failed – the request is aborted.
    """

    @patch("app.auth.validate")
    def test_validate(self, validate):
        """
        The identity is validated.
        """
        identity = Mock()
        _validate(identity)
        validate.assert_called_once_with(identity)

    @patch("app.auth._login_failed")
    @patch("app.auth.validate")
    def test_login_not_failed(self, validate, login_failed):
        """
        If the identity is valid, the login attempt is not considered failed.
        """
        _validate(Mock())
        login_failed.assert_not_called()

    @patch("app.auth._login_failed")
    @patch("app.auth.validate", side_effect=ValueError)
    def test_login_failed(self, validate, login_failed):
        """
        If the identity is invalid, the login attempt is considered failed.
        """
        _validate(Mock())
        login_failed.assert_called_once_with()


=======
>>>>>>> f9cc7355
@patch("app.auth.abort")
@patch("app.auth.login_failure_count.inc")
class AuthLoginFailedTestCase(TestCase):
    """
    A login failure is logged and the current request is aborted with a Forbidden
    status.
    """

    def test_counter(self, inc, abort):
        """
        The login failure counter is incremented.
        """
        _login_failed()
        inc.assert_called_once_with()

    def test_abort(self, inc, abort):
        """
        The current request is aborted with a Forbidden status.
        """
        _login_failed()
        abort.assert_called_once_with(Forbidden.code)


<<<<<<< HEAD
=======
class AuthRequiresIdentityTestCase(TestCase):
    """
    Tests the requires_identity decorator for that it doesn’t accept a request with an
    invalid identity header.
    """
    @requires_identity
    def _view_func(self):
        pass

    @patch("app.auth._request_ctx_stack")
    @patch("app.auth.abort", wraps=abort)
    @patch("app.auth._validate")
    @patch("app.auth._pick_identity", side_effect=InvalidIdentityError)
    def test_pick_identity_fail(self, pick_identity, validate, abort, request_ctx_stack):
        """
        If an InvalidIdentityError is raised while grabbing the identity header, the
        request is aborted as Forbidden before assigning anything to the current
        request context.
        """
        original_identity = request_ctx_stack.top.identity

        with self.assertRaises(Forbidden):
            self._view_func()

        abort.assert_called_once_with(Forbidden.code)
        self.assertIs(original_identity, request_ctx_stack.top.identity)

    @patch("app.auth._request_ctx_stack")
    @patch("app.auth.abort", wraps=abort)
    @patch("app.auth._validate", side_effect=InvalidIdentityError)
    @patch("app.auth._pick_identity")
    def test_validate_fail(self, pick_identity, validate, abort, request_ctx_stack):
        """
        If an InvalidIdentityError is raised while validating the identity header, the
        request is aborted as Forbidden before assigning anything to the current
        request context.
        """
        original_identity = request_ctx_stack.top.identity

        with self.assertRaises(Forbidden):
            self._view_func()

        abort.assert_called_once_with(Forbidden.code)
        self.assertIs(original_identity, request_ctx_stack.top.identity)

    @patch("app.auth._request_ctx_stack")
    @patch("app.auth._validate")
    @patch("app.auth._pick_identity")
    def test_identity_assignment(self, pick_identity, validate, request_ctx_stack):
        """
        If the identity is valid, it is assigned to the current request context.
        """
        self._view_func()
        self.assertEqual(request_ctx_stack.top.identity, pick_identity.return_value)

    @patch("app.auth._request_ctx_stack")
    @patch("app.auth._validate")
    @patch("app.auth._pick_identity")
    def test_view_func_call(self, pick_identity, validate, request_ctx_stack):
        """
        If the identity is valid, the original view function is called with the original
        arguments.
        """
        mock = Mock()
        view_func = requires_identity(mock)

        args = (Mock(),)
        kwargs = {"mock": Mock()}
        view_func(*args, **kwargs)
        mock.assert_called_once_with(*args, **kwargs)

    @patch("app.auth._request_ctx_stack")
    @patch("app.auth._validate")
    @patch("app.auth._pick_identity")
    def test_return(self, pick_identity, validate, request_ctx_stack):
        """
        If the identity is valid, the return value of the original view function is
        returned.
        """
        mock = Mock()
        view_func = requires_identity(mock)
        result = view_func()
        self.assertEqual(result, mock.return_value)


>>>>>>> f9cc7355
@pytest.mark.usefixtures("monkeypatch")
def test_noauthmode(monkeypatch):
    with monkeypatch.context() as m:
        m.setenv("FLASK_DEBUG", "1")
        m.setenv("NOAUTH", "1")
        assert _pick_identity() == Identity(account_number="0000001")


@pytest.mark.usefixtures("monkeypatch")
def test_config(monkeypatch):
    app_name = "brontocrane"
    path_prefix = "/r/slaterock/platform"
    expected_base_url = f"{path_prefix}/{app_name}"
    expected_api_path = f"{expected_base_url}/api/v1"
    expected_mgmt_url_path_prefix = "/mgmt_testing"

    with monkeypatch.context() as m:
        m.setenv("INVENTORY_DB_USER", "fredflintstone")
        m.setenv("INVENTORY_DB_PASS", "bedrock1234")
        m.setenv("INVENTORY_DB_HOST", "localhost")
        m.setenv("INVENTORY_DB_NAME", "SlateRockAndGravel")
        m.setenv("INVENTORY_DB_POOL_TIMEOUT", "3")
        m.setenv("INVENTORY_DB_POOL_SIZE", "8")
        m.setenv("APP_NAME", app_name)
        m.setenv("PATH_PREFIX", path_prefix)
        m.setenv("INVENTORY_MANAGEMENT_URL_PATH_PREFIX", expected_mgmt_url_path_prefix)

        conf = Config("testing")

        assert conf.db_uri == "postgresql://fredflintstone:bedrock1234@localhost/SlateRockAndGravel"
        assert conf.db_pool_timeout == 3
        assert conf.db_pool_size == 8
        assert conf.api_url_path_prefix == expected_api_path
        assert conf.mgmt_url_path_prefix == expected_mgmt_url_path_prefix


@pytest.mark.usefixtures("monkeypatch")
def test_config_default_settings(monkeypatch):
    expected_base_url = "/r/insights/platform/inventory"
    expected_api_path = f"{expected_base_url}/api/v1"
    expected_mgmt_url_path_prefix = "/"

    with monkeypatch.context() as m:
        # Make sure the environment variables are not set
        for env_var in ("INVENTORY_DB_USER", "INVENTORY_DB_PASS",
                        "INVENTORY_DB_HOST", "INVENTORY_DB_NAME",
                        "INVENTORY_DB_POOL_TIMEOUT", "INVENTORY_DB_POOL_SIZE",
                        "APP_NAME", "PATH_PREFIX"
                        "INVENTORY_MANAGEMENT_URL_PATH_PREFIX",):
            if env_var in os.environ:
                m.delenv(env_var)

        conf = Config("testing")

        assert conf.db_uri == "postgresql://insights:insights@localhost/test_db"
        assert conf.api_url_path_prefix == expected_api_path
        assert conf.mgmt_url_path_prefix == expected_mgmt_url_path_prefix
        assert conf.db_pool_timeout == 5
        assert conf.db_pool_size == 5


@pytest.mark.usefixtures("monkeypatch")
def test_config_development(monkeypatch):
    with monkeypatch.context() as m:
        m.setenv("INVENTORY_DB_POOL_TIMEOUT", "3")

        # Test a different "type" (development) of config settings
        conf = Config("development")

        assert conf.db_pool_timeout == 3


if __name__ == "__main__":
    main()<|MERGE_RESOLUTION|>--- conflicted
+++ resolved
@@ -2,17 +2,14 @@
 
 import os
 
-<<<<<<< HEAD
-from app.auth import _IDENTITY_HEADER, _login_failed, _validate, _pick_identity
-=======
 from app.auth import (
     _IDENTITY_HEADER,
+    _login_failed,
     InvalidIdentityError,
     _validate,
     _pick_identity,
     requires_identity,
 )
->>>>>>> f9cc7355
 from app.config import Config
 from app.auth.identity import from_dict, from_encoded, from_json, Identity, validate
 from base64 import b64encode
@@ -200,7 +197,160 @@
 
 class AuthPickIdentityTestCase(TestCase):
     """
-<<<<<<< HEAD
+    The identity is read and decoded from the header. If it’s missing or undecodeable,
+    an Exception is raised.
+    """
+
+    @patch("app.auth.from_encoded")
+    @patch("app.auth.request", headers={})
+    def test_header_missing(self, request, from_encoded):
+        """
+        If the identity header is missing, the identity is considered invalid.
+        """
+        with self.assertRaises(InvalidIdentityError):
+            _pick_identity()
+        from_encoded.assert_not_called()
+
+    @patch("app.auth.from_encoded")
+    @patch("app.auth.request", headers={_IDENTITY_HEADER: Mock()})
+    def test_decode(self, request, from_encoded):
+        """
+        If the identity header is present, it is decoded to obtain the identity object.
+        """
+        _pick_identity()
+        from_encoded.assert_called_once_with(request.headers[_IDENTITY_HEADER])
+
+    @patch("app.auth.request", headers={_IDENTITY_HEADER: Mock()})
+    def test_decode_fail(self, request):
+        """
+        If the identity header decode fails, the identity is considered invalid.
+        """
+        for error in [KeyError, TypeError, ValueError]:
+            with self.subTest(error=error):
+                with patch("app.auth.from_encoded", side_effect=error) as from_encoded:
+                    with self.assertRaises(InvalidIdentityError):
+                        _pick_identity()
+
+    @patch("app.auth.from_encoded")
+    @patch("app.auth.request", headers={_IDENTITY_HEADER: Mock()})
+    def test_return(self, request, from_encoded):
+        """
+        The decoded identity is returned.
+        """
+        result = _pick_identity()
+        self.assertEqual(result, from_encoded.return_value)
+
+
+@patch("app.auth.abort")
+@patch("app.auth.login_failure_count.inc")
+class AuthLoginFailedTestCase(TestCase):
+    """
+    A login failure is logged and the current request is aborted with a Forbidden
+    status.
+    """
+
+    def test_counter(self, inc, abort):
+        """
+        The login failure counter is incremented.
+        """
+        _login_failed()
+        inc.assert_called_once_with()
+
+    def test_abort(self, inc, abort):
+        """
+        The current request is aborted with a Forbidden status.
+        """
+        _login_failed()
+        abort.assert_called_once_with(Forbidden.code)
+
+
+class AuthRequiresIdentityTestCase(TestCase):
+    """
+    Tests the requires_identity decorator for that it doesn’t accept a request with an
+    invalid identity header.
+    """
+    @requires_identity
+    def _view_func(self):
+        pass
+
+    @patch("app.auth._request_ctx_stack")
+    @patch("app.auth.abort", wraps=abort)
+    @patch("app.auth._validate")
+    @patch("app.auth._pick_identity", side_effect=InvalidIdentityError)
+    def test_pick_identity_fail(self, pick_identity, validate, abort, request_ctx_stack):
+        """
+        If an InvalidIdentityError is raised while grabbing the identity header, the
+        request is aborted as Forbidden before assigning anything to the current
+        request context.
+        """
+        original_identity = request_ctx_stack.top.identity
+
+        with self.assertRaises(Forbidden):
+            self._view_func()
+
+        abort.assert_called_once_with(Forbidden.code)
+        self.assertIs(original_identity, request_ctx_stack.top.identity)
+
+    @patch("app.auth._request_ctx_stack")
+    @patch("app.auth.abort", wraps=abort)
+    @patch("app.auth._validate", side_effect=InvalidIdentityError)
+    @patch("app.auth._pick_identity")
+    def test_validate_fail(self, pick_identity, validate, abort, request_ctx_stack):
+        """
+        If an InvalidIdentityError is raised while validating the identity header, the
+        request is aborted as Forbidden before assigning anything to the current
+        request context.
+        """
+        original_identity = request_ctx_stack.top.identity
+
+        with self.assertRaises(Forbidden):
+            self._view_func()
+
+        abort.assert_called_once_with(Forbidden.code)
+        self.assertIs(original_identity, request_ctx_stack.top.identity)
+
+    @patch("app.auth._request_ctx_stack")
+    @patch("app.auth._validate")
+    @patch("app.auth._pick_identity")
+    def test_identity_assignment(self, pick_identity, validate, request_ctx_stack):
+        """
+        If the identity is valid, it is assigned to the current request context.
+        """
+        self._view_func()
+        self.assertEqual(request_ctx_stack.top.identity, pick_identity.return_value)
+
+    @patch("app.auth._request_ctx_stack")
+    @patch("app.auth._validate")
+    @patch("app.auth._pick_identity")
+    def test_view_func_call(self, pick_identity, validate, request_ctx_stack):
+        """
+        If the identity is valid, the original view function is called with the original
+        arguments.
+        """
+        mock = Mock()
+        view_func = requires_identity(mock)
+
+        args = (Mock(),)
+        kwargs = {"mock": Mock()}
+        view_func(*args, **kwargs)
+        mock.assert_called_once_with(*args, **kwargs)
+
+    @patch("app.auth._request_ctx_stack")
+    @patch("app.auth._validate")
+    @patch("app.auth._pick_identity")
+    def test_return(self, pick_identity, validate, request_ctx_stack):
+        """
+        If the identity is valid, the return value of the original view function is
+        returned.
+        """
+        mock = Mock()
+        view_func = requires_identity(mock)
+        result = view_func()
+        self.assertEqual(result, mock.return_value)
+
+
+class AuthPickIdentityTestCase(TestCase):
+    """
     The identity is read and decoded from the header.
     """
     @patch("app.auth.from_encoded")
@@ -219,39 +369,16 @@
     @patch("app.auth._login_failed")
     @patch("app.auth.request", headers={_IDENTITY_HEADER: Mock()})
     def test_decode(self, request, login_failed, from_encoded):
-=======
-    The identity is read and decoded from the header. If it’s missing or undecodeable,
-    an Exception is raised.
-    """
-
-    @patch("app.auth.from_encoded")
-    @patch("app.auth.request", headers={})
-    def test_header_missing(self, request, from_encoded):
-        """
-        If the identity header is missing, the identity is considered invalid.
-        """
-        with self.assertRaises(InvalidIdentityError):
-            _pick_identity()
-        from_encoded.assert_not_called()
-
-    @patch("app.auth.from_encoded")
-    @patch("app.auth.request", headers={_IDENTITY_HEADER: Mock()})
-    def test_decode(self, request, from_encoded):
->>>>>>> f9cc7355
         """
         If the identity header is present, it is decoded to obtain the identity object.
         """
         _pick_identity()
-<<<<<<< HEAD
         login_failed.assert_not_called()
-=======
->>>>>>> f9cc7355
         from_encoded.assert_called_once_with(request.headers[_IDENTITY_HEADER])
 
     @patch("app.auth.request", headers={_IDENTITY_HEADER: Mock()})
     def test_decode_fail(self, request):
         """
-<<<<<<< HEAD
         If the identity header decode fails, the login attempt is considered failed.
         """
         @patch("app.auth._login_failed", side_effect=RuntimeError)
@@ -264,15 +391,6 @@
         for error in [KeyError, TypeError, ValueError]:
             with self.subTest(error=error):
                 test(error)
-=======
-        If the identity header decode fails, the identity is considered invalid.
-        """
-        for error in [KeyError, TypeError, ValueError]:
-            with self.subTest(error=error):
-                with patch("app.auth.from_encoded", side_effect=error) as from_encoded:
-                    with self.assertRaises(InvalidIdentityError):
-                        _pick_identity()
->>>>>>> f9cc7355
 
     @patch("app.auth.from_encoded")
     @patch("app.auth.request", headers={_IDENTITY_HEADER: Mock()})
@@ -284,7 +402,6 @@
         self.assertEqual(result, from_encoded.return_value)
 
 
-<<<<<<< HEAD
 class AuthValidateTestCase(TestCase):
     """
     The retrieved identity is validated and if it’s not valid, the login attempt is
@@ -319,8 +436,6 @@
         login_failed.assert_called_once_with()
 
 
-=======
->>>>>>> f9cc7355
 @patch("app.auth.abort")
 @patch("app.auth.login_failure_count.inc")
 class AuthLoginFailedTestCase(TestCase):
@@ -344,94 +459,6 @@
         abort.assert_called_once_with(Forbidden.code)
 
 
-<<<<<<< HEAD
-=======
-class AuthRequiresIdentityTestCase(TestCase):
-    """
-    Tests the requires_identity decorator for that it doesn’t accept a request with an
-    invalid identity header.
-    """
-    @requires_identity
-    def _view_func(self):
-        pass
-
-    @patch("app.auth._request_ctx_stack")
-    @patch("app.auth.abort", wraps=abort)
-    @patch("app.auth._validate")
-    @patch("app.auth._pick_identity", side_effect=InvalidIdentityError)
-    def test_pick_identity_fail(self, pick_identity, validate, abort, request_ctx_stack):
-        """
-        If an InvalidIdentityError is raised while grabbing the identity header, the
-        request is aborted as Forbidden before assigning anything to the current
-        request context.
-        """
-        original_identity = request_ctx_stack.top.identity
-
-        with self.assertRaises(Forbidden):
-            self._view_func()
-
-        abort.assert_called_once_with(Forbidden.code)
-        self.assertIs(original_identity, request_ctx_stack.top.identity)
-
-    @patch("app.auth._request_ctx_stack")
-    @patch("app.auth.abort", wraps=abort)
-    @patch("app.auth._validate", side_effect=InvalidIdentityError)
-    @patch("app.auth._pick_identity")
-    def test_validate_fail(self, pick_identity, validate, abort, request_ctx_stack):
-        """
-        If an InvalidIdentityError is raised while validating the identity header, the
-        request is aborted as Forbidden before assigning anything to the current
-        request context.
-        """
-        original_identity = request_ctx_stack.top.identity
-
-        with self.assertRaises(Forbidden):
-            self._view_func()
-
-        abort.assert_called_once_with(Forbidden.code)
-        self.assertIs(original_identity, request_ctx_stack.top.identity)
-
-    @patch("app.auth._request_ctx_stack")
-    @patch("app.auth._validate")
-    @patch("app.auth._pick_identity")
-    def test_identity_assignment(self, pick_identity, validate, request_ctx_stack):
-        """
-        If the identity is valid, it is assigned to the current request context.
-        """
-        self._view_func()
-        self.assertEqual(request_ctx_stack.top.identity, pick_identity.return_value)
-
-    @patch("app.auth._request_ctx_stack")
-    @patch("app.auth._validate")
-    @patch("app.auth._pick_identity")
-    def test_view_func_call(self, pick_identity, validate, request_ctx_stack):
-        """
-        If the identity is valid, the original view function is called with the original
-        arguments.
-        """
-        mock = Mock()
-        view_func = requires_identity(mock)
-
-        args = (Mock(),)
-        kwargs = {"mock": Mock()}
-        view_func(*args, **kwargs)
-        mock.assert_called_once_with(*args, **kwargs)
-
-    @patch("app.auth._request_ctx_stack")
-    @patch("app.auth._validate")
-    @patch("app.auth._pick_identity")
-    def test_return(self, pick_identity, validate, request_ctx_stack):
-        """
-        If the identity is valid, the return value of the original view function is
-        returned.
-        """
-        mock = Mock()
-        view_func = requires_identity(mock)
-        result = view_func()
-        self.assertEqual(result, mock.return_value)
-
-
->>>>>>> f9cc7355
 @pytest.mark.usefixtures("monkeypatch")
 def test_noauthmode(monkeypatch):
     with monkeypatch.context() as m:
