#!/usr/bin/env python
from base64 import b64encode
from datetime import datetime
from datetime import timedelta
from datetime import timezone
from json import dumps
from random import choice
from unittest import main
from unittest import TestCase
from unittest.mock import Mock
from unittest.mock import patch
from uuid import UUID
from uuid import uuid4

from api import api_operation
from api.host_query_db import _order_how
from api.host_query_db import params_to_order_by
from app import create_app
from app.auth.identity import from_auth_header
from app.auth.identity import from_bearer_token
from app.auth.identity import Identity
from app.auth.identity import SHARED_SECRET_ENV_VAR
from app.auth.identity import validate
from app.config import Config
from app.config import RuntimeEnvironment
from app.culling import _Config as CullingConfig
from app.culling import Timestamps
from app.exceptions import InputFormatException
from app.exceptions import ValidationException
from app.models import Host
from app.models import HttpHostSchema
from app.serialization import _deserialize_canonical_facts
from app.serialization import _deserialize_facts
from app.serialization import _deserialize_tags
from app.serialization import _deserialize_tags_dict
from app.serialization import _deserialize_tags_list
from app.serialization import _serialize_datetime
from app.serialization import _serialize_facts
from app.serialization import _serialize_uuid
from app.serialization import DEFAULT_FIELDS
from app.serialization import deserialize_host
from app.serialization import serialize_canonical_facts
from app.serialization import serialize_host
from app.serialization import serialize_host_system_profile
from app.utils import Tag
from test_utils import set_environment


class ApiOperationTestCase(TestCase):
    """
    Test the API operation decorator that increments the request counter with every
    call.
    """

    @patch("api.api_request_count.inc")
    def test_counter_is_incremented(self, inc):
        @api_operation
        def func():
            pass

        func()
        inc.assert_called_once_with()

    def test_arguments_are_passed(self):
        old_func = Mock()
        old_func.__name__ = "old_func"
        new_func = api_operation(old_func)

        args = (Mock(),)
        kwargs = {"some_arg": Mock()}

        new_func(*args, **kwargs)
        old_func.assert_called_once_with(*args, **kwargs)

    def test_return_value_is_passed(self):
        old_func = Mock()
        old_func.__name__ = "old_func"
        new_func = api_operation(old_func)
        self.assertEqual(old_func.return_value, new_func())


class AuthIdentityConstructorTestCase(TestCase):
    """
    Tests the Identity module constructors.
    """

    @staticmethod
    def _identity():
        return Identity(account_number="some acct")


class AuthIdentityFromAuthHeaderTestCase(AuthIdentityConstructorTestCase):
    """
    Tests creating an Identity from a Base64 encoded JSON string, which is what is in
    the HTTP header.
    """

    def test_valid(self):
        """
        Initialize the Identity object with an encoded payload – a base64-encoded JSON.
        That would typically be a raw HTTP header content.
        """
        expected_identity = self._identity()

        identity_data = expected_identity._asdict()

        identity_data_dicts = [
            identity_data,
            # Test with extra data in the identity dict
            {**identity_data, **{"extra_data": "value"}},
        ]

        for identity_data in identity_data_dicts:
            with self.subTest(identity_data=identity_data):
                identity = {"identity": identity_data}
                json = dumps(identity)
                base64 = b64encode(json.encode())

                try:
                    actual_identity = from_auth_header(base64)
                    self.assertEqual(expected_identity, actual_identity)
                except (TypeError, ValueError):
                    self.fail()

                self.assertEqual(actual_identity.is_trusted_system, False)

    def test_invalid_type(self):
        """
        Initializing the Identity object with an invalid type that can’t be a Base64
        encoded payload should raise a TypeError.
        """
        with self.assertRaises(TypeError):
            from_auth_header(["not", "a", "string"])

    def test_invalid_value(self):
        """
        Initializing the Identity object with an invalid Base6č encoded payload should
        raise a ValueError.
        """
        with self.assertRaises(ValueError):
            from_auth_header("invalid Base64")

    def test_invalid_format(self):
        """
        Initializing the Identity object with an valid Base64 encoded payload
        that does not contain the "identity" field.
        """
        identity = self._identity()

        dict_ = identity._asdict()
        json = dumps(dict_)
        base64 = b64encode(json.encode())

        with self.assertRaises(KeyError):
            from_auth_header(base64)


class AuthIdentityValidateTestCase(TestCase):
    def test_valid(self):
        try:
            identity = Identity(account_number="some acct")
            validate(identity)
            self.assertTrue(True)
        except ValueError:
            self.fail()

    def test_invalid(self):
        account_numbers = [None, ""]
        for account_number in account_numbers:
            with self.subTest(account_number=account_number):
                with self.assertRaises(ValueError):
                    Identity(account_number=account_number)


class TrustedIdentityTestCase(TestCase):
    shared_secret = "ImaSecret"

    def _build_id(self):
        identity = from_bearer_token(self.shared_secret)
        return identity

    def test_validation(self):
        identity = self._build_id()

        with set_environment({SHARED_SECRET_ENV_VAR: self.shared_secret}):
            validate(identity)

    def test_validation_with_invalid_identity(self):
        identity = from_bearer_token("InvalidPassword")

        with self.assertRaises(ValueError):
            validate(identity)

    def test_validation_env_var_not_set(self):
        identity = self._build_id()

        with set_environment({}):
            with self.assertRaises(ValueError):
                validate(identity)

    def test_validation_token_is_None(self):
        tokens = [None, ""]
        for token in tokens:
            with self.subTest(token_value=token):
                with self.assertRaises(ValueError):
                    Identity(token=token)

    def test_is_trusted_system(self):
        identity = self._build_id()

        self.assertEqual(identity.is_trusted_system, True)

    def test_account_number_is_not_set_for_trusted_system(self):
        identity = self._build_id()

        self.assertEqual(identity.account_number, None)


class ConfigTestCase(TestCase):
    @staticmethod
    def _config():
        return Config(RuntimeEnvironment.server)

    def test_configuration_with_env_vars(self):
        app_name = "brontocrane"
        path_prefix = "r/slaterock/platform"
        expected_base_url = f"/{path_prefix}/{app_name}"
        expected_api_path = f"{expected_base_url}/v1"
        expected_mgmt_url_path_prefix = "/mgmt_testing"
        culling_stale_warning_offset_days = 10
        culling_culled_offset_days = 20

        new_env = {
            "INVENTORY_DB_USER": "fredflintstone",
            "INVENTORY_DB_PASS": "bedrock1234",
            "INVENTORY_DB_HOST": "localhost",
            "INVENTORY_DB_NAME": "SlateRockAndGravel",
            "INVENTORY_DB_POOL_TIMEOUT": "3",
            "INVENTORY_DB_POOL_SIZE": "8",
            "APP_NAME": app_name,
            "PATH_PREFIX": path_prefix,
            "INVENTORY_MANAGEMENT_URL_PATH_PREFIX": expected_mgmt_url_path_prefix,
            "CULLING_STALE_WARNING_OFFSET_DAYS": str(culling_stale_warning_offset_days),
            "CULLING_CULLED_OFFSET_DAYS": str(culling_culled_offset_days),
        }

        with set_environment(new_env):
            conf = self._config()

            self.assertEqual(conf.db_uri, "postgresql://fredflintstone:bedrock1234@localhost/SlateRockAndGravel")
            self.assertEqual(conf.db_pool_timeout, 3)
            self.assertEqual(conf.db_pool_size, 8)
            self.assertEqual(conf.api_url_path_prefix, expected_api_path)
            self.assertEqual(conf.mgmt_url_path_prefix, expected_mgmt_url_path_prefix)
            self.assertEqual(conf.culling_stale_warning_offset_days, culling_stale_warning_offset_days)
            self.assertEqual(conf.culling_culled_offset_days, culling_culled_offset_days)

    def test_config_default_settings(self):
        expected_api_path = "/api/inventory/v1"
        expected_mgmt_url_path_prefix = "/"

        # Make sure the environment variables are not set
        with set_environment(None):

            conf = self._config()

            self.assertEqual(conf.db_uri, "postgresql://insights:insights@localhost/insights")
            self.assertEqual(conf.api_url_path_prefix, expected_api_path)
            self.assertEqual(conf.mgmt_url_path_prefix, expected_mgmt_url_path_prefix)
            self.assertEqual(conf.db_pool_timeout, 5)
            self.assertEqual(conf.db_pool_size, 5)
            self.assertEqual(conf.culling_stale_warning_offset_days, 7)
            self.assertEqual(conf.culling_culled_offset_days, 14)

    def test_config_development_settings(self):
        with set_environment({"INVENTORY_DB_POOL_TIMEOUT": "3"}):

            conf = self._config()

            self.assertEqual(conf.db_pool_timeout, 3)


@patch("app.Config", **{"return_value.mgmt_url_path_prefix": "/"})
class CreateAppConfigTestCase(TestCase):
    def test_config_is_assigned(self, config):
        app = create_app("testing")
        self.assertIn("INVENTORY_CONFIG", app.config)
        self.assertEqual(config.return_value, app.config["INVENTORY_CONFIG"])


class HostOrderHowTestCase(TestCase):
    def test_asc(self):
        column = Mock()
        result = _order_how(column, "ASC")
        self.assertEqual(result, column.asc())

    def test_desc(self):
        column = Mock()
        result = _order_how(column, "DESC")
        self.assertEqual(result, column.desc())

    def test_error(self):
        invalid_values = (None, "asc", "desc", "BBQ")
        for invalid_value in invalid_values:
            with self.subTest(order_how=invalid_value):
                with self.assertRaises(ValueError):
                    _order_how(Mock(), invalid_value)


@patch("api.host_query_db._order_how")
@patch("api.host.Host.id")
@patch("api.host.Host.modified_on")
class HostParamsToOrderByTestCase(TestCase):
    def test_default_is_updated_desc(self, modified_on, id_, order_how):
        actual = params_to_order_by(None, None)
        expected = (modified_on.desc.return_value, id_.desc.return_value)
        self.assertEqual(actual, expected)
        order_how.assert_not_called()

    def test_default_for_updated_is_desc(self, modified_on, id_, order_how):
        actual = params_to_order_by("updated", None)
        expected = (modified_on.desc.return_value, id_.desc.return_value)
        self.assertEqual(actual, expected)
        order_how.assert_not_called()

    def test_order_by_updated_asc(self, modified_on, id_, order_how):
        actual = params_to_order_by("updated", "ASC")
        expected = (order_how.return_value, id_.desc.return_value)
        self.assertEqual(actual, expected)
        order_how.assert_called_once_with(modified_on, "ASC")

    def test_order_by_updated_desc(self, modified_on, id_, order_how):
        actual = params_to_order_by("updated", "DESC")
        expected = (order_how.return_value, id_.desc.return_value)
        self.assertEqual(actual, expected)
        order_how.assert_called_once_with(modified_on, "DESC")

    @patch("api.host.Host.display_name")
    def test_default_for_display_name_is_asc(self, display_name, modified_on, id_, order_how):
        actual = params_to_order_by("display_name")
        expected = (display_name.asc.return_value, modified_on.desc.return_value, id_.desc.return_value)
        self.assertEqual(actual, expected)
        order_how.assert_not_called()

    @patch("api.host.Host.display_name")
    def test_order_by_display_name_asc(self, display_name, modified_on, id_, order_how):
        actual = params_to_order_by("display_name", "ASC")
        expected = (order_how.return_value, modified_on.desc.return_value, id_.desc.return_value)
        self.assertEqual(actual, expected)
        order_how.assert_called_once_with(display_name, "ASC")

    @patch("api.host.Host.display_name")
    def test_order_by_display_name_desc(self, display_name, modified_on, id_, order_how):
        actual = params_to_order_by("display_name", "DESC")
        expected = (order_how.return_value, modified_on.desc.return_value, id_.desc.return_value)
        self.assertEqual(actual, expected)
        order_how.assert_called_once_with(display_name, "DESC")


class HostParamsToOrderByErrorsTestCase(TestCase):
    def test_order_by_bad_field_raises_error(self):
        with self.assertRaises(ValueError):
            params_to_order_by(Mock(), "fqdn")

    def test_order_by_only_how_raises_error(self):
        with self.assertRaises(ValueError):
            params_to_order_by(Mock(), order_how="ASC")


class TagFromStringTestCase(TestCase):
    def test_all_parts(self):
        self.assertEqual(Tag.from_string("NS/key=value"), Tag("NS", "key", "value"))

    def test_no_namespace(self):
        self.assertEqual(Tag.from_string("key=value"), Tag(None, "key", "value"))

    def test_no_value(self):
        self.assertEqual(Tag.from_string("NS/key"), Tag("NS", "key", None))

    def test_only_key(self):
        self.assertEqual(Tag.from_string("key"), Tag(None, "key", None))

    def test_special_characters_decode(self):
        self.assertEqual(
            Tag.from_string("Ns%21%40%23%24%25%5E%26%28%29/k%2Fe%3Dy%5C=v%3A%7C%5C%7B%5C%7D%27%27-%2Bal"),
            Tag("Ns!@#$%^&()", "k/e=y\\", r"v:|\{\}''-+al"),
        )

    def test_special_characters_allowed(self):
        special_characters = ";,?:@&+$-_.!~*'()#"
        self.assertEqual(
            Tag.from_string(f"{special_characters}/{special_characters}={special_characters}"),
            Tag(special_characters, special_characters, special_characters),
        )

    def test_delimiters(self):
        decoded = "a/b=c"
        encoded = "a%2Fb%3Dc"
        self.assertEqual(Tag.from_string(f"{encoded}/{encoded}={encoded}"), Tag(decoded, decoded, decoded))

    def test_encoded_too_long(self):
        decoded = "!" * 86
        encoded = "%21" * 86
        self.assertEqual(Tag.from_string(f"{encoded}/{encoded}={encoded}"), Tag(decoded, decoded, decoded))

    def test_decoded_too_long(self):
        too_long = "a" * 256
        for string_tag in (f"{too_long}/a=a", f"a/{too_long}=a", f"a/a={too_long}"):
            with self.subTest(string_tag=string_tag):
                with self.assertRaises(ValidationException):
                    Tag.from_string(f"{too_long}/{too_long}={too_long}")


class TagToStringTestCase(TestCase):
    def _base_structured_to_string_test(self, structured_tag, expected_string_tag):
        string_tag = structured_tag.to_string()
        self.assertEqual(string_tag, expected_string_tag)

    def test_all_parts(self):
        self.assertEqual(Tag("NS", "key", "value").to_string(), "NS/key=value")

    def test_no_value(self):
        self.assertEqual(Tag("namespace", "key").to_string(), "namespace/key")

    def test_no_namespace(self):
        self.assertEqual(Tag(key="key", value="value").to_string(), "key=value")

    def test_only_key(self):
        self.assertEqual(Tag(key="key").to_string(), "key")

    def test_special_characters(self):
        self.assertEqual(
            Tag("Ns!@#$%^&()", "k/e=y\\", r"v:|\{\}''-+al").to_string(),
            "Ns%21%40%23%24%25%5E%26%28%29/k%2Fe%3Dy%5C=v%3A%7C%5C%7B%5C%7D%27%27-%2Bal",
        )


class TagFromNestedTestCase(TestCase):
    def test_all_parts(self):
        self.assertEqual(Tag.from_nested({"NS": {"key": ["value"]}}), Tag("NS", "key", "value"))

    def test_no_value(self):
        self.assertEqual(Tag.from_nested({"NS": {"key": []}}), Tag("NS", "key"))


class TagToNestedTestCase(TestCase):
    def test_all_parts(self):
        self.assertEqual(Tag("NS", "key", "value").to_nested(), {"NS": {"key": ["value"]}})

    def test_no_value(self):
        self.assertEqual(Tag("NS", "key").to_nested(), {"NS": {"key": []}})


class TagFilterTagsTestCase(TestCase):
    def _base_structured_to_filtered_test(self, structured_tags, expected_filtered_tags, searchTerm):
        filtered_tags = Tag.filter_tags(structured_tags, searchTerm)
        self.assertEqual(len(filtered_tags), len(expected_filtered_tags))

        for i in range(len(filtered_tags)):
            self.assertEqual(filtered_tags[i].namespace, expected_filtered_tags[i].namespace)
            self.assertEqual(filtered_tags[i].key, expected_filtered_tags[i].key)
            self.assertEqual(filtered_tags[i].value, expected_filtered_tags[i].value)

    def test_simple_filter(self):
        structured_tags = [Tag("NS1", "key", "val"), Tag(None, "key", "something"), Tag("NS2", "key2")]
        expected_filtered_tags = [Tag("NS1", "key", "val")]

        self._base_structured_to_filtered_test(structured_tags, expected_filtered_tags, "val")

    def test_empty_tags(self):
        structured_tags = []
        expected_filtered_tags = []

        self._base_structured_to_filtered_test(structured_tags, expected_filtered_tags, "val")

    def test_search_matches_namesapce(self):
        structured_tags = [Tag("NS1", "key1", "val"), Tag(None), Tag("NS2", "key2"), Tag("NS3", "key3", "value3")]
        expected_filtered_tags = [Tag("NS1", "key1", "val")]

        self._base_structured_to_filtered_test(structured_tags, expected_filtered_tags, "NS1")

    def test_search_matches_tag_key(self):
        structured_tags = [Tag("NS1", "key1", "val"), Tag(None), Tag("NS2", "key2"), Tag("NS3", "key3", "value3")]
        expected_filtered_tags = [Tag("NS1", "key1", "val")]

        self._base_structured_to_filtered_test(structured_tags, expected_filtered_tags, "key1")

    def test_complex_filter(self):
        structured_tags = [Tag("NS1", "key1", "val"), Tag(None), Tag("NS2", "key2"), Tag("NS3", "key3", "value3")]
        expected_filtered_tags = [Tag("NS1", "key1", "val"), Tag("NS3", "key3", "value3")]

        self._base_structured_to_filtered_test(structured_tags, expected_filtered_tags, "val")

    def test_empty_filter(self):
        structured_tags = [Tag("NS1", "key1", "val"), Tag(None), Tag("NS2", "key2"), Tag("NS3", "key3", "value3")]
        expected_filtered_tags = [Tag("NS1", "key1", "val"), Tag("NS2", "key2"), Tag("NS3", "key3", "value3")]

        self._base_structured_to_filtered_test(structured_tags, expected_filtered_tags, "")

    def test_space(self):
        structured_tags = [Tag("NS1", "key1", "val"), Tag(None), Tag("NS2", "key2"), Tag("NS3", "key3", "value3")]
        expected_filtered_tags = []

        self._base_structured_to_filtered_test(structured_tags, expected_filtered_tags, " ")

    def test_search_prefix(self):
        # namespace
        structured_tags = [Tag("NS1", "key1", "val"), Tag(None), Tag("NS2", "key2"), Tag("NS3", "key3", "value3")]
        expected_filtered_tags = [Tag("NS1", "key1", "val"), Tag("NS2", "key2"), Tag("NS3", "key3", "value3")]

        self._base_structured_to_filtered_test(structured_tags, expected_filtered_tags, "N")

        # key
        structured_tags = [Tag("NS1", "key1", "val"), Tag(None), Tag("NS2", "Key2"), Tag("NS3", "key3", "value3")]
        expected_filtered_tags = [Tag("NS2", "Key2")]

        self._base_structured_to_filtered_test(structured_tags, expected_filtered_tags, "K")

        # value
        structured_tags = [
            Tag("NS1", "key1", "val"),
            Tag(None),
            Tag("NS2", "Key2", "something"),
            Tag("NS3", "key3", "value3"),
        ]
        expected_filtered_tags = [Tag("NS1", "key1", "val"), Tag("NS3", "key3", "value3")]

        self._base_structured_to_filtered_test(structured_tags, expected_filtered_tags, "val")

    def test_search_suffix(self):
        # namespace
        structured_tags = [Tag("NS1", "key1", "val"), Tag(None), Tag("NS2", "key2"), Tag("NS3", "key3", "value3")]
        expected_filtered_tags = [Tag("NS1", "key1", "val")]

        self._base_structured_to_filtered_test(structured_tags, expected_filtered_tags, "S1")

        # key
        structured_tags = [Tag("NS1", "key1", "val"), Tag(None), Tag("NS2", "Key2"), Tag("NS3", "key3", "value3")]
        expected_filtered_tags = [Tag("NS2", "Key2")]

        self._base_structured_to_filtered_test(structured_tags, expected_filtered_tags, "y2")

        # value
        structured_tags = [
            Tag("NS1", "key1", "val"),
            Tag(None),
            Tag("NS2", "Key2", "something"),
            Tag("NS3", "key3", "value3"),
        ]
        expected_filtered_tags = [Tag("NS3", "key3", "value3")]

        self._base_structured_to_filtered_test(structured_tags, expected_filtered_tags, "ue3")


class TagCreateNestedFromTagsTestCase(TestCase):
    def test_create_nested_combined(self):
        tags = [Tag("NS1", "Key", "val"), Tag("NS2", "k2")]

        nested_tags = Tag.create_nested_from_tags(tags)

        expected_nested_tags = {"NS1": {"Key": ["val"]}, "NS2": {"k2": []}}

        self.assertEqual(nested_tags, expected_nested_tags)

    def test_create_nested_single_no_value(self):
        tags = [Tag("NS2", "k2")]

        nested_tags = Tag.create_nested_from_tags(tags)

        expected_nested_tags = {"NS2": {"k2": []}}

        self.assertEqual(nested_tags, expected_nested_tags)

    def test_create_nested_from_tags_no_tags(self):
        tags = []

        nested_tags = Tag.create_nested_from_tags(tags)

        expected_nested_tags = {}

        self.assertEqual(nested_tags, expected_nested_tags)


class SerializationDeserializeHostCompoundTestCase(TestCase):
    def test_with_all_fields(self):
        canonical_facts = {
            "insights_id": str(uuid4()),
            "rhel_machine_id": str(uuid4()),
            "subscription_manager_id": str(uuid4()),
            "satellite_id": str(uuid4()),
            "bios_uuid": str(uuid4()),
            "ip_addresses": ["10.10.0.1", "10.0.0.2"],
            "fqdn": "some fqdn",
            "mac_addresses": ["c2:00:d0:c8:61:01"],
            "external_id": "i-05d2313e6b9a42b16",
        }
        unchanged_input = {
            "display_name": "some display name",
            "ansible_host": "some ansible host",
            "account": "some acct",
            "tags": {
                "some namespace": {"some key": ["some value", "another value"], "another key": ["value"]},
                "another namespace": {"key": ["value"]},
            },
            "reporter": "puptoo",
        }
        stale_timestamp = datetime.now(timezone.utc)
        full_input = {
            **canonical_facts,
            **unchanged_input,
            "stale_timestamp": stale_timestamp.isoformat(),
            "facts": [
                {"namespace": "some namespace", "facts": {"some key": "some value"}},
                {"namespace": "another namespace", "facts": {"another key": "another value"}},
            ],
            "system_profile": {
                "number_of_cpus": 1,
                "number_of_sockets": 2,
                "cores_per_socket": 3,
                "system_memory_bytes": 4,
            },
        }

<<<<<<< HEAD
        actual = deserialize_host(input, HttpHostSchema)
=======
        actual = deserialize_host(full_input)
>>>>>>> c5d992a6
        expected = {
            "canonical_facts": canonical_facts,
            **unchanged_input,
            "stale_timestamp": stale_timestamp,
            "facts": {item["namespace"]: item["facts"] for item in full_input["facts"]},
            "system_profile_facts": full_input["system_profile"],
        }

        self.assertIs(Host, type(actual))
        for key, value in expected.items():
            self.assertEqual(value, getattr(actual, key))

    def test_with_only_required_fields(self):
        account = "some acct"
        stale_timestamp = datetime.now(timezone.utc)
        reporter = "puptoo"
        canonical_facts = {"fqdn": "some fqdn"}
        host = deserialize_host(
            {
                "account": account,
                "stale_timestamp": stale_timestamp.isoformat(),
                "reporter": reporter,
                **canonical_facts,
            },
            HttpHostSchema,
        )

        self.assertIs(Host, type(host))
        self.assertEqual(canonical_facts, host.canonical_facts)
        self.assertIsNone(host.display_name)
        self.assertIsNone(host.ansible_host)
        self.assertEqual(account, host.account)
        self.assertEqual(stale_timestamp, host.stale_timestamp)
        self.assertEqual(reporter, host.reporter)
        self.assertEqual({}, host.facts)
        self.assertEqual({}, host.tags)
        self.assertEqual({}, host.system_profile_facts)

    def test_with_invalid_input(self):
        inputs = (
            {},
            {"account": ""},
            {"account": "some account", "fqdn": "some fqdn"},
            {"account": "someacct", "fqdn": None},
            {"account": "someacct", "fqdn": ""},
            {"account": "someacct", "fqdn": "x" * 256},
            {"account": "someacct", "fqdn": "some fqdn", "facts": {"some ns": {"some key": "some value"}}},
            {
                "account": "someacct",
                "fqdn": "some fqdn",
                "mac_addresses": ["00:11:22:33:44:55:66:77:88:99:aa:bb:cc:dd:ee:ff:00:11:22:33:44"],
            },
            {
                "account": "someacct",
                "fqdn": "some fqdn",
                "tags": [{"namespace": "namespace", "key": "key", "value": "value"}],
            },
        )
        for inp in inputs:
            with self.subTest(input=inp):
                with self.assertRaises(ValidationException) as context:
<<<<<<< HEAD
                    deserialize_host(input, HttpHostSchema)

                expected_errors = HttpHostSchema().load(input).errors
=======
                    deserialize_host(inp)

                expected_errors = HostSchema().load(inp).errors
>>>>>>> c5d992a6
                self.assertEqual(str(expected_errors), str(context.exception))


@patch("app.serialization.Host")
@patch("app.serialization._deserialize_tags")
@patch("app.serialization._deserialize_facts")
@patch("app.serialization._deserialize_canonical_facts")
@patch("app.serialization.HttpHostSchema")
class SerializationDeserializeHostMockedTestCase(TestCase):
    class ValidationError(Exception):
        """
        Marshmallow ValidationError mock.
        """

        def __init__(self, messages):
            self.messages = messages

    def _assertRaisedContext(self, exception, context):
        self.assertIs(context, exception.__context__)

    def _assertRaisedFromNone(self, exception):
        self.assertTrue(exception.__suppress_context__)
        self.assertIsNone(exception.__cause__)

    def test_with_all_fields(
        self, host_schema, deserialize_canonical_facts, deserialize_facts, deserialize_tags, host
    ):
        host_input = {
            "display_name": "some display name",
            "ansible_host": "some ansible host",
            "account": "some acct",
            "insights_id": str(uuid4()),
            "rhel_machine_id": str(uuid4()),
            "subscription_manager_id": str(uuid4()),
            "satellite_id": str(uuid4()),
            "bios_uuid": str(uuid4()),
            "ip_addresses": ["10.10.0.1", "10.0.0.2"],
            "fqdn": "some fqdn",
            "mac_addresses": ["c2:00:d0:c8:61:01"],
            "external_id": "i-05d2313e6b9a42b16",
            "facts": {
                "some namespace": {"some key": "some value"},
                "another namespace": {"another key": "another value"},
            },
            "tags": {
                "some namespace": {"some key": ["some value", "another value"], "another key": ["value"]},
                "another namespace": {"key": ["value"]},
            },
            "system_profile": {
                "number_of_cpus": 1,
                "number_of_sockets": 2,
                "cores_per_socket": 3,
                "system_memory_bytes": 4,
            },
            "stale_timestamp": datetime.now(timezone.utc).isoformat(),
            "reporter": "some reporter",
        }
        host_schema.return_value.load.return_value.data = host_input

<<<<<<< HEAD
        result = deserialize_host(input, HttpHostSchema)
=======
        result = deserialize_host(host_input)
>>>>>>> c5d992a6
        self.assertEqual(host.return_value, result)

        deserialize_canonical_facts.assert_called_once_with(host_input)
        deserialize_facts.assert_called_once_with(host_input["facts"])
        deserialize_tags.assert_called_once_with(host_input["tags"])
        host.assert_called_once_with(
            deserialize_canonical_facts.return_value,
            host_input["display_name"],
            host_input["ansible_host"],
            host_input["account"],
            deserialize_facts.return_value,
            deserialize_tags.return_value,
            host_input["system_profile"],
            host_input["stale_timestamp"],
            host_input["reporter"],
        )

    def test_without_facts(self, host_schema, deserialize_canonical_facts, deserialize_facts, deserialize_tags, host):
        host_input = {
            "display_name": "some display name",
            "ansible_host": "some ansible host",
            "account": "some account",
            "tags": {
                "some namespace": {"some key": ["some value", "another value"], "another key": ["value"]},
                "another namespace": {"key": ["value"]},
            },
            "system_profile": {
                "number_of_cpus": 1,
                "number_of_sockets": 2,
                "cores_per_socket": 3,
                "system_memory_bytes": 4,
            },
            "stale_timestamp": datetime.now(timezone.utc).isoformat(),
            "reporter": "some reporter",
        }
        host_schema.return_value.load.return_value.data = host_input

        result = deserialize_host({}, HttpHostSchema)
        self.assertEqual(host.return_value, result)

        deserialize_canonical_facts.assert_called_once_with(host_input)
        deserialize_facts.assert_called_once_with(None)
        deserialize_tags.assert_called_once_with(host_input["tags"])
        host.assert_called_once_with(
            deserialize_canonical_facts.return_value,
            host_input["display_name"],
            host_input["ansible_host"],
            host_input["account"],
            deserialize_facts.return_value,
            deserialize_tags.return_value,
            host_input["system_profile"],
            host_input["stale_timestamp"],
            host_input["reporter"],
        )

    def test_without_tags(self, host_schema, deserialize_canonical_facts, deserialize_facts, deserialize_tags, host):
        host_input = {
            "display_name": "some display name",
            "ansible_host": "some ansible host",
            "account": "some account",
            "facts": {
                "some namespace": {"some key": "some value"},
                "another namespace": {"another key": "another value"},
            },
            "system_profile": {
                "number_of_cpus": 1,
                "number_of_sockets": 2,
                "cores_per_socket": 3,
                "system_memory_bytes": 4,
            },
            "stale_timestamp": datetime.now(timezone.utc).isoformat(),
            "reporter": "some reporter",
        }
        host_schema.return_value.load.return_value.data = host_input

        result = deserialize_host({})
        self.assertEqual(host.return_value, result)

        deserialize_canonical_facts.assert_called_once_with(host_input)
        deserialize_facts.assert_called_once_with(host_input["facts"])
        deserialize_tags.assert_called_once_with(None)
        host.assert_called_once_with(
            deserialize_canonical_facts.return_value,
            host_input["display_name"],
            host_input["ansible_host"],
            host_input["account"],
            deserialize_facts.return_value,
            deserialize_tags.return_value,
            host_input["system_profile"],
            host_input["stale_timestamp"],
            host_input["reporter"],
        )

    def test_without_display_name(
        self, host_schema, deserialize_canonical_facts, deserialize_facts, deserialize_tags, host
    ):
        host_input = {
            "ansible_host": "some ansible host",
            "account": "some account",
            "facts": {
                "some namespace": {"some key": "some value"},
                "another namespace": {"another key": "another value"},
            },
            "tags": [
                {"namespace": "NS1", "key": "key1", "value": "value1"},
                {"namespace": "NS2", "key": "key2", "value": "value2"},
            ],
            "system_profile": {
                "number_of_cpus": 1,
                "number_of_sockets": 2,
                "cores_per_socket": 3,
                "system_memory_bytes": 4,
            },
            "stale_timestamp": datetime.now(timezone.utc).isoformat(),
            "reporter": "some reporter",
        }
        host_schema.return_value.load.return_value.data = host_input

        result = deserialize_host({}, HttpHostSchema)
        self.assertEqual(host.return_value, result)

        deserialize_canonical_facts.assert_called_once_with(host_input)
        deserialize_facts.assert_called_once_with(host_input["facts"])
        deserialize_tags.assert_called_once_with(host_input["tags"])
        host.assert_called_once_with(
            deserialize_canonical_facts.return_value,
            None,
            host_input["ansible_host"],
            host_input["account"],
            deserialize_facts.return_value,
            deserialize_tags.return_value,
            host_input["system_profile"],
            host_input["stale_timestamp"],
            host_input["reporter"],
        )

    def test_without_system_profile(
        self, host_schema, deserialize_canonical_facts, deserialize_facts, deserialize_tags, host
    ):
        input = {
            "display_name": "some display name",
            "ansible_host": "some ansible host",
            "account": "some account",
            "tags": [
                {"namespace": "NS1", "key": "key1", "value": "value1"},
                {"namespace": "NS2", "key": "key2", "value": "value2"},
            ],
            "facts": {
                "some namespace": {"some key": "some value"},
                "another namespace": {"another key": "another value"},
            },
            "stale_timestamp": datetime.now(timezone.utc).isoformat(),
            "reporter": "some reporter",
        }
        host_schema.return_value.load.return_value.data = input

        result = deserialize_host({}, HttpHostSchema)
        self.assertEqual(host.return_value, result)

        deserialize_canonical_facts.assert_called_once_with(input)
        deserialize_facts.assert_called_once_with(input["facts"])
        deserialize_tags.assert_called_once_with(input["tags"])
        host.assert_called_once_with(
            deserialize_canonical_facts.return_value,
            input["display_name"],
            input["ansible_host"],
            input["account"],
            deserialize_facts.return_value,
            deserialize_tags.return_value,
            {},
            input["stale_timestamp"],
            input["reporter"],
        )

    def test_without_culling_fields(
        self, host_schema, deserialize_canonical_facts, deserialize_facts, deserialize_tags, host
    ):
        common_data = {
            "display_name": "some display name",
            "ansible_host": "some ansible host",
            "account": "some account",
            "tags": [
                {"namespace": "NS1", "key": "key1", "value": "value1"},
                {"namespace": "NS2", "key": "key2", "value": "value2"},
            ],
            "facts": {
                "some namespace": {"some key": "some value"},
                "another namespace": {"another key": "another value"},
            },
            "system_profile": {
                "number_of_cpus": 1,
                "number_of_sockets": 2,
                "cores_per_socket": 3,
                "system_memory_bytes": 4,
            },
        }
        for additional_data in ({"stale_timestamp": "2019-12-16T10:10:06.754201+00:00"}, {"reporter": "puptoo"}):
            with self.subTest(additional_data=additional_data):
                for mock in (deserialize_canonical_facts, deserialize_facts, deserialize_tags):
                    mock.reset_mock()

                all_data = {**common_data, **additional_data}
                host_schema.return_value.load.return_value.data = all_data

                with self.assertRaises(KeyError):
                    deserialize_host({}, HttpHostSchema)

                deserialize_canonical_facts.assert_called_once_with(all_data)
                deserialize_facts.assert_called_once_with(common_data["facts"])
                deserialize_tags.assert_called_once_with(common_data["tags"])
                host.assert_not_called()

    def test_host_validation(
        self, host_schema, deserialize_canonical_facts, deserialize_facts, deserialize_tags, host
    ):
        host_input = {"ansible_host": "some ansible host", "account": "some acct"}

<<<<<<< HEAD
        deserialize_host(input, HttpHostSchema)
=======
        deserialize_host(host_input)
>>>>>>> c5d992a6

        host_schema.assert_called_once_with(strict=True)
        host_schema.return_value.load.assert_called_with(host_input)

    @patch("app.serialization.ValidationError", new=ValidationError)
    def test_invalid_host_error(
        self, host_schema, deserialize_canonical_facts, deserialize_facts, deserialize_tags, host
    ):
        caught_exception = self.ValidationError(["first message", "second message"])
        host_schema.return_value.load.side_effect = caught_exception

        with self.assertRaises(ValidationException) as raises_context:
            deserialize_host({}, HttpHostSchema)

        raised_exception = raises_context.exception

        self.assertEqual(str(caught_exception.messages), str(raised_exception))
        self._assertRaisedContext(raised_exception, caught_exception)
        self._assertRaisedFromNone(raised_exception)

        deserialize_canonical_facts.assert_not_called()
        deserialize_facts.assert_not_called()
        deserialize_tags.assert_not_called()
        host.assert_not_called()

        host_schema.return_value.load.return_value.data.get.assert_not_called()


class SerializationSerializeHostBaseTestCase(TestCase):
    def _timestamp_to_str(self, timestamp):
        return timestamp.astimezone(timezone.utc).isoformat()


class SerializationSerializeHostCompoundTestCase(SerializationSerializeHostBaseTestCase):
    @staticmethod
    def _add_days(stale_timestamp, days):
        return stale_timestamp + timedelta(days=days)

    def test_with_all_fields(self):
        canonical_facts = {
            "insights_id": str(uuid4()),
            "rhel_machine_id": str(uuid4()),
            "subscription_manager_id": str(uuid4()),
            "satellite_id": str(uuid4()),
            "bios_uuid": str(uuid4()),
            "ip_addresses": ["10.10.0.1", "10.0.0.2"],
            "fqdn": "some fqdn",
            "mac_addresses": ["c2:00:d0:c8:61:01"],
            "external_id": "i-05d2313e6b9a42b16",
        }
        unchanged_data = {
            "display_name": "some display name",
            "ansible_host": "some ansible host",
            "account": "some acct",
            "reporter": "insights",
        }
        host_init_data = {
            "canonical_facts": canonical_facts,
            **unchanged_data,
            "facts": {
                "some namespace": {"some key": "some value"},
                "another namespace": {"another key": "another value"},
            },
            "stale_timestamp": datetime.now(timezone.utc),
            "tags": {
                "some namespace": {"some key": ["some value", "another value"], "another key": ["value"]},
                "another namespace": {"key": ["value"]},
            },
        }
        host = Host(**host_init_data)

        host_attr_data = {"id": uuid4(), "created_on": datetime.utcnow(), "modified_on": datetime.utcnow()}
        for k, v in host_attr_data.items():
            setattr(host, k, v)

        config = CullingConfig(stale_warning_offset_days=7, culled_offset_days=14)
        actual = serialize_host(host, Timestamps(config), DEFAULT_FIELDS + ("tags",))
        expected = {
            **canonical_facts,
            **unchanged_data,
            "facts": [
                {"namespace": namespace, "facts": facts} for namespace, facts in host_init_data["facts"].items()
            ],
            "tags": [
                {"namespace": namespace, "key": key, "value": value}
                for namespace, ns_tags in host_init_data["tags"].items()
                for key, values in ns_tags.items()
                for value in values
            ],
            "id": str(host_attr_data["id"]),
            "created": self._timestamp_to_str(host_attr_data["created_on"]),
            "updated": self._timestamp_to_str(host_attr_data["modified_on"]),
            "stale_timestamp": self._timestamp_to_str(host_init_data["stale_timestamp"]),
            "stale_warning_timestamp": self._timestamp_to_str(
                self._add_days(host_init_data["stale_timestamp"], config.stale_warning_offset_days)
            ),
            "culled_timestamp": self._timestamp_to_str(
                self._add_days(host_init_data["stale_timestamp"], config.culled_offset_days)
            ),
        }
        self.assertEqual(expected, actual)

    def test_with_only_required_fields(self):
        unchanged_data = {"display_name": None, "account": None}
        host_init_data = {"canonical_facts": {"fqdn": "some fqdn"}, **unchanged_data, "facts": {}}
        host = Host(**host_init_data)

        host_attr_data = {"id": uuid4(), "created_on": datetime.utcnow(), "modified_on": datetime.utcnow()}
        for k, v in host_attr_data.items():
            setattr(host, k, v)

        config = CullingConfig(stale_warning_offset_days=7, culled_offset_days=14)
        actual = serialize_host(host, Timestamps(config), DEFAULT_FIELDS + ("tags",))
        expected = {
            **host_init_data["canonical_facts"],
            "insights_id": None,
            "rhel_machine_id": None,
            "subscription_manager_id": None,
            "satellite_id": None,
            "bios_uuid": None,
            "ip_addresses": None,
            "mac_addresses": None,
            "external_id": None,
            "ansible_host": None,
            **unchanged_data,
            "facts": [],
            "tags": [],
            "id": str(host_attr_data["id"]),
            "created": self._timestamp_to_str(host_attr_data["created_on"]),
            "updated": self._timestamp_to_str(host_attr_data["modified_on"]),
            "stale_timestamp": None,
            "stale_warning_timestamp": None,
            "culled_timestamp": None,
            "reporter": None,
        }
        self.assertEqual(expected, actual)

    def test_stale_timestamp_config(self):
        for stale_warning_offset_days, culled_offset_days in ((1, 2), (7, 14), (100, 1000)):
            with self.subTest(
                stale_warning_offset_days=stale_warning_offset_days, culled_offset_days=culled_offset_days
            ):
                stale_timestamp = datetime.now(timezone.utc) + timedelta(days=1)
                host = Host({"fqdn": "some fqdn"}, facts={}, stale_timestamp=stale_timestamp, reporter="some reporter")

                for k, v in (("id", uuid4()), ("created_on", datetime.utcnow()), ("modified_on", datetime.utcnow())):
                    setattr(host, k, v)

                config = CullingConfig(stale_warning_offset_days, culled_offset_days)
                serialized = serialize_host(host, Timestamps(config))
                self.assertEqual(
                    self._timestamp_to_str(self._add_days(stale_timestamp, stale_warning_offset_days)),
                    serialized["stale_warning_timestamp"],
                )
                self.assertEqual(
                    self._timestamp_to_str(self._add_days(stale_timestamp, culled_offset_days)),
                    serialized["culled_timestamp"],
                )


@patch("app.serialization._serialize_tags")
@patch("app.serialization._serialize_facts")
@patch("app.serialization.serialize_canonical_facts")
class SerializationSerializeHostMockedTestCase(SerializationSerializeHostBaseTestCase):
    def test_with_all_fields(self, serialize_canonical_facts, serialize_facts, serialize_tags):
        canonical_facts = {"insights_id": str(uuid4()), "fqdn": "some fqdn"}
        serialize_canonical_facts.return_value = canonical_facts
        facts = [
            {"namespace": "some namespace", "facts": {"some key": "some value"}},
            {"namespace": "another namespace", "facts": {"another key": "another value"}},
        ]
        serialize_facts.return_value = facts
        serialize_tags.return_value = [
            {"namespace": "some namespace", "key": "some key", "value": "some value"},
            {"namespace": "some namespace", "key": "some key", "value": "another value"},
            {"namespace": "some namespace", "key": "another key", "value": "value"},
            {"namespace": "another namespace", "key": "key", "value": "value"},
        ]
        stale_timestamp = datetime.now(timezone.utc)

        unchanged_data = {
            "display_name": "some display name",
            "ansible_host": "some ansible host",
            "account": "some acct",
            "reporter": "some reporter",
        }
        host_init_data = {
            "canonical_facts": canonical_facts,
            **unchanged_data,
            "facts": facts,
            "stale_timestamp": stale_timestamp,
            "tags": {
                "some namespace": {"some key": ["some value", "another value"], "another key": ["value"]},
                "another namespace": {"key": ["value"]},
            },
        }
        host = Host(**host_init_data)

        host_attr_data = {"id": uuid4(), "created_on": datetime.utcnow(), "modified_on": datetime.utcnow()}
        for k, v in host_attr_data.items():
            setattr(host, k, v)

        staleness_offset = Mock(
            **{
                "stale_timestamp.return_value": datetime.now(timezone.utc),
                "stale_timestamp.stale_warning_timestamp": datetime.now(timezone.utc) + timedelta(hours=1),
                "stale_timestamp.culled_timestamp": datetime.now(timezone.utc) + timedelta(hours=2),
            }
        )
        actual = serialize_host(host, staleness_offset, DEFAULT_FIELDS + ("tags",))
        expected = {
            **canonical_facts,
            **unchanged_data,
            "facts": serialize_facts.return_value,
            "tags": serialize_tags.return_value,
            "id": str(host_attr_data["id"]),
            "created": self._timestamp_to_str(host_attr_data["created_on"]),
            "updated": self._timestamp_to_str(host_attr_data["modified_on"]),
            "stale_timestamp": self._timestamp_to_str(staleness_offset.stale_timestamp.return_value),
            "stale_warning_timestamp": self._timestamp_to_str(staleness_offset.stale_warning_timestamp.return_value),
            "culled_timestamp": self._timestamp_to_str(staleness_offset.culled_timestamp.return_value),
        }
        self.assertEqual(expected, actual)

        serialize_canonical_facts.assert_called_once_with(host_init_data["canonical_facts"])
        serialize_facts.assert_called_once_with(host_init_data["facts"])
        serialize_tags.assert_called_once_with(host_init_data["tags"])


class SerializationSerializeHostSystemProfileTestCase(TestCase):
    def test_non_empty_profile_is_not_changed(self):
        system_profile_facts = {
            "number_of_cpus": 1,
            "number_of_sockets": 2,
            "cores_per_socket": 3,
            "system_memory_bytes": 4,
        }
        host = Host(
            canonical_facts={"fqdn": "some fqdn"},
            display_name="some display name",
            system_profile_facts=system_profile_facts,
        )
        host.id = uuid4()

        actual = serialize_host_system_profile(host)
        expected = {"id": str(host.id), "system_profile": system_profile_facts}
        self.assertEqual(expected, actual)

    def test_empty_profile_is_empty_dict(self):
        host = Host(canonical_facts={"fqdn": "some fqdn"}, display_name="some display name")
        host.id = uuid4()
        host.system_profile_facts = None

        actual = serialize_host_system_profile(host)
        expected = {"id": str(host.id), "system_profile": {}}
        self.assertEqual(expected, actual)


class SerializationDeserializeCanonicalFactsTestCase(TestCase):
    def _format_uuid_without_hyphens(self, uuid_):
        return uuid_.hex

    def _format_uuid_with_hyphens(self, uuid_):
        return str(uuid_)

    def _randomly_formatted_uuid(self, uuid_):
        transformation = choice((self._format_uuid_without_hyphens, self._format_uuid_with_hyphens))
        return transformation(uuid_)

    def _randomly_formatted_sequence(self, seq):
        transformation = choice((list, tuple))
        return transformation(seq)

    def test_values_are_stored_unchanged(self):
        input = {
            "insights_id": self._randomly_formatted_uuid(uuid4()),
            "rhel_machine_id": self._randomly_formatted_uuid(uuid4()),
            "subscription_manager_id": self._randomly_formatted_uuid(uuid4()),
            "satellite_id": self._randomly_formatted_uuid(uuid4()),
            "bios_uuid": self._randomly_formatted_uuid(uuid4()),
            "ip_addresses": self._randomly_formatted_sequence(("10.10.0.1", "10.10.0.2")),
            "fqdn": "some fqdn",
            "mac_addresses": self._randomly_formatted_sequence(("c2:00:d0:c8:61:01",)),
            "external_id": "i-05d2313e6b9a42b16",
        }
        result = _deserialize_canonical_facts(input)
        self.assertEqual(result, input)

    def test_unknown_fields_are_rejected(self):
        canonical_facts = {
            "insights_id": str(uuid4()),
            "rhel_machine_id": str(uuid4()),
            "subscription_manager_id": str(uuid4()),
            "satellite_id": str(uuid4()),
            "bios_uuid": str(uuid4()),
            "ip_addresses": ("10.10.0.1", "10.10.0.2"),
            "fqdn": "some fqdn",
            "mac_addresses": ["c2:00:d0:c8:61:01"],
            "external_id": "i-05d2313e6b9a42b16",
        }
        input = {**canonical_facts, "unknown": "something"}
        result = _deserialize_canonical_facts(input)
        self.assertEqual(result, canonical_facts)

    def test_empty_fields_are_rejected(self):
        canonical_facts = {"fqdn": "some fqdn"}
        input = {
            **canonical_facts,
            "insights_id": "",
            "rhel_machine_id": None,
            "ip_addresses": [],
            "mac_addresses": tuple(),
        }
        result = _deserialize_canonical_facts(input)
        self.assertEqual(result, canonical_facts)


class SerializationSerializeCanonicalFactsTestCase(TestCase):
    def test_contains_all_values_unchanged(self):
        canonical_facts = {
            "insights_id": str(uuid4()),
            "rhel_machine_id": str(uuid4()),
            "subscription_manager_id": str(uuid4()),
            "satellite_id": str(uuid4()),
            "bios_uuid": str(uuid4()),
            "ip_addresses": ("10.10.0.1", "10.10.0.2"),
            "fqdn": "some fqdn",
            "mac_addresses": ("c2:00:d0:c8:61:01",),
            "external_id": "i-05d2313e6b9a42b16",
        }
        self.assertEqual(canonical_facts, serialize_canonical_facts(canonical_facts))

    def test_missing_fields_are_filled_with_none(self):
        canonical_fact_fields = (
            "insights_id",
            "rhel_machine_id",
            "subscription_manager_id",
            "satellite_id",
            "bios_uuid",
            "ip_addresses",
            "fqdn",
            "mac_addresses",
            "external_id",
        )
        self.assertEqual({field: None for field in canonical_fact_fields}, serialize_canonical_facts({}))


class SerializationDeserializeFactsTestCase(TestCase):
    def test_non_empty_namespaces_become_dict_items(self):
        input = [
            {"namespace": "first namespace", "facts": {"first key": "first value", "second key": "second value"}},
            {"namespace": "second namespace", "facts": {"third key": "third value"}},
        ]
        self.assertEqual({item["namespace"]: item["facts"] for item in input}, _deserialize_facts(input))

    def test_empty_namespaces_remain_unchanged(self):
        for empty_facts in ({}, None):
            with self.subTest(empty_facts=empty_facts):
                input = [
                    {"namespace": "first namespace", "facts": {"first key": "first value"}},
                    {"namespace": "second namespace", "facts": empty_facts},
                ]
                self.assertEqual({item["namespace"]: item["facts"] for item in input}, _deserialize_facts(input))

    def test_duplicate_namespaces_are_merged(self):
        input = [
            {"namespace": "first namespace", "facts": {"first key": "first value", "second key": "second value"}},
            {"namespace": "second namespace", "facts": {"third key": "third value"}},
            {"namespace": "first namespace", "facts": {"first key": "fourth value"}},
        ]
        actual = _deserialize_facts(input)
        expected = {
            "first namespace": {"first key": "fourth value", "second key": "second value"},
            "second namespace": {"third key": "third value"},
        }
        self.assertEqual(expected, actual)

    def test_none_becomes_empty_dict(self):
        self.assertEqual({}, _deserialize_facts(None))

    def test_missing_key_raises_exception(self):
        invalid_items = (
            {"spacename": "second namespace", "facts": {"second key": "second value"}},
            {"namespace": "second namespace", "fact": {"second key": "second value"}},
            {"namespace": "second namespace"},
            {},
        )
        for invalid_item in invalid_items:
            with self.subTest(invalid_item=invalid_item):
                input = [{"namespace": "first namespace", "facts": {"first key": "first value"}}, invalid_item]
                with self.assertRaises(InputFormatException):
                    _deserialize_facts(input)


class SerializationSerializeFactsTestCase(TestCase):
    def test_empty_dict_becomes_empty_list(self):
        self.assertEqual([], _serialize_facts({}))

    def test_non_empty_namespaces_become_list_of_dicts(self):
        facts = {
            "first namespace": {"first key": "first value", "second key": "second value"},
            "second namespace": {"third key": "third value"},
        }
        self.assertEqual(
            [{"namespace": namespace, "facts": facts} for namespace, facts in facts.items()], _serialize_facts(facts)
        )

    def test_empty_namespaces_have_facts_as_empty_dicts(self):
        for empty_value in {}, None:
            with self.subTest(empty_value=empty_value):
                facts = {"first namespace": empty_value, "second namespace": {"first key": "first value"}}
                self.assertEqual(
                    [{"namespace": namespace, "facts": facts or {}} for namespace, facts in facts.items()],
                    _serialize_facts(facts),
                )


class SerializationSerializeDatetime(TestCase):
    def test_utc_timezone_is_used(self):
        now = datetime.now(timezone.utc)
        self.assertEqual(now.isoformat(), _serialize_datetime(now))

    def test_iso_format_is_used(self):
        dt = datetime(2019, 7, 3, 1, 1, 4, 20647, timezone.utc)
        self.assertEqual("2019-07-03T01:01:04.020647+00:00", _serialize_datetime(dt))


class SerializationSerializeUuid(TestCase):
    def test_uuid_has_hyphens_computed(self):
        u = uuid4()
        self.assertEqual(str(u), _serialize_uuid(u))

    def test_uuid_has_hyphens_literal(self):
        u = "4950e534-bbef-4432-bde2-aa3dd2bd0a52"
        self.assertEqual(u, _serialize_uuid(UUID(u)))


class HostUpdateStaleTimestamp(TestCase):
    def _make_host(self, **values):
        return Host(**{"canonical_facts": {"fqdn": "some fqdn"}, **values})

    def test_updated_when_empty(self):
        host = self._make_host()

        stale_timestamp = datetime.now(timezone.utc)
        reporter = "some reporter"
        host._update_stale_timestamp(stale_timestamp, reporter)

        self.assertEqual(stale_timestamp, host.stale_timestamp)
        self.assertEqual(reporter, host.reporter)

    def test_updated_with_same_reporter(self):
        old_stale_timestamp = datetime.now(timezone.utc) + timedelta(days=1)
        reporter = "some reporter"
        host = self._make_host(stale_timestamp=old_stale_timestamp, reporter=reporter)

        new_stale_timestamp = datetime.now(timezone.utc) + timedelta(days=2)
        host._update_stale_timestamp(new_stale_timestamp, reporter)

        self.assertEqual(new_stale_timestamp, host.stale_timestamp)
        self.assertEqual(reporter, host.reporter)

    def test_updated_with_different_reporter(self):
        old_stale_timestamp = datetime.now(timezone.utc) + timedelta(days=2)
        old_reporter = "some old reporter"
        host = self._make_host(stale_timestamp=old_stale_timestamp, reporter=old_reporter)

        new_stale_timestamp = datetime.now(timezone.utc) + timedelta(days=1)
        new_reporter = "some new reporter"
        host._update_stale_timestamp(new_stale_timestamp, new_reporter)

        self.assertEqual(new_stale_timestamp, host.stale_timestamp)
        self.assertEqual(new_reporter, host.reporter)

    def test_not_updated_with_same_reporter(self):
        old_stale_timestamp = datetime.now(timezone.utc) + timedelta(days=2)
        reporter = "some reporter"
        host = self._make_host(stale_timestamp=old_stale_timestamp, reporter=reporter)

        new_stale_timestamp = datetime.now(timezone.utc) + timedelta(days=1)
        host._update_stale_timestamp(new_stale_timestamp, reporter)

        self.assertEqual(old_stale_timestamp, host.stale_timestamp)
        self.assertEqual(reporter, host.reporter)

    def test_not_updated_with_different_reporter(self):
        old_stale_timestamp = datetime.now(timezone.utc) + timedelta(days=1)
        old_reporter = "some old reporter"
        host = self._make_host(stale_timestamp=old_stale_timestamp, reporter=old_reporter)

        new_stale_timestamp = datetime.now(timezone.utc) + timedelta(days=2)
        new_reporter = "some new reporter"
        host._update_stale_timestamp(new_stale_timestamp, new_reporter)

        self.assertEqual(old_stale_timestamp, host.stale_timestamp)
        self.assertEqual(old_reporter, host.reporter)


class SerializationDeserializeTags(TestCase):
    def test_deserialize_structured(self):
        for function in (_deserialize_tags, _deserialize_tags_list):
            with self.subTest(function=function):
                structured_tags = [
                    {"namespace": "namespace1", "key": "key1", "value": "value1"},
                    {"namespace": "namespace1", "key": "key1", "value": "value2"},
                    {"namespace": "namespace1", "key": "key2", "value": "value3"},
                    {"namespace": "namespace1", "key": "key2", "value": "value3"},
                    {"namespace": "namespace2", "key": "key3", "value": None},
                    {"namespace": "namespace2", "key": "key3", "value": ""},
                    {"namespace": "namespace2", "key": "key3"},
                    {"namespace": "namespace3", "key": "key4", "value": None},
                    {"namespace": "namespace3", "key": "key4", "value": "value4"},
                    {"namespace": None, "key": "key5", "value": "value5"},
                    {"namespace": "", "key": "key5", "value": "value6"},
                    {"namespace": "null", "key": "key5", "value": "value7"},
                    {"key": "key5", "value": "value7"},
                ]
                nested_tags = function(structured_tags)

                self.assertCountEqual(["namespace1", "namespace2", "namespace3", "null"], nested_tags.keys())
                self.assertCountEqual(["key1", "key2"], nested_tags["namespace1"].keys())
                self.assertCountEqual(["value1", "value2"], nested_tags["namespace1"]["key1"])
                self.assertCountEqual(["value3"], nested_tags["namespace1"]["key2"])
                self.assertCountEqual(["key3"], nested_tags["namespace2"].keys())
                self.assertEqual([], nested_tags["namespace2"]["key3"])
                self.assertCountEqual(["key4"], nested_tags["namespace3"].keys())
                self.assertCountEqual(["value4"], nested_tags["namespace3"]["key4"])
                self.assertCountEqual(["key5"], nested_tags["null"].keys())
                self.assertCountEqual(["value5", "value6", "value7"], nested_tags["null"]["key5"])

    def test_deserialize_nested(self):
        for function in (_deserialize_tags, _deserialize_tags_dict):
            with self.subTest(function=function):
                input_tags = {
                    "namespace1": {"key1": ["value1", "value2"], "key2": ["value3", "value3"]},
                    "namespace2": {"key3": []},
                    "namespace3": {"key4": [None, ""]},
                    "namespace4": {},
                    "": {"key5": ["value4"]},
                    "null": {"key5": ["value5"]},
                }
                deserialized_tags = function(input_tags)
                print(deserialized_tags)

                self.assertCountEqual(
                    ["namespace1", "namespace2", "namespace3", "namespace4", "null"], deserialized_tags.keys()
                )
                self.assertCountEqual(["key1", "key2"], deserialized_tags["namespace1"].keys())
                self.assertCountEqual(["value1", "value2"], deserialized_tags["namespace1"]["key1"])
                self.assertCountEqual(["value3"], deserialized_tags["namespace1"]["key2"])
                self.assertCountEqual(["key3"], deserialized_tags["namespace2"].keys())
                self.assertEqual([], deserialized_tags["namespace2"]["key3"])
                self.assertCountEqual(["key4"], deserialized_tags["namespace3"].keys())
                self.assertEqual([], deserialized_tags["namespace3"]["key4"])
                self.assertEqual({}, deserialized_tags["namespace4"])
                self.assertCountEqual(["key5"], deserialized_tags["null"].keys())
                self.assertCountEqual(["value4", "value5"], deserialized_tags["null"]["key5"])

    def test_deserialize_structured_empty_list(self):
        for function in (_deserialize_tags, _deserialize_tags_list):
            with self.subTest(function=function):
                deserialized_tags = function([])
                self.assertEqual(deserialized_tags, {})

    def test_deserialize_structured_no_key_error(self):
        for function in (_deserialize_tags, _deserialize_tags_list):
            for key in (None, ""):
                with self.subTest(function=function, key=key):
                    with self.assertRaises(ValueError):
                        structured_tags = [{"namespace": "namespace", "key": key, "value": "value"}]
                        function(structured_tags)

    def test_deserialize_nested_empty_dict(self):
        for function in (_deserialize_tags, _deserialize_tags_dict):
            with self.subTest(function=function):
                deserialized_tags = function({})
                self.assertEqual(deserialized_tags, {})

    def test_deserialize_nested_no_key_error(self):
        for function in (_deserialize_tags, _deserialize_tags_dict):
            for key in (None, ""):
                with self.subTest(function=function, key=key):
                    with self.assertRaises(ValueError):
                        nested_tags = {"namespace": {key: ["value"]}}
                        function(nested_tags)


if __name__ == "__main__":
    main()<|MERGE_RESOLUTION|>--- conflicted
+++ resolved
@@ -621,11 +621,7 @@
             },
         }
 
-<<<<<<< HEAD
         actual = deserialize_host(input, HttpHostSchema)
-=======
-        actual = deserialize_host(full_input)
->>>>>>> c5d992a6
         expected = {
             "canonical_facts": canonical_facts,
             **unchanged_input,
@@ -687,15 +683,9 @@
         for inp in inputs:
             with self.subTest(input=inp):
                 with self.assertRaises(ValidationException) as context:
-<<<<<<< HEAD
                     deserialize_host(input, HttpHostSchema)
 
                 expected_errors = HttpHostSchema().load(input).errors
-=======
-                    deserialize_host(inp)
-
-                expected_errors = HostSchema().load(inp).errors
->>>>>>> c5d992a6
                 self.assertEqual(str(expected_errors), str(context.exception))
 
 
@@ -755,11 +745,7 @@
         }
         host_schema.return_value.load.return_value.data = host_input
 
-<<<<<<< HEAD
         result = deserialize_host(input, HttpHostSchema)
-=======
-        result = deserialize_host(host_input)
->>>>>>> c5d992a6
         self.assertEqual(host.return_value, result)
 
         deserialize_canonical_facts.assert_called_once_with(host_input)
@@ -977,11 +963,7 @@
     ):
         host_input = {"ansible_host": "some ansible host", "account": "some acct"}
 
-<<<<<<< HEAD
         deserialize_host(input, HttpHostSchema)
-=======
-        deserialize_host(host_input)
->>>>>>> c5d992a6
 
         host_schema.assert_called_once_with(strict=True)
         host_schema.return_value.load.assert_called_with(host_input)
