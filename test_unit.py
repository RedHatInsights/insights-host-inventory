#!/usr/bin/env python
from base64 import b64encode
from json import dumps
from unittest import main
from unittest import TestCase
from unittest.mock import Mock
from unittest.mock import patch

from api import api_operation
from api.host import _order_how
from api.host import _params_to_order_by
from app.auth.identity import from_auth_header
from app.auth.identity import from_bearer_token
from app.auth.identity import Identity
from app.auth.identity import SHARED_SECRET_ENV_VAR
from app.auth.identity import validate
from app.config import Config
<<<<<<< HEAD
from app.auth.identity import (Identity,
                               validate,
                               from_auth_header,
                               from_bearer_token,
                               SHARED_SECRET_ENV_VAR)
from app.exceptions import InputFormatException
from app.models import Host as ModelsHost
from app.serialization import CanonicalFacts, Facts, Host as SerializationHost
from base64 import b64encode
from datetime import datetime
from json import dumps
from random import choice
from unittest import main, TestCase
from unittest.mock import Mock, patch
from uuid import uuid4
=======
>>>>>>> 257e0de2
from test_utils import set_environment


class ApiOperationTestCase(TestCase):
    """
    Test the API operation decorator that increments the request counter with every
    call.
    """

    @patch("api.api_request_count.inc")
    def test_counter_is_incremented(self, inc):
        @api_operation
        def func():
            pass

        func()
        inc.assert_called_once_with()

    def test_arguments_are_passed(self):
        old_func = Mock()
        old_func.__name__ = "old_func"
        new_func = api_operation(old_func)

        args = (Mock(),)
        kwargs = {"some_arg": Mock()}

        new_func(*args, **kwargs)
        old_func.assert_called_once_with(*args, **kwargs)

    def test_return_value_is_passed(self):
        old_func = Mock()
        old_func.__name__ = "old_func"
        new_func = api_operation(old_func)
        self.assertEqual(old_func.return_value, new_func())


class AuthIdentityConstructorTestCase(TestCase):
    """
    Tests the Identity module constructors.
    """

    @staticmethod
    def _identity():
        return Identity(account_number="some number")


class AuthIdentityFromAuthHeaderTestCase(AuthIdentityConstructorTestCase):
    """
    Tests creating an Identity from a Base64 encoded JSON string, which is what is in
    the HTTP header.
    """

    def test_valid(self):
        """
        Initialize the Identity object with an encoded payload – a base64-encoded JSON.
        That would typically be a raw HTTP header content.
        """
        expected_identity = self._identity()

        identity_data = expected_identity._asdict()

        identity_data_dicts = [
            identity_data,
            # Test with extra data in the identity dict
            {**identity_data, **{"extra_data": "value"}},
        ]

        for identity_data in identity_data_dicts:
            with self.subTest(identity_data=identity_data):
                identity = {"identity": identity_data}
                json = dumps(identity)
                base64 = b64encode(json.encode())

                try:
                    actual_identity = from_auth_header(base64)
                    self.assertEqual(expected_identity, actual_identity)
                except (TypeError, ValueError):
                    self.fail()

                self.assertEqual(actual_identity.is_trusted_system, False)

    def test_invalid_type(self):
        """
        Initializing the Identity object with an invalid type that can’t be a Base64
        encoded payload should raise a TypeError.
        """
        with self.assertRaises(TypeError):
            from_auth_header(["not", "a", "string"])

    def test_invalid_value(self):
        """
        Initializing the Identity object with an invalid Base6č encoded payload should
        raise a ValueError.
        """
        with self.assertRaises(ValueError):
            from_auth_header("invalid Base64")

    def test_invalid_format(self):
        """
        Initializing the Identity object with an valid Base64 encoded payload
        that does not contain the "identity" field.
        """
        identity = self._identity()

        dict_ = identity._asdict()
        json = dumps(dict_)
        base64 = b64encode(json.encode())

        with self.assertRaises(KeyError):
            from_auth_header(base64)


class AuthIdentityValidateTestCase(TestCase):
    def test_valid(self):
        try:
            identity = Identity(account_number="some number")
            validate(identity)
            self.assertTrue(True)
        except ValueError:
            self.fail()

    def test_invalid(self):
        account_numbers = [None, ""]
        for account_number in account_numbers:
            with self.subTest(account_number=account_number):
                with self.assertRaises(ValueError):
                    Identity(account_number=account_number)


class TrustedIdentityTestCase(TestCase):
    shared_secret = "ImaSecret"

    def _build_id(self):
        identity = from_bearer_token(self.shared_secret)
        return identity

    def test_validation(self):
        identity = self._build_id()

        with set_environment({SHARED_SECRET_ENV_VAR: self.shared_secret}):
            validate(identity)

    def test_validation_with_invalid_identity(self):
        identity = from_bearer_token("InvalidPassword")

        with self.assertRaises(ValueError):
            validate(identity)

    def test_validation_env_var_not_set(self):
        identity = self._build_id()

        with set_environment({}):
            with self.assertRaises(ValueError):
                validate(identity)

    def test_validation_token_is_None(self):
        tokens = [None, ""]
        for token in tokens:
            with self.subTest(token_value=token):
                with self.assertRaises(ValueError):
                    Identity(token=token)

    def test_is_trusted_system(self):
        identity = self._build_id()

        self.assertEqual(identity.is_trusted_system, True)

    def test_account_number_is_not_set_for_trusted_system(self):
        identity = self._build_id()

        self.assertEqual(identity.account_number, None)


class ConfigTestCase(TestCase):
    def test_configuration_with_env_vars(self):
        app_name = "brontocrane"
        path_prefix = "r/slaterock/platform"
        expected_base_url = f"/{path_prefix}/{app_name}"
        expected_api_path = f"{expected_base_url}/v1"
        expected_mgmt_url_path_prefix = "/mgmt_testing"

        new_env = {
            "INVENTORY_DB_USER": "fredflintstone",
            "INVENTORY_DB_PASS": "bedrock1234",
            "INVENTORY_DB_HOST": "localhost",
            "INVENTORY_DB_NAME": "SlateRockAndGravel",
            "INVENTORY_DB_POOL_TIMEOUT": "3",
            "INVENTORY_DB_POOL_SIZE": "8",
            "APP_NAME": app_name,
            "PATH_PREFIX": path_prefix,
            "INVENTORY_MANAGEMENT_URL_PATH_PREFIX": expected_mgmt_url_path_prefix,
        }

        with set_environment(new_env):

            conf = Config()

            self.assertEqual(conf.db_uri, "postgresql://fredflintstone:bedrock1234@localhost/SlateRockAndGravel")
            self.assertEqual(conf.db_pool_timeout, 3)
            self.assertEqual(conf.db_pool_size, 8)
            self.assertEqual(conf.api_url_path_prefix, expected_api_path)
            self.assertEqual(conf.mgmt_url_path_prefix, expected_mgmt_url_path_prefix)

    def test_config_default_settings(self):
        expected_api_path = "/api/inventory/v1"
        expected_mgmt_url_path_prefix = "/"

        # Make sure the environment variables are not set
        with set_environment(None):

            conf = Config()

            self.assertEqual(conf.db_uri, "postgresql://insights:insights@localhost/insights")
            self.assertEqual(conf.api_url_path_prefix, expected_api_path)
            self.assertEqual(conf.mgmt_url_path_prefix, expected_mgmt_url_path_prefix)
            self.assertEqual(conf.db_pool_timeout, 5)
            self.assertEqual(conf.db_pool_size, 5)

    def test_config_development_settings(self):
        with set_environment({"INVENTORY_DB_POOL_TIMEOUT": "3"}):

            conf = Config()

            self.assertEqual(conf.db_pool_timeout, 3)


class HostOrderHowTestCase(TestCase):
    def test_asc(self):
        column = Mock()
        result = _order_how(column, "ASC")
        self.assertEqual(result, column.asc())

    def test_desc(self):
        column = Mock()
        result = _order_how(column, "DESC")
        self.assertEqual(result, column.desc())

    def test_error(self):
        invalid_values = (None, "asc", "desc", "BBQ")
        for invalid_value in invalid_values:
            with self.subTest(order_how=invalid_value):
                with self.assertRaises(ValueError):
                    _order_how(Mock(), invalid_value)


@patch("api.host._order_how")
@patch("api.host.Host.modified_on")
class HostParamsToOrderByTestCase(TestCase):
    def test_default_is_updated_desc(self, modified_on, order_how):
        actual = _params_to_order_by(None, None)
        expected = (modified_on.desc.return_value,)
        self.assertEqual(actual, expected)
        order_how.assert_not_called()

    def test_default_for_updated_is_desc(self, modified_on, order_how):
        actual = _params_to_order_by("updated", None)
        expected = (modified_on.desc.return_value,)
        self.assertEqual(actual, expected)
        order_how.assert_not_called()

    def test_order_by_updated_asc(self, modified_on, order_how):
        actual = _params_to_order_by("updated", "ASC")
        expected = (order_how.return_value,)
        self.assertEqual(actual, expected)
        order_how.assert_called_once_with(modified_on, "ASC")

    def test_order_by_updated_desc(self, modified_on, order_how):
        actual = _params_to_order_by("updated", "DESC")
        expected = (order_how.return_value,)
        self.assertEqual(actual, expected)
        order_how.assert_called_once_with(modified_on, "DESC")

    @patch("api.host.Host.display_name")
    def test_default_for_display_name_is_asc(self, display_name, modified_on, order_how):
        actual = _params_to_order_by("display_name")
        expected = (display_name.asc.return_value, modified_on.desc.return_value)
        self.assertEqual(actual, expected)
        order_how.assert_not_called()

    @patch("api.host.Host.display_name")
    def test_order_by_display_name_asc(self, display_name, modified_on, order_how):
        actual = _params_to_order_by("display_name", "ASC")
        expected = (order_how.return_value, modified_on.desc.return_value)
        self.assertEqual(actual, expected)
        order_how.assert_called_once_with(display_name, "ASC")

    @patch("api.host.Host.display_name")
    def test_order_by_display_name_desc(self, display_name, modified_on, order_how):
        actual = _params_to_order_by("display_name", "DESC")
        expected = (order_how.return_value, modified_on.desc.return_value)
        self.assertEqual(actual, expected)
        order_how.assert_called_once_with(display_name, "DESC")


class HostParamsToOrderByErrorsTestCase(TestCase):
    def test_order_by_bad_field_raises_error(self):
        with self.assertRaises(ValueError):
            _params_to_order_by(Mock(), "fqdn")

    def test_order_by_only_how_raises_error(self):
        with self.assertRaises(ValueError):
            _params_to_order_by(Mock(), order_how="ASC")


class SerializationHostFromJsonCompoundTestCase(TestCase):

    def test_with_all_fields(self):
        canonical_facts = {
            "insights_id": str(uuid4()),
            "rhel_machine_id": str(uuid4()),
            "subscription_manager_id": str(uuid4()),
            "satellite_id": str(uuid4()),
            "bios_uuid": str(uuid4()),
            "ip_addresses": ["10.10.0.1", "10.0.0.2"],
            "fqdn": "some fqdn",
            "mac_addresses": ["c2:00:d0:c8:61:01"],
            "external_id": "i-05d2313e6b9a42b16",
        }
        unchanged_input = {
            "display_name": "some display name",
            "ansible_host": "some ansible host",
            "account": "some account",
        }
        input = {
            **canonical_facts,
            **unchanged_input,
            "facts": [
                {
                    "namespace": "some namespace",
                    "facts": {"some key": "some value"}
                },
                {
                    "namespace": "another namespace",
                    "facts": {"another key": "another value"}
                }
            ],
            "system_profile": {
                "number_of_cpus": 1,
                "number_of_sockets": 2,
                "cores_per_socket": 3,
                "system_memory_bytes": 4
            }
        }

        actual = SerializationHost.from_json(input)
        expected = {
            "canonical_facts": canonical_facts,
            **unchanged_input,
            "facts": {item["namespace"]: item["facts"] for item in input["facts"]},
            "system_profile_facts": input["system_profile"]
        }

        self.assertIs(ModelsHost, type(actual))
        for key, value in expected.items():
            self.assertEqual(value, getattr(actual, key))

    def test_with_only_required_fields(self):
        canonical_facts = {"fqdn": "some fqdn"}
        host = SerializationHost.from_json(canonical_facts)

        self.assertIs(ModelsHost, type(host))
        self.assertEqual(canonical_facts, host.canonical_facts)
        self.assertIsNone(host.display_name)
        self.assertIsNone(host.ansible_host)
        self.assertIsNone(host.account)
        self.assertEqual({}, host.facts)
        self.assertEqual({}, host.system_profile_facts)


@patch("app.serialization.ModelsHost")
@patch("app.serialization.Facts.from_json")
@patch("app.serialization.CanonicalFacts.from_json")
class SerializationHostFromJsonMockedTestCase(TestCase):

    def test_with_all_fields(self, canonical_facts_from_json, facts_from_json, models_host):
        input = {
            "display_name": "some display name",
            "ansible_host": "some ansible host",
            "account": "some account",
            "insights_id": str(uuid4()),
            "rhel_machine_id": str(uuid4()),
            "subscription_manager_id": str(uuid4()),
            "satellite_id": str(uuid4()),
            "bios_uuid": str(uuid4()),
            "ip_addresses": ["10.10.0.1", "10.0.0.2"],
            "fqdn": "some fqdn",
            "mac_addresses": ["c2:00:d0:c8:61:01"],
            "external_id": "i-05d2313e6b9a42b16",
            "facts": {
                "some namespace": {"some key": "some value"},
                "another namespace": {"another key": "another value"}
            },
            "system_profile": {
                "number_of_cpus": 1,
                "number_of_sockets": 2,
                "cores_per_socket": 3,
                "system_memory_bytes": 4
            }
        }

        result = SerializationHost.from_json(input)
        self.assertEqual(models_host.return_value, result)

        canonical_facts_from_json.assert_called_once_with(input)
        facts_from_json.assert_called_once_with(input["facts"])
        models_host.assert_called_once_with(
            canonical_facts_from_json.return_value,
            input["display_name"],
            input["ansible_host"],
            input["account"],
            facts_from_json.return_value,
            input["system_profile"]
        )

    def test_without_facts(self, canonical_facts_from_json, facts_from_json, models_host):
        input = {
            "display_name": "some display name",
            "ansible_host": "some ansible host",
            "account": "some account",
            "system_profile": {
                "number_of_cpus": 1,
                "number_of_sockets": 2,
                "cores_per_socket": 3,
                "system_memory_bytes": 4
            }
        }

        result = SerializationHost.from_json(input)
        self.assertEqual(models_host.return_value, result)

        canonical_facts_from_json.assert_called_once_with(input)
        facts_from_json.assert_called_once_with(None)
        models_host.assert_called_once_with(
            canonical_facts_from_json.return_value,
            input["display_name"],
            input["ansible_host"],
            input["account"],
            facts_from_json.return_value,
            input["system_profile"]
        )

    def test_without_display_name(self, canonical_facts_from_json, facts_from_json, models_host):
        input = {
            "ansible_host": "some ansible host",
            "account": "some account",
            "facts": {
                "some namespace": {"some key": "some value"},
                "another namespace": {"another key": "another value"}
            },
            "system_profile": {
                "number_of_cpus": 1,
                "number_of_sockets": 2,
                "cores_per_socket": 3,
                "system_memory_bytes": 4
            }
        }

        result = SerializationHost.from_json(input)
        self.assertEqual(models_host.return_value, result)

        canonical_facts_from_json.assert_called_once_with(input)
        facts_from_json.assert_called_once_with(input["facts"])
        models_host.assert_called_once_with(
            canonical_facts_from_json.return_value,
            None,
            input["ansible_host"],
            input["account"],
            facts_from_json.return_value,
            input["system_profile"]
        )

    def test_without_system_profile(self, canonical_facts_from_json, facts_from_json, models_host):
        input = {
            "display_name": "some display name",
            "ansible_host": "some ansible host",
            "account": "some account",
            "facts": {
                "some namespace": {"some key": "some value"},
                "another namespace": {"another key": "another value"}
            }
        }

        result = SerializationHost.from_json(input)
        self.assertEqual(models_host.return_value, result)

        canonical_facts_from_json.assert_called_once_with(input)
        facts_from_json.assert_called_once_with(input["facts"])
        models_host.assert_called_once_with(
            canonical_facts_from_json.return_value,
            input["display_name"],
            input["ansible_host"],
            input["account"],
            facts_from_json.return_value,
            {}
        )


class SerializationHostToJsonBaseTestCase(TestCase):
    def _timestamp_to_str(self, timestamp):
        formatted = timestamp.isoformat()
        return f"{formatted}Z"


class SerializationHostToJsonCompoundTestCase(SerializationHostToJsonBaseTestCase):

    def test_with_all_fields(self):
        canonical_facts = {
            "insights_id": str(uuid4()),
            "rhel_machine_id": str(uuid4()),
            "subscription_manager_id": str(uuid4()),
            "satellite_id": str(uuid4()),
            "bios_uuid": str(uuid4()),
            "ip_addresses": ["10.10.0.1", "10.0.0.2"],
            "fqdn": "some fqdn",
            "mac_addresses": ["c2:00:d0:c8:61:01"],
            "external_id": "i-05d2313e6b9a42b16"
        }
        unchanged_data = {
            "display_name": "some display name",
            "ansible_host": "some ansible host",
            "account": "some account"
        }
        host_init_data = {
            "canonical_facts": canonical_facts,
            **unchanged_data,
            "facts": {
                "some namespace": {"some key": "some value"},
                "another namespace": {"another key": "another value"}
            }
        }
        host = ModelsHost(**host_init_data)

        host_attr_data = {
            "id": uuid4(),
            "created_on": datetime.utcnow(),
            "modified_on": datetime.utcnow()
        }
        for k, v in host_attr_data.items():
            setattr(host, k, v)

        actual = SerializationHost.to_json(host)
        expected = {
            **canonical_facts,
            **unchanged_data,
            "facts": [
                {"namespace": namespace, "facts": facts}
                for namespace, facts in host_init_data["facts"].items()
            ],
            "id": str(host_attr_data["id"]),
            "created": self._timestamp_to_str(host_attr_data["created_on"]),
            "updated": self._timestamp_to_str(host_attr_data["modified_on"])
        }
        self.assertEqual(expected, actual)

    def test_with_only_required_fields(self):
        unchanged_data = {
            "display_name": None,
            "account": None
        }
        host_init_data = {
            "canonical_facts": {"fqdn": "some fqdn"},
            **unchanged_data,
            "facts": {}
        }
        host = ModelsHost(**host_init_data)

        host_attr_data = {
            "id": uuid4(),
            "created_on": datetime.utcnow(),
            "modified_on": datetime.utcnow()
        }
        for k, v in host_attr_data.items():
            setattr(host, k, v)

        actual = SerializationHost.to_json(host)
        expected = {
            **host_init_data["canonical_facts"],
            "insights_id": None,
            "rhel_machine_id": None,
            "subscription_manager_id": None,
            "satellite_id": None,
            "bios_uuid": None,
            "ip_addresses": None,
            "mac_addresses": None,
            "external_id": None,
            "ansible_host": None,
            **unchanged_data,
            "facts": [],
            "id": str(host_attr_data["id"]),
            "created": self._timestamp_to_str(host_attr_data["created_on"]),
            "updated": self._timestamp_to_str(host_attr_data["modified_on"])
        }
        self.assertEqual(expected, actual)


@patch("app.serialization.Facts.to_json")
@patch("app.serialization.CanonicalFacts.to_json")
class SerializationHostToJsonMockedTestCase(SerializationHostToJsonBaseTestCase):

    def test_with_all_fields(self, canonical_facts_to_json, facts_to_json):
        canonical_facts = {
            "insights_id": str(uuid4()),
            "fqdn": "some fqdn"
        }
        canonical_facts_to_json.return_value = canonical_facts
        facts = [
            {
                "namespace": "some namespace",
                "facts": {"some key": "some value"}
            },
            {
                "namespace": "another namespace",
                "facts": {"another key": "another value"}
            }
        ]
        facts_to_json.return_value = facts

        unchanged_data = {
            "display_name": "some display name",
            "ansible_host": "some ansible host",
            "account": "some account"
        }
        host_init_data = {
            "canonical_facts": canonical_facts,
            **unchanged_data,
            "facts": facts
        }
        host = ModelsHost(**host_init_data)

        host_attr_data = {
            "id": uuid4(),
            "created_on": datetime.utcnow(),
            "modified_on": datetime.utcnow()
        }
        for k, v in host_attr_data.items():
            setattr(host, k, v)

        actual = SerializationHost.to_json(host)
        expected = {
            **canonical_facts,
            **unchanged_data,
            "facts": facts_to_json.return_value,
            "id": str(host_attr_data["id"]),
            "created": self._timestamp_to_str(host_attr_data["created_on"]),
            "updated": self._timestamp_to_str(host_attr_data["modified_on"])
        }
        self.assertEqual(expected, actual)

        canonical_facts_to_json.assert_called_once_with(
            host_init_data["canonical_facts"]
        )
        facts_to_json.assert_called_once_with(host_init_data["facts"])


class SerializationHostToSystemProfileJsonTestCase(TestCase):

    def test_non_empty_profile_is_not_changed(self):
        system_profile_facts = {
            "number_of_cpus": 1,
            "number_of_sockets": 2,
            "cores_per_socket": 3,
            "system_memory_bytes": 4
        }
        host = ModelsHost(
            canonical_facts={"fqdn": "some fqdn"},
            display_name="some display name",
            system_profile_facts=system_profile_facts
        )
        host.id = uuid4()

        actual = SerializationHost.to_system_profile_json(host)
        expected = {"id": str(host.id), "system_profile": system_profile_facts}
        self.assertEqual(expected, actual)

    def test_empty_profile_is_empty_dict(self):
        host = ModelsHost(
            canonical_facts={"fqdn": "some fqdn"},
            display_name="some display name"
        )
        host.id = uuid4()
        host.system_profile_facts = None

        actual = SerializationHost.to_system_profile_json(host)
        expected = {"id": str(host.id), "system_profile": {}}
        self.assertEqual(expected, actual)


class SerializationCanonicalFactsFromJson(TestCase):

    def _format_uuid_without_hyphens(self, uuid_):
        return uuid_.hex

    def _format_uuid_with_hyphens(self, uuid_):
        return str(uuid_)

    def _randomly_formatted_uuid(self, uuid_):
        transformation = choice((
            self._format_uuid_without_hyphens, self._format_uuid_with_hyphens
        ))
        return transformation(uuid_)

    def _randomly_formatted_sequence(self, seq):
        transformation = choice((list, tuple))
        return transformation(seq)

    def test_values_are_stored_unchanged(self):
        input = {
            "insights_id": self._randomly_formatted_uuid(uuid4()),
            "rhel_machine_id": self._randomly_formatted_uuid(uuid4()),
            "subscription_manager_id": self._randomly_formatted_uuid(uuid4()),
            "satellite_id": self._randomly_formatted_uuid(uuid4()),
            "bios_uuid": self._randomly_formatted_uuid(uuid4()),
            "ip_addresses":
                self._randomly_formatted_sequence(("10.10.0.1", "10.10.0.2")),
            "fqdn": "some fqdn",
            "mac_addresses": self._randomly_formatted_sequence(("c2:00:d0:c8:61:01",)),
            "external_id": "i-05d2313e6b9a42b16"
        }
        result = CanonicalFacts.from_json(input)
        self.assertEqual(result, input)

    def test_unknown_fields_are_rejected(self):
        canonical_facts = {
            "insights_id": str(uuid4()),
            "rhel_machine_id": str(uuid4()),
            "subscription_manager_id": str(uuid4()),
            "satellite_id": str(uuid4()),
            "bios_uuid": str(uuid4()),
            "ip_addresses": ("10.10.0.1", "10.10.0.2"),
            "fqdn": "some fqdn",
            "mac_addresses": ["c2:00:d0:c8:61:01"],
            "external_id": "i-05d2313e6b9a42b16"
        }
        input = {**canonical_facts, "unknown": "something"}
        result = CanonicalFacts.from_json(input)
        self.assertEqual(result, canonical_facts)

    def test_empty_fields_are_rejected(self):
        canonical_facts = {"fqdn": "some fqdn"}
        input = {
            **canonical_facts,
            "insights_id": "",
            "rhel_machine_id": None,
            "ip_addresses": [],
            "mac_addresses": tuple()
        }
        result = CanonicalFacts.from_json(input)
        self.assertEqual(result, canonical_facts)


class SerializationCanonicalFactsToJsonTestCase(TestCase):

    def test_contains_all_values_unchanged(self):
        canonical_facts = {
            "insights_id": str(uuid4()),
            "rhel_machine_id": str(uuid4()),
            "subscription_manager_id": str(uuid4()),
            "satellite_id": str(uuid4()),
            "bios_uuid": str(uuid4()),
            "ip_addresses": ("10.10.0.1", "10.10.0.2"),
            "fqdn": "some fqdn",
            "mac_addresses": ("c2:00:d0:c8:61:01",),
            "external_id": "i-05d2313e6b9a42b16"
        }
        self.assertEqual(canonical_facts, CanonicalFacts.to_json(canonical_facts))

    def test_missing_fields_are_filled_with_none(self):
        canonical_fact_fields = (
            "insights_id",
            "rhel_machine_id",
            "subscription_manager_id",
            "satellite_id",
            "bios_uuid",
            "ip_addresses",
            "fqdn",
            "mac_addresses",
            "external_id"
        )
        self.assertEqual(
            {field: None for field in canonical_fact_fields}, CanonicalFacts.to_json({})
        )


class SerializationFactsFromJsonTestCase(TestCase):

    def test_non_empty_namespaces_become_dict_items(self):
        input = [
            {
                "namespace": "first namespace",
                "facts": {"first key": "first value", "second key": "second value"}
            },
            {
                "namespace": "second namespace",
                "facts": {"third key": "third value"}
            }
        ]
        self.assertEqual(
            {item["namespace"]: item["facts"] for item in input}, Facts.from_json(input)
        )

    def test_empty_namespaces_remain_unchanged(self):
        for empty_facts in ({}, None):
            with self.subTest(empty_facts=empty_facts):
                input = [
                    {
                        "namespace": "first namespace",
                        "facts": {"first key": "first value"}
                    },
                    {
                        "namespace": "second namespace",
                        "facts": empty_facts
                    }
                ]
                self.assertEqual(
                    {item["namespace"]: item["facts"] for item in input},
                    Facts.from_json(input)
                )

    def test_duplicate_namespaces_are_merged(self):
        input = [
            {
                "namespace": "first namespace",
                "facts": {"first key": "first value", "second key": "second value"}
            },
            {
                "namespace": "second namespace",
                "facts": {"third key": "third value"}
            },
            {
                "namespace": "first namespace",
                "facts": {"first key": "fourth value"}
            }
        ]
        actual = Facts.from_json(input)
        expected = {
            "first namespace": {
                "first key": "fourth value", "second key": "second value"
            },
            "second namespace": {
                "third key": "third value"
            },
        }
        self.assertEqual(expected, actual)

    def test_none_becomes_empty_dict(self):
        self.assertEqual({}, Facts.from_json(None))

    def test_missing_key_raises_exception(self):
        invalid_items = (
            {"spacename": "second namespace", "facts": {"second key": "second value"}},
            {"namespace": "second namespace", "fact": {"second key": "second value"}},
            {"namespace": "second namespace"},
            {}
        )
        for invalid_item in invalid_items:
            with self.subTest(invalid_item=invalid_item):
                input = [
                    {
                        "namespace": "first namespace",
                        "facts": {"first key": "first value"}
                    },
                    invalid_item
                ]
                with self.assertRaises(InputFormatException):
                    Facts.from_json(input)


class SerializationFactsToJsonTestCase(TestCase):

    def test_empty_dict_becomes_empty_list(self):
        self.assertEqual([], Facts.to_json({}))

    def test_non_empty_namespaces_become_list_of_dicts(self):
        facts = {
            "first namespace": {
                "first key": "first value",
                "second key": "second value"
            },
            "second namespace": {
                "third key": "third value"
            }
        }
        self.assertEqual(
            [
                {"namespace": namespace, "facts": facts}
                for namespace, facts in facts.items()
            ],
            Facts.to_json(facts)
        )

    def test_empty_namespaces_have_facts_as_empty_dicts(self):
        for empty_value in {}, None:
            with self.subTest(empty_value=empty_value):
                facts = {
                    "first namespace": empty_value,
                    "second namespace": {"first key": "first value"}
                }
                self.assertEqual(
                    [
                        {"namespace": namespace, "facts": facts or {}}
                        for namespace, facts in facts.items()
                    ],
                    Facts.to_json(facts)
                )


if __name__ == "__main__":
    main()<|MERGE_RESOLUTION|>--- conflicted
+++ resolved
@@ -1,10 +1,13 @@
 #!/usr/bin/env python
 from base64 import b64encode
+from datetime import datetime
 from json import dumps
+from random import choice
 from unittest import main
 from unittest import TestCase
 from unittest.mock import Mock
 from unittest.mock import patch
+from uuid import uuid4
 
 from api import api_operation
 from api.host import _order_how
@@ -15,24 +18,9 @@
 from app.auth.identity import SHARED_SECRET_ENV_VAR
 from app.auth.identity import validate
 from app.config import Config
-<<<<<<< HEAD
-from app.auth.identity import (Identity,
-                               validate,
-                               from_auth_header,
-                               from_bearer_token,
-                               SHARED_SECRET_ENV_VAR)
 from app.exceptions import InputFormatException
 from app.models import Host as ModelsHost
 from app.serialization import CanonicalFacts, Facts, Host as SerializationHost
-from base64 import b64encode
-from datetime import datetime
-from json import dumps
-from random import choice
-from unittest import main, TestCase
-from unittest.mock import Mock, patch
-from uuid import uuid4
-=======
->>>>>>> 257e0de2
 from test_utils import set_environment
 
 
