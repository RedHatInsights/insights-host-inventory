--- conflicted
+++ resolved
@@ -38,10 +38,4 @@
 
 
 def get_current_identity():
-    return connexion.context["user"]
-<<<<<<< HEAD
-=======
-
-
-# current_identity = LocalProxy(get_current_identity)
->>>>>>> d2999a27
+    return connexion.context["user"]