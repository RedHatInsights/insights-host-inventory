--- conflicted
+++ resolved
@@ -32,28 +32,19 @@
         try:
             payload = request.headers[_IDENTITY_HEADER]
         except KeyError:
-<<<<<<< HEAD
-            _login_failed()
-=======
             raise InvalidIdentityError("The identity header is missing.")
->>>>>>> f9cc7355
 
         try:
             return from_encoded(payload)
         except (KeyError, TypeError, ValueError):
-<<<<<<< HEAD
-            _login_failed()
-=======
             raise InvalidIdentityError("The identity header cannot be decoded.")
->>>>>>> f9cc7355
 
 
 def _validate(identity):
     try:
         validate(identity)
     except Exception:
-<<<<<<< HEAD
-        _login_failed()
+        raise InvalidIdentityError("The identity header is invalid.")
 
 
 def _login_failed():
@@ -62,9 +53,6 @@
     """
     login_failure_count.inc()
     abort(Forbidden.code)
-=======
-        raise InvalidIdentityError("The identity header is invalid.")
->>>>>>> f9cc7355
 
 
 def requires_identity(view_func):
@@ -74,7 +62,7 @@
             identity = _pick_identity()
             _validate(identity)
         except InvalidIdentityError:
-            abort(Forbidden.code)
+            _login_failed()
 
         ctx = _request_ctx_stack.top
         ctx.identity = identity
