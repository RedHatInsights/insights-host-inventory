import connexion
import yaml
from connexion.resolver import RestyResolver
from flask import current_app
from flask import jsonify
from flask import request
from prometheus_flask_exporter import PrometheusMetrics

from api.mgmt import monitoring_blueprint
from app import payload_tracker
from app.config import Config
from app.exceptions import InventoryException
from app.logging import configure_logging
from app.logging import get_logger
from app.logging import threadctx
from app.models import db
from app.queue.event_producer import EventProducer
from app.validators import verify_uuid_format  # noqa: 401

logger = get_logger(__name__)

IDENTITY_HEADER = "x-rh-identity"
REQUEST_ID_HEADER = "x-rh-insights-request-id"
UNKNOWN_REQUEST_ID_VALUE = "-1"


def render_exception(exception):
    response = jsonify(exception.to_json())
    response.status_code = exception.status
    return response


def inventory_config():
    return current_app.config["INVENTORY_CONFIG"]


<<<<<<< HEAD
def create_app(config_name, start_payload_tracker=False):
=======
def create_app(runtime_environment):
>>>>>>> b1aafadd
    connexion_options = {"swagger_ui": True}

    # This feels like a hack but it is needed.  The logging configuration
    # needs to be setup before the flask app is initialized.
    configure_logging(runtime_environment)

    app_config = Config(runtime_environment)
    app_config.log_configuration()

    connexion_app = connexion.App("inventory", specification_dir="./swagger/", options=connexion_options)

    # Read the swagger.yml file to configure the endpoints
    with open("swagger/api.spec.yaml", "rb") as fp:
        spec = yaml.safe_load(fp)

    for api_url in app_config.api_urls:
        if api_url:
            connexion_app.add_api(
                spec,
                arguments={"title": "RestyResolver Example"},
                resolver=RestyResolver("api"),
                validate_responses=True,
                strict_validation=True,
                base_path=api_url,
            )
            logger.info("Listening on API: %s", api_url)

    # Add an error handler that will convert our top level exceptions
    # into error responses
    connexion_app.add_error_handler(InventoryException, render_exception)

    flask_app = connexion_app.app

    flask_app.config["SQLALCHEMY_ECHO"] = False
    flask_app.config["SQLALCHEMY_TRACK_MODIFICATIONS"] = False
    flask_app.config["SQLALCHEMY_DATABASE_URI"] = app_config.db_uri
    flask_app.config["SQLALCHEMY_POOL_SIZE"] = app_config.db_pool_size
    flask_app.config["SQLALCHEMY_POOL_TIMEOUT"] = app_config.db_pool_timeout

    flask_app.config["INVENTORY_CONFIG"] = app_config

    db.init_app(flask_app)

    flask_app.register_blueprint(monitoring_blueprint, url_prefix=app_config.mgmt_url_path_prefix)

    @flask_app.before_request
    def set_request_id():
        threadctx.request_id = request.headers.get(REQUEST_ID_HEADER, UNKNOWN_REQUEST_ID_VALUE)

<<<<<<< HEAD
=======
    if runtime_environment.event_producer_enabled:
        init_tasks(app_config)
    else:
        logger.warning(
            "WARNING: The tasks subsystem has been disabled.  "
            "The message queue based event notifications have been disabled."
        )

>>>>>>> b1aafadd
    payload_tracker_producer = None
    if not runtime_environment.payload_tracker_enabled:
        # If we are running in "testing" mode, then inject the NullProducer.
        payload_tracker_producer = payload_tracker.NullProducer()

        logger.warning(
            "WARNING: Using the NullProducer for the payload tracker producer.  "
            "No payload tracker events will be sent to to payload tracker."
        )

    payload_tracker.init_payload_tracker(app_config, producer=payload_tracker_producer)

    # HTTP request metrics
    if runtime_environment.metrics_endpoint_enabled:
        PrometheusMetrics(
            flask_app,
            defaults_prefix="inventory",
            group_by="url_rule",
            path=None,
            excluded_paths=["^/metrics$", "^/health$", "^/version$", r"^/favicon\.ico$"],
        )

    flask_app.event_producer = EventProducer(app_config)
    return flask_app<|MERGE_RESOLUTION|>--- conflicted
+++ resolved
@@ -34,11 +34,7 @@
     return current_app.config["INVENTORY_CONFIG"]
 
 
-<<<<<<< HEAD
-def create_app(config_name, start_payload_tracker=False):
-=======
 def create_app(runtime_environment):
->>>>>>> b1aafadd
     connexion_options = {"swagger_ui": True}
 
     # This feels like a hack but it is needed.  The logging configuration
@@ -88,17 +84,14 @@
     def set_request_id():
         threadctx.request_id = request.headers.get(REQUEST_ID_HEADER, UNKNOWN_REQUEST_ID_VALUE)
 
-<<<<<<< HEAD
-=======
     if runtime_environment.event_producer_enabled:
-        init_tasks(app_config)
+        flask_app.event_producer = EventProducer(app_config)
     else:
         logger.warning(
             "WARNING: The tasks subsystem has been disabled.  "
             "The message queue based event notifications have been disabled."
         )
 
->>>>>>> b1aafadd
     payload_tracker_producer = None
     if not runtime_environment.payload_tracker_enabled:
         # If we are running in "testing" mode, then inject the NullProducer.
@@ -121,5 +114,4 @@
             excluded_paths=["^/metrics$", "^/health$", "^/version$", r"^/favicon\.ico$"],
         )
 
-    flask_app.event_producer = EventProducer(app_config)
     return flask_app