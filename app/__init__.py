import connexion
import yaml
from connexion.resolver import RestyResolver
from flask import jsonify
from flask import request

from api.mgmt import monitoring_blueprint
from app.config import Config
<<<<<<< HEAD
from app.models import db
from app.logging import get_logger
=======
>>>>>>> 257e0de2
from app.exceptions import InventoryException
from app.logging import configure_logging
from app.logging import threadctx
from app.models import db
from app.validators import verify_uuid_format  # noqa: 401
from tasks import init_tasks

logger = get_logger(__name__)

REQUEST_ID_HEADER = "x-rh-insights-request-id"
UNKNOWN_REQUEST_ID_VALUE = "-1"


def render_exception(exception):
    response = jsonify(exception.to_json())
    response.status_code = exception.status
    return response


def create_app(config_name, start_tasks=False):
    connexion_options = {"swagger_ui": True}

    # This feels like a hack but it is needed.  The logging configuration
    # needs to be setup before the flask app is initialized.
    configure_logging(config_name)

    app_config = Config()
    app_config.log_configuration(config_name)

    connexion_app = connexion.App("inventory", specification_dir="./swagger/", options=connexion_options)

    # Read the swagger.yml file to configure the endpoints
    with open("swagger/api.spec.yaml", "rb") as fp:
        spec = yaml.safe_load(fp)

    for api_url in app_config.api_urls:
        if api_url:
            connexion_app.add_api(
                spec,
                arguments={"title": "RestyResolver Example"},
                resolver=RestyResolver("api"),
                validate_responses=True,
                strict_validation=True,
                base_path=api_url,
            )
            app_config.logger.info("Listening on API: %s", api_url)

    # Add an error handler that will convert our top level exceptions
    # into error responses
    connexion_app.add_error_handler(InventoryException, render_exception)

    flask_app = connexion_app.app

    flask_app.config["SQLALCHEMY_ECHO"] = False
    flask_app.config["SQLALCHEMY_TRACK_MODIFICATIONS"] = False
    flask_app.config["SQLALCHEMY_DATABASE_URI"] = app_config.db_uri
    flask_app.config["SQLALCHEMY_POOL_SIZE"] = app_config.db_pool_size
    flask_app.config["SQLALCHEMY_POOL_TIMEOUT"] = app_config.db_pool_timeout

    db.init_app(flask_app)

    flask_app.register_blueprint(monitoring_blueprint, url_prefix=app_config.mgmt_url_path_prefix)

    @flask_app.before_request
    def set_request_id():
        threadctx.request_id = request.headers.get(REQUEST_ID_HEADER, UNKNOWN_REQUEST_ID_VALUE)

    if start_tasks:
        init_tasks(app_config, flask_app)
    else:
        logger.warn("WARNING: The \"tasks\" subsystem has been disabled.  "
                    "The message queue based system_profile consumer "
                    "and message queue based event notifications have been disabled.")

    return flask_app<|MERGE_RESOLUTION|>--- conflicted
+++ resolved
@@ -6,13 +6,9 @@
 
 from api.mgmt import monitoring_blueprint
 from app.config import Config
-<<<<<<< HEAD
-from app.models import db
-from app.logging import get_logger
-=======
->>>>>>> 257e0de2
 from app.exceptions import InventoryException
 from app.logging import configure_logging
+from app.logging import get_logger
 from app.logging import threadctx
 from app.models import db
 from app.validators import verify_uuid_format  # noqa: 401
