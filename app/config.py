import os

from app.common import get_build_version
from app.logging import get_logger


class Config:
    SSL_VERIFY_FULL = "verify-full"

    def __init__(self):
        self.logger = get_logger(__name__)

        self._db_user = os.getenv("INVENTORY_DB_USER", "insights")
        self._db_password = os.getenv("INVENTORY_DB_PASS", "insights")
        self._db_host = os.getenv("INVENTORY_DB_HOST", "localhost")
        self._db_name = os.getenv("INVENTORY_DB_NAME", "insights")
        self._db_ssl_mode = os.getenv("INVENTORY_DB_SSL_MODE", "")
        self._db_ssl_cert = os.getenv("INVENTORY_DB_SSL_CERT", "")

        self.db_pool_timeout = int(os.getenv("INVENTORY_DB_POOL_TIMEOUT", "5"))
        self.db_pool_size = int(os.getenv("INVENTORY_DB_POOL_SIZE", "5"))

        self.db_uri = self._build_db_uri(self._db_ssl_mode)

        self.base_url_path = self._build_base_url_path()
        self.api_url_path_prefix = self._build_api_path()
        self.legacy_api_url_path_prefix = os.getenv("INVENTORY_LEGACY_API_URL", "")
        self.mgmt_url_path_prefix = os.getenv("INVENTORY_MANAGEMENT_URL_PATH_PREFIX", "/")

        self.api_urls = [self.api_url_path_prefix, self.legacy_api_url_path_prefix]

<<<<<<< HEAD
        self.host_ingress_topic = os.environ.get("HOST_INGRESS_KAFKA_TOPIC", "platform.inventory.host-ingress")
=======
        self.host_ingress_topic = os.environ.get("KAFKA_HOST_INGRESS_TOPIC", "platform.host-ingress")
        self.host_ingress_consumer_group = os.environ.get("KAFKA_HOST_INGRESS_GROUP", "inventory-mq")
>>>>>>> 09f151cd
        self.system_profile_topic = os.environ.get("KAFKA_TOPIC", "platform.system-profile")
        self.consumer_group = os.environ.get("KAFKA_GROUP", "inventory")
        self.bootstrap_servers = os.environ.get("KAFKA_BOOTSTRAP_SERVERS", "kafka:29092")
        self.event_topic = os.environ.get("KAFKA_EVENT_TOPIC", "platform.inventory.events")
        self.kafka_enabled = all(map(os.environ.get, ["KAFKA_TOPIC", "KAFKA_GROUP", "KAFKA_BOOTSTRAP_SERVERS"]))

    def _build_base_url_path(self):
        app_name = os.getenv("APP_NAME", "inventory")
        path_prefix = os.getenv("PATH_PREFIX", "api")
        base_url_path = f"/{path_prefix}/{app_name}"
        return base_url_path

    def _build_api_path(self):
        base_url_path = self._build_base_url_path()
        version = "v1"
        api_path = f"{base_url_path}/{version}"
        return api_path

    def _build_db_uri(self, ssl_mode, hide_password=False):
        db_user = self._db_user
        db_password = self._db_password

        if hide_password:
            db_user = "xxxx"
            db_password = "XXXX"

        db_uri = f"postgresql://{db_user}:{db_password}@{self._db_host}/{self._db_name}"
        if ssl_mode == self.SSL_VERIFY_FULL:
            db_uri += f"?sslmode={self._db_ssl_mode}&sslrootcert={self._db_ssl_cert}"
        return db_uri

    def log_configuration(self, config_name):
        if config_name != "testing":
            self.logger.info("Insights Host Inventory Configuration:")
            self.logger.info("Build Version: %s" % get_build_version())
            self.logger.info("API URL Path: %s" % self.api_url_path_prefix)
            self.logger.info("Management URL Path Prefix: %s" % self.mgmt_url_path_prefix)
            self.logger.info("DB Host: %s" % self._db_host)
            self.logger.info("DB Name: %s" % self._db_name)
            self.logger.info("DB Connection URI: %s" % self._build_db_uri(self._db_ssl_mode, hide_password=True))
            if self._db_ssl_mode == self.SSL_VERIFY_FULL:
                self.logger.info("Using SSL for DB connection:")
                self.logger.info("Postgresql SSL verification type: %s" % self._db_ssl_mode)
                self.logger.info("Path to certificate: %s" % self._db_ssl_cert)
            self.logger.info("Kafka Host Ingress Topic: %s" % self.host_ingress_topic)
            self.logger.info("Kafka Host Ingress Group: %s" % self.host_ingress_consumer_group)
            self.logger.info("Kafka Consumer Group: %s" % self.consumer_group)
            self.logger.info("Kafka Bootstrap Servers: %s" % self.bootstrap_servers)<|MERGE_RESOLUTION|>--- conflicted
+++ resolved
@@ -29,12 +29,8 @@
 
         self.api_urls = [self.api_url_path_prefix, self.legacy_api_url_path_prefix]
 
-<<<<<<< HEAD
-        self.host_ingress_topic = os.environ.get("HOST_INGRESS_KAFKA_TOPIC", "platform.inventory.host-ingress")
-=======
-        self.host_ingress_topic = os.environ.get("KAFKA_HOST_INGRESS_TOPIC", "platform.host-ingress")
+        self.host_ingress_topic = os.environ.get("KAFKA_HOST_INGRESS_TOPIC", "platform.inventory.host-ingress")
         self.host_ingress_consumer_group = os.environ.get("KAFKA_HOST_INGRESS_GROUP", "inventory-mq")
->>>>>>> 09f151cd
         self.system_profile_topic = os.environ.get("KAFKA_TOPIC", "platform.system-profile")
         self.consumer_group = os.environ.get("KAFKA_GROUP", "inventory")
         self.bootstrap_servers = os.environ.get("KAFKA_BOOTSTRAP_SERVERS", "kafka:29092")
