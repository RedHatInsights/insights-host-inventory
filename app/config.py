from __future__ import annotations

import json
import os
import tempfile
from datetime import timedelta

from app.common import get_build_version
from app.culling import days_to_seconds
from app.environment import RuntimeEnvironment
from app.logging import get_logger

PRODUCER_ACKS = {"0": 0, "1": 1, "all": "all"}

HOST_TYPES = ["edge", None]
ALL_STALENESS_STATES = ("fresh", "stale", "stale_warning")


class Config:
    SSL_VERIFY_FULL = "verify-full"

    def clowder_config(self):
        import app_common_python

        cfg = app_common_python.LoadedConfig

        self.is_clowder = True
        self.metrics_port = cfg.metricsPort
        self.metrics_path = cfg.metricsPath
        self._db_user = cfg.database.username
        self._db_password = cfg.database.password
        self._db_host = cfg.database.hostname
        self._db_port = cfg.database.port
        self._db_name = cfg.database.name
        if cfg.database.rdsCa:
            self._db_ssl_cert = cfg.rds_ca()

        use_read_replica = os.getenv("INVENTORY_API_USE_READREPLICA", "false").lower() == "true"
        read_replica_file_list = [
            "/etc/db/readreplica/db_host",
            "/etc/db/readreplica/db_port",
            "/etc/db/readreplica/db_name",
            "/etc/db/readreplica/db_user",
            "/etc/db/readreplica/db_password",
        ]
        if use_read_replica and all(list(map(os.path.isfile, read_replica_file_list))):
            self.logger.info("Read replica files exist.")
            with open("/etc/db/readreplica/db_host") as file:
                self._db_host = file.read().rstrip()
            with open("/etc/db/readreplica/db_port") as file:
                self._db_port = file.read().rstrip()
            with open("/etc/db/readreplica/db_name") as file:
                self._db_name = file.read().rstrip()
            with open("/etc/db/readreplica/db_user") as file:
                self._db_user = file.read().rstrip()
            with open("/etc/db/readreplica/db_password") as file:
                self._db_password = file.read().rstrip()
        self._cache_host = None
        self._cache_port = None
        if cfg.inMemoryDb:
            self._cache_host = cfg.inMemoryDb.hostname
            self._cache_port = cfg.inMemoryDb.port

        self.rbac_endpoint = ""
        for endpoint in cfg.endpoints:
            if endpoint.app == "rbac":
                protocol = "https" if cfg.tlsCAPath else "http"
                port = endpoint.tlsPort if cfg.tlsCAPath else endpoint.port
                self.rbac_endpoint = f"{protocol}://{endpoint.hostname}:{port}"
                break

        self.export_service_endpoint = ""
        for endpoint in cfg.privateEndpoints:
            if endpoint.app == "export-service":
                protocol = "https" if cfg.tlsCAPath else "http"
                port = endpoint.tlsPort if cfg.tlsCAPath else endpoint.port
                self.export_service_endpoint = f"{protocol}://{endpoint.hostname}:{port}"
                break

        self.export_service_token = os.environ.get("EXPORT_SERVICE_TOKEN", "testing-a-psk")

        def topic(t):
            if t:
                t_topic = app_common_python.KafkaTopics.get(t)
                if t_topic:
                    return t_topic.name
            return None

        self.host_ingress_topic = topic(os.environ.get("KAFKA_HOST_INGRESS_TOPIC"))
        self.additional_validation_topic = topic(os.environ.get("KAFKA_ADDITIONAL_VALIDATION_TOPIC"))
        self.system_profile_topic = topic(os.environ.get("KAFKA_SYSTEM_PROFILE_TOPIC"))
        self.kafka_consumer_topic = topic(os.environ.get("KAFKA_CONSUMER_TOPIC"))
        self.notification_topic = topic(os.environ.get("KAFKA_NOTIFICATION_TOPIC"))
        self.event_topic = topic(os.environ.get("KAFKA_EVENT_TOPIC"))
        self.payload_tracker_kafka_topic = topic("platform.payload-status")
        self.export_service_topic = topic(os.environ.get("KAFKA_EXPORT_SERVICE_TOPIC", "platform.export.requests"))
        self.workspaces_topic = topic(os.environ.get("KAFKA_WORKSPACES_TOPIC"))

        self.bootstrap_servers = ",".join(app_common_python.KafkaServers)
        if custom_broker := os.getenv("CONSUMER_MQ_BROKER"):
            self.bootstrap_servers = custom_broker

        broker_cfg = cfg.kafka.brokers[0]

        # certificates are required in fedramp, but not in managed kafka
        try:
            self.kafka_ssl_cafile = self._kafka_ca(broker_cfg.cacert)
        except AttributeError:
            self.kafka_ssl_cafile = None
        try:
            self.kafka_sasl_username = broker_cfg.sasl.username
            self.kafka_sasl_password = broker_cfg.sasl.password
            self.kafka_sasl_mechanism = broker_cfg.sasl.saslMechanism
            self.kafka_security_protocol = broker_cfg.sasl.securityProtocol
        except AttributeError:
            self.kafka_sasl_username = ""
            self.kafka_sasl_password = ""
            self.kafka_sasl_mechanism = "PLAIN"
            self.kafka_security_protocol = "PLAINTEXT"

        # Feature flags
        unleash = cfg.featureFlags
        self.unleash_cache_directory = os.getenv("UNLEASH_CACHE_DIR", "/tmp/.unleashcache")
        if unleash:
            self.unleash_token = unleash.clientAccessToken
            self.unleash_url = f"{unleash.scheme.value}://{unleash.hostname}:{unleash.port}/api"
        else:
            self.unleash_url = os.getenv("UNLEASH_URL")
            self.unleash_token = os.getenv("UNLEASH_TOKEN")

    def non_clowder_config(self):
        self.is_clowder = False
        self.metrics_port = 9126
        self.metrics_path = "/metrics"
        self._db_user = os.getenv("INVENTORY_DB_USER", "insights")
        self._db_password = os.getenv("INVENTORY_DB_PASS", "insights")
        self._db_host = os.getenv("INVENTORY_DB_HOST", "localhost")
        self._db_port = os.getenv("INVENTORY_DB_PORT", 5432)
        self._db_name = os.getenv("INVENTORY_DB_NAME", "insights")
        self.rbac_endpoint = os.environ.get("RBAC_ENDPOINT", "http://localhost:8111")
        self.export_service_endpoint = os.environ.get("EXPORT_SERVICE_ENDPOINT", "http://localhost:10010")
        self.host_ingress_topic = os.environ.get("KAFKA_HOST_INGRESS_TOPIC", "platform.inventory.host-ingress")
        self.additional_validation_topic = os.environ.get(
            "KAFKA_ADDITIONAL_VALIDATION_TOPIC", "platform.inventory.host-ingress-p1"
        )
        self.system_profile_topic = os.environ.get("KAFKA_SYSTEM_PROFILE_TOPIC", "platform.inventory.system-profile")
        self.kafka_consumer_topic = os.environ.get("KAFKA_CONSUMER_TOPIC", "platform.inventory.host-ingress")
        self.notification_topic = os.environ.get("KAFKA_NOTIFICATION_TOPIC", "platform.notifications.ingress")
        self.export_service_topic = os.environ.get("KAFKA_EXPORT_SERVICE_TOPIC", "platform.export.requests")
        self.workspaces_topic = os.environ.get("KAFKA_WORKSPACES_TOPIC", "outbox.event.workspace")
        self.bootstrap_servers = os.environ.get("KAFKA_BOOTSTRAP_SERVERS", "localhost:29092")
        self.event_topic = os.environ.get("KAFKA_EVENT_TOPIC", "platform.inventory.events")
        self.payload_tracker_kafka_topic = os.environ.get("PAYLOAD_TRACKER_KAFKA_TOPIC", "platform.payload-status")
        self._db_ssl_cert = os.getenv("INVENTORY_DB_SSL_CERT", "")
        self.kafka_ssl_cafile = os.environ.get("KAFKA_SSL_CAFILE")
        self.kafka_sasl_username = os.environ.get("KAFKA_SASL_USERNAME", "")
        self.kafka_sasl_password = os.environ.get("KAFKA_SASL_PASSWORD", "")
        self.kafka_security_protocol = os.environ.get("KAFKA_SECURITY_PROTOCOL", "PLAINTEXT").upper()
        self.kafka_sasl_mechanism = os.environ.get("KAFKA_SASL_MECHANISM", "PLAIN").upper()

        self.unleash_url = os.environ.get("UNLEASH_URL", "http://unleash:4242/api")
        self.unleash_token = os.environ.get("UNLEASH_TOKEN", "")
        self._cache_host = os.environ.get("CACHE_HOST", "localhost")
        self._cache_port = os.environ.get("CACHE_PORT", "6379")
        self.export_service_token = os.environ.get("EXPORT_SERVICE_TOKEN", "testing-a-psk")

    def __init__(self, runtime_environment):
        self.logger = get_logger(__name__)
        self._runtime_environment = runtime_environment

        if os.getenv("CLOWDER_ENABLED", "").lower() == "true":
            self.clowder_config()
        else:
            self.non_clowder_config()

        self._db_ssl_mode = os.getenv("INVENTORY_DB_SSL_MODE", "")
        self.db_pool_timeout = int(os.getenv("INVENTORY_DB_POOL_TIMEOUT", "5"))
        self.db_pool_size = int(os.getenv("INVENTORY_DB_POOL_SIZE", "5"))
        self.db_statement_timeout = 0
        self.db_lock_timeout = 0
        # Allow configuring a statement timeout & lock_timeout on engine connection
        if runtime_environment == RuntimeEnvironment.SERVER:
            self.db_statement_timeout = int(os.getenv("INVENTORY_DB_STATEMENT_TIMEOUT", "30000"))
            self.db_lock_timeout = int(os.getenv("INVENTORY_DB_LOCK_TIMEOUT", "90000"))
        self.api_cache_timeout = int(os.getenv("INVENTORY_API_CACHE_TIMEOUT_SECONDS", "0"))
        self.api_cache_type = os.getenv("INVENTORY_API_CACHE_TYPE", "NullCache")
        self.cache_insights_client_system_timeout_sec = int(
            os.getenv("INVENTORY_CACHE_INSIGHTS_CLIENT_SYSTEM_TIMEOUT_SEC", "129600")
        )
        self.api_cache_max_thread_pool_workers = int(os.getenv("INVENTORY_CACHE_THREAD_POOL_MAX_WORKERS", "5"))

        self.db_uri = self._build_db_uri(self._db_ssl_mode)

        self.base_url_path = self._build_base_url_path()
        self.api_url_path_prefix = self._build_api_path()
        self.legacy_api_url_path_prefix = os.getenv("INVENTORY_LEGACY_API_URL", "/r/insights/platform/inventory/v1")
        self.mgmt_url_path_prefix = os.getenv("INVENTORY_MANAGEMENT_URL_PATH_PREFIX", "/")

        self.api_urls = [self.api_url_path_prefix, self.legacy_api_url_path_prefix]

        self.bypass_rbac = os.environ.get("BYPASS_RBAC", "false").lower() == "true"
        self.rbac_retries = os.environ.get("RBAC_RETRIES", 2)
        self.rbac_timeout = os.environ.get("RBAC_TIMEOUT", 10)

        self.bypass_unleash = os.environ.get("BYPASS_UNLEASH", "false").lower() == "true"
        self.unleash_refresh_interval = int(os.environ.get("UNLEASH_REFRESH_INTERVAL", "15"))

        self.bypass_tenant_translation = os.environ.get("BYPASS_TENANT_TRANSLATION", "false").lower() == "true"
        self.tenant_translator_url = os.environ.get("TENANT_TRANSLATOR_URL", "http://localhost:8892/internal/orgIds")

        self.host_ingress_consumer_group = os.environ.get("KAFKA_HOST_INGRESS_GROUP", "inventory-mq")
        self.inv_export_service_consumer_group = os.environ.get("KAFKA_EXPORT_SERVICE_GROUP", "inv-export-service")
        self.sp_validator_max_messages = int(os.environ.get("KAFKA_SP_VALIDATOR_MAX_MESSAGES", "10000"))

        self.prometheus_pushgateway = os.environ.get("PROMETHEUS_PUSHGATEWAY", "localhost:9091")
        self.kubernetes_namespace = os.environ.get("NAMESPACE")

        self.consoledot_hostname = os.getenv("CONSOLEDOT_HOSTNAME", "localhost")
        self.base_ui_url = f"https://{self.consoledot_hostname}/insights/inventory"

        self.kafka_ssl_configs = {
            "security.protocol": self.kafka_security_protocol,
            "ssl.ca.location": self.kafka_ssl_cafile,
            "sasl.mechanism": self.kafka_sasl_mechanism,
            "sasl.username": self.kafka_sasl_username,
            "sasl.password": self.kafka_sasl_password,
        }

        # https://github.com/edenhill/librdkafka/blob/master/CONFIGURATION.md
        self.kafka_consumer = {
            "request.timeout.ms": int(os.environ.get("KAFKA_CONSUMER_REQUEST_TIMEOUT_MS", "305000")),
            "max.in.flight.requests.per.connection": int(
                os.environ.get("KAFKA_CONSUMER_MAX_IN_FLIGHT_REQUESTS_PER_CONNECTION", "5")
            ),
            "auto.offset.reset": os.environ.get("KAFKA_CONSUMER_AUTO_OFFSET_RESET", "latest"),
            "auto.commit.interval.ms": int(os.environ.get("KAFKA_CONSUMER_AUTO_COMMIT_INTERVAL_MS", "5000")),
            "max.poll.interval.ms": int(os.environ.get("KAFKA_CONSUMER_MAX_POLL_INTERVAL_MS", "300000")),
            "session.timeout.ms": int(os.environ.get("KAFKA_CONSUMER_SESSION_TIMEOUT_MS", "10000")),
            "heartbeat.interval.ms": int(os.environ.get("KAFKA_CONSUMER_HEARTBEAT_INTERVAL_MS", "3000")),
            "partition.assignment.strategy": "cooperative-sticky",
            **self.kafka_ssl_configs,
        }

        self.validator_kafka_consumer = {
            "group.id": "inventory-sp-validator",
            "request.timeout.ms": int(os.environ.get("KAFKA_CONSUMER_REQUEST_TIMEOUT_MS", "305000")),
            "max.in.flight.requests.per.connection": int(
                os.environ.get("KAFKA_CONSUMER_MAX_IN_FLIGHT_REQUESTS_PER_CONNECTION", "5")
            ),
            "enable.auto.commit": False,
            "max.poll.interval.ms": int(os.environ.get("KAFKA_CONSUMER_MAX_POLL_INTERVAL_MS", "300000")),
            "session.timeout.ms": int(os.environ.get("KAFKA_CONSUMER_SESSION_TIMEOUT_MS", "10000")),
            "heartbeat.interval.ms": int(os.environ.get("KAFKA_CONSUMER_HEARTBEAT_INTERVAL_MS", "3000")),
            **self.kafka_ssl_configs,
        }

        self.events_kafka_consumer = {
            "group.id": "inventory-events-rebuild",
            "auto.offset.reset": "earliest",
            "queued.max.messages.kbytes": "65536",
            "request.timeout.ms": int(os.environ.get("KAFKA_CONSUMER_REQUEST_TIMEOUT_MS", "305000")),
            "max.in.flight.requests.per.connection": int(
                os.environ.get("KAFKA_CONSUMER_MAX_IN_FLIGHT_REQUESTS_PER_CONNECTION", "5")
            ),
            "enable.auto.commit": False,
            "max.poll.interval.ms": int(os.environ.get("KAFKA_CONSUMER_MAX_POLL_INTERVAL_MS", "300000")),
            "max.partition.fetch.bytes": int(os.environ.get("KAFKA_CONSUMER_MAX_PARTITION_FETCH_BYTES", "3145728")),
            "session.timeout.ms": int(os.environ.get("KAFKA_CONSUMER_SESSION_TIMEOUT_MS", "10000")),
            "heartbeat.interval.ms": int(os.environ.get("KAFKA_CONSUMER_HEARTBEAT_INTERVAL_MS", "3000")),
            **self.kafka_ssl_configs,
        }

        self.kafka_producer = {
            "acks": self._from_dict(PRODUCER_ACKS, "KAFKA_PRODUCER_ACKS", "1"),
            "retries": int(os.environ.get("KAFKA_PRODUCER_RETRIES", "0")),
            "batch.size": int(os.environ.get("KAFKA_PRODUCER_BATCH.SIZE", "16384")),
            "linger.ms": int(os.environ.get("KAFKA_PRODUCER_LINGER.MS", "0")),
            "retry.backoff.ms": int(os.environ.get("KAFKA_PRODUCER_RETRY.BACKOFF.MS", "100")),
            "max.in.flight.requests.per.connection": int(
                os.environ.get("KAFKA_PRODUCER_MAX.IN.FLIGHT.REQUESTS.PER.CONNECTION", "5")
            ),
            **self.kafka_ssl_configs,
        }

        self.max_poll_records = int(os.environ.get("KAFKA_CONSUMER_MAX_POLL_RECORDS", "10000"))

        self.payload_tracker_kafka_producer = {"bootstrap.servers": self.bootstrap_servers, **self.kafka_ssl_configs}
        self.payload_tracker_service_name = os.environ.get("PAYLOAD_TRACKER_SERVICE_NAME", "inventory")
        payload_tracker_enabled = os.environ.get("PAYLOAD_TRACKER_ENABLED", "true")
        self.payload_tracker_enabled = payload_tracker_enabled.lower() == "true"

        self.culling_stale_warning_offset_delta = timedelta(
            days=int(os.environ.get("CULLING_STALE_WARNING_OFFSET_DAYS", "7")),
            minutes=int(os.environ.get("CULLING_STALE_WARNING_OFFSET_MINUTES", "0")),
        )
        self.culling_culled_offset_delta = timedelta(
            days=int(os.environ.get("CULLING_CULLED_OFFSET_DAYS", "14")),
            minutes=int(os.environ.get("CULLING_CULLED_OFFSET_MINUTES", "0")),
        )

        self.conventional_time_to_stale_seconds = int(
            os.environ.get("CONVENTIONAL_TIME_TO_STALE_SECONDS", 104400)
        )  # 29 hours

        self.conventional_time_to_stale_warning_seconds = os.environ.get(
            "CONVENTIONAL_TIME_TO_STALE_WARNING_SECONDS", days_to_seconds(7)
        )

        self.conventional_time_to_delete_seconds = os.environ.get(
            "CONVENTIONAL_TIME_TO_DELETE_SECONDS", days_to_seconds(14)
        )

        self.immutable_time_to_stale_seconds = os.environ.get("IMMUTABLE_TIME_TO_STALE_SECONDS", days_to_seconds(2))

        self.immutable_time_to_stale_warning_seconds = os.environ.get(
            "IMMUTABLE_TIME_TO_STALE_WARNING_SECONDS", days_to_seconds(180)
        )

        self.immutable_time_to_delete_seconds = os.environ.get(
            "IMMUTABLE_TIME_TO_DELETE_SECONDS", days_to_seconds(730)
        )

        self.rbac_v2_force_org_admin = os.getenv("RBAC_V2_FORCE_ORG_ADMIN", "false").lower() == "true"
        self.use_sub_man_id_for_host_id = os.environ.get("USE_SUBMAN_ID", "false").lower() == "true"
        self.host_delete_chunk_size = int(os.getenv("HOST_DELETE_CHUNK_SIZE", "1000"))
        self.script_chunk_size = int(os.getenv("SCRIPT_CHUNK_SIZE", "500"))
        self.export_svc_batch_size = int(os.getenv("EXPORT_SVC_BATCH_SIZE", "500"))
        self.rebuild_events_time_limit = int(os.getenv("REBUILD_EVENTS_TIME_LIMIT", "3600"))  # 1 hour
        self.sp_authorized_users = os.getenv("SP_AUTHORIZED_USERS", "tuser@redhat.com").split()
        self.mq_db_batch_max_messages = int(os.getenv("MQ_DB_BATCH_MAX_MESSAGES", "1"))
        self.mq_db_batch_max_seconds = float(os.getenv("MQ_DB_BATCH_MAX_SECONDS", "0.5"))

        self.s3_access_key_id = os.getenv("S3_AWS_ACCESS_KEY_ID")
        self.s3_secret_access_key = os.getenv("S3_AWS_SECRET_ACCESS_KEY")
        self.s3_bucket = os.getenv("S3_AWS_BUCKET")

        self.sp_fields_to_log = os.getenv("SP_FIELDS_TO_LOG", "").split(",")

<<<<<<< HEAD
        try:
            self.api_bulk_tag_count_allowed = int(os.getenv("API_BULK_TAG_COUNT_ALLOWED", 10))
        except ValueError:
            self.api_bulk_tag_count_allowed = 10
        try:
            self.api_bulk_tag_host_batch_size = int(os.getenv("API_BULK_TAG_HOST_BATCH_SIZE", 100))
        except ValueError:
            self.api_bulk_tag_host_batch_size = 100
=======
        # Load the RBAC PSKs into a dict, and then store the HBI one.
        # The structure looks like this:
        # {"inventory": {"secret": "psk-goes-here"}}
        try:
            _psk_dict = json.loads(os.environ.get("RBAC_PSKS", "{}"))
            self.rbac_psk = _psk_dict.get("inventory", {}).get("secret")
        except json.JSONDecodeError:
            self.logger.error("Failed to load RBAC PSKs from environment variable RBAC_PSKS")
            self.rbac_psk = None
>>>>>>> 69832f68

        if self._runtime_environment == RuntimeEnvironment.PENDO_JOB:
            self.pendo_sync_active = os.environ.get("PENDO_SYNC_ACTIVE", "false").lower() == "true"
            self.pendo_endpoint = os.environ.get("PENDO_ENDPOINT", "https://app.pendo.io/api/v1")
            self.pendo_integration_key = os.environ.get("PENDO_INTEGRATION_KEY", "")
            self.pendo_retries = int(os.environ.get("PENDO_RETRIES", "3"))
            self.pendo_timeout = int(os.environ.get("PENDO_TIMEOUT", "240"))
            self.pendo_request_size = int(os.environ.get("PENDO_REQUEST_SIZE", "500"))

        if self._runtime_environment == RuntimeEnvironment.TEST:
            self.bypass_rbac = True
            self.bypass_tenant_translation = True
            self.bypass_unleash = True

    def _build_base_url_path(self):
        app_name = os.getenv("APP_NAME", "inventory")
        path_prefix = os.getenv("PATH_PREFIX", "api")
        base_url_path = f"/{path_prefix}/{app_name}"
        return base_url_path

    def _build_api_path(self):
        base_url_path = self._build_base_url_path()
        version = "v1"
        api_path = f"{base_url_path}/{version}"
        return api_path

    def _build_db_uri(self, ssl_mode, hide_password=False):
        db_user = self._db_user
        db_password = self._db_password

        if hide_password:
            db_user = "xxxx"
            db_password = "XXXX"

        db_uri = f"postgresql://{db_user}:{db_password}@{self._db_host}:{self._db_port}/{self._db_name}"
        if ssl_mode == self.SSL_VERIFY_FULL:
            db_uri += f"?sslmode={self._db_ssl_mode}&sslrootcert={self._db_ssl_cert}"
        return db_uri

    def _from_dict(self, dict, name, default):
        value = dict.get(os.environ.get(name, default))

        if value is None:
            raise ValueError(f"{os.environ.get(name)} is not a valid value for {name}")
        return value

    def _kafka_ca(self, cacert_string):
        cacert_filename = None
        if cacert_string:
            with tempfile.NamedTemporaryFile(delete=False) as tf:
                cacert_filename = tf.name
                tf.write(cacert_string.encode("utf-8"))
        return cacert_filename

    def log_configuration(self):
        if not self._runtime_environment.logging_enabled:
            return

        self.logger.info("Insights Host Inventory Configuration:")
        self.logger.info("Build Version: %s", get_build_version())
        self.logger.info("DB Host: %s", self._db_host)
        self.logger.info("DB Name: %s", self._db_name)
        self.logger.info("DB Connection URI: %s", self._build_db_uri(self._db_ssl_mode, hide_password=True))

        if self._db_ssl_mode == self.SSL_VERIFY_FULL:
            self.logger.info("Using SSL for DB connection:")
            self.logger.info("Postgresql SSL verification type: %s", self._db_ssl_mode)
            self.logger.info("Path to certificate: %s", self._db_ssl_cert)

        if self._runtime_environment == RuntimeEnvironment.SERVER:
            self.logger.info("API URL Path: %s", self.api_url_path_prefix)
            self.logger.info("Management URL Path Prefix: %s", self.mgmt_url_path_prefix)

            self.logger.info("RBAC Bypassed: %s", self.bypass_rbac)
            self.logger.info("RBAC Endpoint: %s", self.rbac_endpoint)
            self.logger.info("RBAC Retry Times: %s", self.rbac_retries)
            self.logger.info("RBAC Timeout Seconds: %s", self.rbac_timeout)

            self.logger.info("Unleash (feature flags) Bypassed by config: %s", self.bypass_unleash)
            self.logger.info("Unleash (feature flags) Bypassed by missing token: %s", self.unleash_token is None)

            self.logger.info(
                "Bypassing tenant translation for hosts missing org_id: %s", self.bypass_tenant_translation
            )

        if self._runtime_environment == RuntimeEnvironment.SERVICE or self._runtime_environment.event_producer_enabled:
            self.logger.info("Kafka Bootstrap Servers: %s", self.bootstrap_servers)

            if self._runtime_environment == RuntimeEnvironment.SERVICE:
                self.logger.info("Kafka Host Ingress Topic: %s", self.host_ingress_topic)
                self.logger.info("Kafka System Profile Topic: %s", self.system_profile_topic)
                self.logger.info("Kafka Consumer Topic: %s", self.kafka_consumer_topic)
                self.logger.info("Kafka Consumer Group: %s", self.host_ingress_consumer_group)
                self.logger.info("Kafka Events Topic: %s", self.event_topic)
                self.logger.info("Kafka Notification Topic: %s", self.notification_topic)
                self.logger.info("Kafka Export Service Topic: %s", self.export_service_topic)
                self.logger.info("Export Service Endpoint: %s", self.export_service_endpoint)

            if self._runtime_environment.event_producer_enabled:
                self.logger.info("Kafka Event Topic: %s", self.event_topic)

            if self._runtime_environment.notification_producer_enabled:
                self.logger.info("Kafka Notification Topic: %s", self.notification_topic)

        if self._runtime_environment == RuntimeEnvironment.PENDO_JOB:
            self.logger.info("Pendo Sync Active: %s", self.pendo_sync_active)
            self.logger.info("Pendo Endpoint: %s", self.pendo_endpoint)

            self.logger.info("Pendo Retry Times: %s", self.pendo_retries)
            self.logger.info("Pendo Timeout Seconds: %s", self.pendo_timeout)

        if self._runtime_environment.payload_tracker_enabled:
            self.logger.info("Payload Tracker Kafka Topic: %s", self.payload_tracker_kafka_topic)
            self.logger.info("Payload Tracker Service Name: %s", self.payload_tracker_service_name)
            self.logger.info("Payload Tracker Enabled: %s", self.payload_tracker_enabled)

        if self._runtime_environment.metrics_pushgateway_enabled:
            self.logger.info("Metrics Pushgateway: %s", self.prometheus_pushgateway)
            self.logger.info("Kubernetes Namespace: %s", self.kubernetes_namespace)<|MERGE_RESOLUTION|>--- conflicted
+++ resolved
@@ -336,7 +336,6 @@
 
         self.sp_fields_to_log = os.getenv("SP_FIELDS_TO_LOG", "").split(",")
 
-<<<<<<< HEAD
         try:
             self.api_bulk_tag_count_allowed = int(os.getenv("API_BULK_TAG_COUNT_ALLOWED", 10))
         except ValueError:
@@ -345,7 +344,7 @@
             self.api_bulk_tag_host_batch_size = int(os.getenv("API_BULK_TAG_HOST_BATCH_SIZE", 100))
         except ValueError:
             self.api_bulk_tag_host_batch_size = 100
-=======
+
         # Load the RBAC PSKs into a dict, and then store the HBI one.
         # The structure looks like this:
         # {"inventory": {"secret": "psk-goes-here"}}
@@ -355,7 +354,6 @@
         except json.JSONDecodeError:
             self.logger.error("Failed to load RBAC PSKs from environment variable RBAC_PSKS")
             self.rbac_psk = None
->>>>>>> 69832f68
 
         if self._runtime_environment == RuntimeEnvironment.PENDO_JOB:
             self.pendo_sync_active = os.environ.get("PENDO_SYNC_ACTIVE", "false").lower() == "true"
