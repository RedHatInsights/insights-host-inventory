import os

from app.common import get_build_version
from app.logging import get_logger


class Config:
    SSL_VERIFY_FULL = "verify-full"

    def __init__(self):
        self.logger = get_logger(__name__)

        self._db_user = os.getenv("INVENTORY_DB_USER", "insights")
        self._db_password = os.getenv("INVENTORY_DB_PASS", "insights")
        self._db_host = os.getenv("INVENTORY_DB_HOST", "localhost")
        self._db_name = os.getenv("INVENTORY_DB_NAME", "insights")
        self._db_ssl_mode = os.getenv("INVENTORY_DB_SSL_MODE", "")
        self._db_ssl_cert = os.getenv("INVENTORY_DB_SSL_CERT", "")

        self.db_pool_timeout = int(os.getenv("INVENTORY_DB_POOL_TIMEOUT", "5"))
        self.db_pool_size = int(os.getenv("INVENTORY_DB_POOL_SIZE", "5"))

        self.db_uri = self._build_db_uri(self._db_ssl_mode)

        self.base_url_path = self._build_base_url_path()
        self.api_url_path_prefix = self._build_api_path()
        self.legacy_api_url_path_prefix = os.getenv("INVENTORY_LEGACY_API_URL", "")
        self.mgmt_url_path_prefix = os.getenv("INVENTORY_MANAGEMENT_URL_PATH_PREFIX", "/")

        self.api_urls = [self.api_url_path_prefix, self.legacy_api_url_path_prefix]

        self.host_ingress_topic = os.environ.get("KAFKA_HOST_INGRESS_TOPIC", "platform.inventory.host-ingress")
        self.host_ingress_consumer_group = os.environ.get("KAFKA_HOST_INGRESS_GROUP", "inventory-mq")
        self.host_egress_topic = os.environ.get("KAFKA_HOST_EGRESS_TOPIC", "platform.inventory.host-egress")
        self.system_profile_topic = os.environ.get("KAFKA_TOPIC", "platform.system-profile")
        self.consumer_group = os.environ.get("KAFKA_GROUP", "inventory")
        self.bootstrap_servers = os.environ.get("KAFKA_BOOTSTRAP_SERVERS", "localhost:29092")
        self.event_topic = os.environ.get("KAFKA_EVENT_TOPIC", "platform.inventory.events")
        self.kafka_enabled = all(map(os.environ.get, ["KAFKA_TOPIC", "KAFKA_GROUP", "KAFKA_BOOTSTRAP_SERVERS"]))

        self.payload_tracker_kafka_topic = os.environ.get("PAYLOAD_TRACKER_KAFKA_TOPIC", "platform.payload-status")
        self.payload_tracker_service_name = os.environ.get("PAYLOAD_TRACKER_SERVICE_NAME", "inventory")
        payload_tracker_enabled = os.environ.get("PAYLOAD_TRACKER_ENABLED", "true")
        self.payload_tracker_enabled = payload_tracker_enabled.lower() == "true"

    def _build_base_url_path(self):
        app_name = os.getenv("APP_NAME", "inventory")
        path_prefix = os.getenv("PATH_PREFIX", "api")
        base_url_path = f"/{path_prefix}/{app_name}"
        return base_url_path

    def _build_api_path(self):
        base_url_path = self._build_base_url_path()
        version = "v1"
        api_path = f"{base_url_path}/{version}"
        return api_path

    def _build_db_uri(self, ssl_mode, hide_password=False):
        db_user = self._db_user
        db_password = self._db_password

        if hide_password:
            db_user = "xxxx"
            db_password = "XXXX"

        db_uri = f"postgresql://{db_user}:{db_password}@{self._db_host}/{self._db_name}"
        if ssl_mode == self.SSL_VERIFY_FULL:
            db_uri += f"?sslmode={self._db_ssl_mode}&sslrootcert={self._db_ssl_cert}"
        return db_uri

    def log_configuration(self, config_name):
        if config_name != "testing":
            self.logger.info("Insights Host Inventory Configuration:")
            self.logger.info("Build Version: %s", get_build_version())
            self.logger.info("API URL Path: %s", self.api_url_path_prefix)
            self.logger.info("Management URL Path Prefix: %s", self.mgmt_url_path_prefix)
            self.logger.info("DB Host: %s", self._db_host)
            self.logger.info("DB Name: %s", self._db_name)
            self.logger.info("DB Connection URI: %s", self._build_db_uri(self._db_ssl_mode, hide_password=True))
            if self._db_ssl_mode == self.SSL_VERIFY_FULL:
                self.logger.info("Using SSL for DB connection:")
                self.logger.info("Postgresql SSL verification type: %s", self._db_ssl_mode)
                self.logger.info("Path to certificate: %s", self._db_ssl_cert)
<<<<<<< HEAD
            self.logger.info("Kafka Host Ingress Topic: %s" % self.host_ingress_topic)
            self.logger.info("Kafka Host Ingress Group: %s" % self.host_ingress_consumer_group)
            self.logger.info("Kafka Host Egress Topic: %s" % self.host_egress_topic)
            self.logger.info("Kafka Consumer Group: %s" % self.consumer_group)
            self.logger.info("Kafka Bootstrap Servers: %s" % self.bootstrap_servers)
=======
            self.logger.info("Payload Tracker Kafka Topic: %s", self.payload_tracker_kafka_topic)
            self.logger.info("Payload Tracker Service Name: %s", self.payload_tracker_service_name)
            self.logger.info("Payload Tracker Enabled: %s", self.payload_tracker_enabled)
>>>>>>> 61258a50
<|MERGE_RESOLUTION|>--- conflicted
+++ resolved
@@ -81,14 +81,11 @@
                 self.logger.info("Using SSL for DB connection:")
                 self.logger.info("Postgresql SSL verification type: %s", self._db_ssl_mode)
                 self.logger.info("Path to certificate: %s", self._db_ssl_cert)
-<<<<<<< HEAD
             self.logger.info("Kafka Host Ingress Topic: %s" % self.host_ingress_topic)
             self.logger.info("Kafka Host Ingress Group: %s" % self.host_ingress_consumer_group)
             self.logger.info("Kafka Host Egress Topic: %s" % self.host_egress_topic)
             self.logger.info("Kafka Consumer Group: %s" % self.consumer_group)
             self.logger.info("Kafka Bootstrap Servers: %s" % self.bootstrap_servers)
-=======
             self.logger.info("Payload Tracker Kafka Topic: %s", self.payload_tracker_kafka_topic)
             self.logger.info("Payload Tracker Service Name: %s", self.payload_tracker_service_name)
-            self.logger.info("Payload Tracker Enabled: %s", self.payload_tracker_enabled)
->>>>>>> 61258a50
+            self.logger.info("Payload Tracker Enabled: %s", self.payload_tracker_enabled)