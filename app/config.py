--- conflicted
+++ resolved
@@ -11,19 +11,14 @@
 class Config:
     SSL_VERIFY_FULL = "verify-full"
 
-<<<<<<< HEAD
-    def __init__(self, environment, config_name):
-        self._environment = environment
-=======
     def __init__(self, runtime_environment):
->>>>>>> b1aafadd
         self.logger = get_logger(__name__)
         self._runtime_environment = runtime_environment
 
         self._db_user = os.getenv("INVENTORY_DB_USER", "insights")
         self._db_password = os.getenv("INVENTORY_DB_PASS", "insights")
         self._db_host = os.getenv("INVENTORY_DB_HOST", "localhost")
-        default_db_name = "insights_test" if config_name == "testing" else "insights"
+        default_db_name = "insights_test" if runtime_environment == RuntimeEnvironment.TEST else "insights"
         self._db_name = os.getenv("INVENTORY_DB_NAME", default_db_name)
         self._db_ssl_mode = os.getenv("INVENTORY_DB_SSL_MODE", "")
         self._db_ssl_cert = os.getenv("INVENTORY_DB_SSL_CERT", "")
