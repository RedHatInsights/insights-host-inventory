--- conflicted
+++ resolved
@@ -7,14 +7,8 @@
 class Config:
     SSL_VERIFY_FULL = "verify-full"
 
-<<<<<<< HEAD
-    def __init__(self, config_name):
-        self.logger = logging.getLogger(__name__)
-        self._config_name = config_name
-=======
     def __init__(self):
         self.logger = get_logger(__name__)
->>>>>>> b981fc94
 
         self._db_user = os.getenv("INVENTORY_DB_USER", "insights")
         self._db_password = os.getenv("INVENTORY_DB_PASS", "insights")
