import os
import tempfile
from datetime import timedelta

from app.common import get_build_version
from app.environment import RuntimeEnvironment
from app.logging import get_logger

PRODUCER_ACKS = {"0": 0, "1": 1, "all": "all"}


class Config:
    SSL_VERIFY_FULL = "verify-full"

    def clowder_config(self):
        import app_common_python

        cfg = app_common_python.LoadedConfig

        self.metrics_port = cfg.metricsPort
        self.metrics_path = cfg.metricsPath
        self._db_user = cfg.database.username
        self._db_password = cfg.database.password
        self._db_host = cfg.database.hostname
        self._db_port = cfg.database.port
        self._db_name = cfg.database.name
        if cfg.database.rdsCa:
            self._db_ssl_cert = cfg.rds_ca()

        self.rbac_endpoint = ""
        for endpoint in cfg.endpoints:
            if endpoint.app == "rbac":
                self.rbac_endpoint = f"http://{endpoint.hostname}:{endpoint.port}"
                break

        broker_cfg = cfg.kafka.brokers[0]
        self.bootstrap_servers = f"{broker_cfg.hostname}:{broker_cfg.port}"

        def topic(t):
            return app_common_python.KafkaTopics[t].name if t else None

<<<<<<< HEAD
        self.host_ingress_topic = topic(os.environ.get("KAFKA_HOST_INGRESS_TOPIC", "platform.inventory.host-ingress"))
        self.additional_validation_topic = topic(
            os.environ.get("KAFKA_ADDITIONAL_VALIDATION_TOPIC", "platform.inventory.host-ingress-p1")
        )
        self.system_profile_topic = topic(
            os.environ.get("KAFKA_SYSTEM_PROFILE_TOPIC", "platform.inventory.system-profile")
        )
        self.kafka_consumer_topic = topic(os.environ.get("KAFKA_CONSUMER_TOPIC", "platform.inventory.host-ingress"))
        self.notification_topic = topic(os.environ.get("KAFKA_NOTIFICATION_TOPIC", "platform.notification.ingress"))
        self.event_topic = topic("platform.inventory.events")
=======
        self.host_ingress_topic = topic(os.environ.get("KAFKA_HOST_INGRESS_TOPIC"))
        self.additional_validation_topic = topic(os.environ.get("KAFKA_ADDITIONAL_VALIDATION_TOPIC"))
        self.system_profile_topic = topic(os.environ.get("KAFKA_SYSTEM_PROFILE_TOPIC"))
        self.kafka_consumer_topic = topic(os.environ.get("KAFKA_CONSUMER_TOPIC"))
        self.event_topic = topic(os.environ.get("KAFKA_EVENT_TOPIC"))
>>>>>>> 41559df7
        self.payload_tracker_kafka_topic = topic("platform.payload-status")
        # certificates are required in fedramp, but not in managed kafka
        try:
            self.kafka_ssl_cafile = self._kafka_ca(broker_cfg.cacert)
        except AttributeError:
            self.kafka_ssl_cafile = None
        try:
            self.kafka_sasl_username = broker_cfg.sasl.username
            self.kafka_sasl_password = broker_cfg.sasl.password
        except AttributeError:
            self.kafka_sasl_username = ""
            self.kafka_sasl_password = ""

    def non_clowder_config(self):
        self.metrics_port = 9126
        self.metrics_path = "/metrics"
        self._db_user = os.getenv("INVENTORY_DB_USER", "insights")
        self._db_password = os.getenv("INVENTORY_DB_PASS", "insights")
        self._db_host = os.getenv("INVENTORY_DB_HOST", "localhost")
        self._db_port = os.getenv("INVENTORY_DB_PORT", 5432)
        self._db_name = os.getenv("INVENTORY_DB_NAME", "insights")
        self.rbac_endpoint = os.environ.get("RBAC_ENDPOINT", "http://localhost:8111")
        self.host_ingress_topic = os.environ.get("KAFKA_HOST_INGRESS_TOPIC", "platform.inventory.host-ingress")
        self.additional_validation_topic = os.environ.get(
            "KAFKA_ADDITIONAL_VALIDATION_TOPIC", "platform.inventory.host-ingress-p1"
        )
        self.system_profile_topic = os.environ.get("KAFKA_SYSTEM_PROFILE_TOPIC", "platform.inventory.system-profile")
        self.kafka_consumer_topic = os.environ.get("KAFKA_CONSUMER_TOPIC", "platform.inventory.host-ingress")
        self.notification_topic = os.environ.get("KAFKA_NOTIFICATION_TOPIC", "platform.notification.ingress")
        self.bootstrap_servers = os.environ.get("KAFKA_BOOTSTRAP_SERVERS", "localhost:29092")
        self.event_topic = os.environ.get("KAFKA_EVENT_TOPIC", "platform.inventory.events")
        self.payload_tracker_kafka_topic = os.environ.get("PAYLOAD_TRACKER_KAFKA_TOPIC", "platform.payload-status")
        self._db_ssl_cert = os.getenv("INVENTORY_DB_SSL_CERT", "")
        self.kafka_ssl_cafile = os.environ.get("KAFKA_SSL_CAFILE")
        self.kafka_sasl_username = os.environ.get("KAFKA_SASL_USERNAME", "")
        self.kafka_sasl_password = os.environ.get("KAFKA_SASL_PASSWORD", "")

    def __init__(self, runtime_environment):
        self.logger = get_logger(__name__)
        self._runtime_environment = runtime_environment

        if os.getenv("CLOWDER_ENABLED", "").lower() == "true":
            self.clowder_config()
        else:
            self.non_clowder_config()

        self._db_ssl_mode = os.getenv("INVENTORY_DB_SSL_MODE", "")
        self.db_pool_timeout = int(os.getenv("INVENTORY_DB_POOL_TIMEOUT", "5"))
        self.db_pool_size = int(os.getenv("INVENTORY_DB_POOL_SIZE", "5"))

        self.db_uri = self._build_db_uri(self._db_ssl_mode)

        self.base_url_path = self._build_base_url_path()
        self.api_url_path_prefix = self._build_api_path()
        self.legacy_api_url_path_prefix = os.getenv("INVENTORY_LEGACY_API_URL", "")
        self.mgmt_url_path_prefix = os.getenv("INVENTORY_MANAGEMENT_URL_PATH_PREFIX", "/")

        self.api_urls = [self.api_url_path_prefix, self.legacy_api_url_path_prefix]

        self.bypass_rbac = os.environ.get("BYPASS_RBAC", "false").lower() == "true"
        self.rbac_retries = os.environ.get("RBAC_RETRIES", 2)
        self.rbac_timeout = os.environ.get("RBAC_TIMEOUT", 10)

        self.bypass_tenant_translation = os.environ.get("BYPASS_TENANT_TRANSLATION", "false").lower() == "true"
        self.tenant_translator_url = os.environ.get("TENANT_TRANSLATOR_URL", "http://localhost:8892/internal/orgIds")

        self.host_ingress_consumer_group = os.environ.get("KAFKA_HOST_INGRESS_GROUP", "inventory-mq")
        self.sp_validator_max_messages = int(os.environ.get("KAFKA_SP_VALIDATOR_MAX_MESSAGES", "10000"))

        self.prometheus_pushgateway = os.environ.get("PROMETHEUS_PUSHGATEWAY", "localhost:9091")
        self.kubernetes_namespace = os.environ.get("NAMESPACE")

        self.kafka_ssl_configs = {
            "security_protocol": os.environ.get("KAFKA_SECURITY_PROTOCOL", "PLAINTEXT").upper(),
            "ssl_cafile": self.kafka_ssl_cafile,
            "sasl_mechanism": os.environ.get("KAFKA_SASL_MECHANISM", "PLAIN").upper(),
            "sasl_plain_username": self.kafka_sasl_username,
            "sasl_plain_password": self.kafka_sasl_password,
        }

        # https://kafka-python.readthedocs.io/en/master/apidoc/KafkaConsumer.html#kafka.KafkaConsumer
        self.kafka_consumer = {
            "request_timeout_ms": int(os.environ.get("KAFKA_CONSUMER_REQUEST_TIMEOUT_MS", "305000")),
            "max_in_flight_requests_per_connection": int(
                os.environ.get("KAFKA_CONSUMER_MAX_IN_FLIGHT_REQUESTS_PER_CONNECTION", "5")
            ),
            "auto_offset_reset": os.environ.get("KAFKA_CONSUMER_AUTO_OFFSET_RESET", "latest"),
            "auto_commit_interval_ms": int(os.environ.get("KAFKA_CONSUMER_AUTO_COMMIT_INTERVAL_MS", "5000")),
            "max_poll_records": int(os.environ.get("KAFKA_CONSUMER_MAX_POLL_RECORDS", "10")),
            "max_poll_interval_ms": int(os.environ.get("KAFKA_CONSUMER_MAX_POLL_INTERVAL_MS", "300000")),
            "session_timeout_ms": int(os.environ.get("KAFKA_CONSUMER_SESSION_TIMEOUT_MS", "10000")),
            "heartbeat_interval_ms": int(os.environ.get("KAFKA_CONSUMER_HEARTBEAT_INTERVAL_MS", "3000")),
            **self.kafka_ssl_configs,
        }

        self.validator_kafka_consumer = {
            "group_id": "inventory-sp-validator",
            "request_timeout_ms": int(os.environ.get("KAFKA_CONSUMER_REQUEST_TIMEOUT_MS", "305000")),
            "max_in_flight_requests_per_connection": int(
                os.environ.get("KAFKA_CONSUMER_MAX_IN_FLIGHT_REQUESTS_PER_CONNECTION", "5")
            ),
            "enable_auto_commit": False,
            "max_poll_records": int(os.environ.get("KAFKA_CONSUMER_MAX_POLL_RECORDS", "10000")),
            "max_poll_interval_ms": int(os.environ.get("KAFKA_CONSUMER_MAX_POLL_INTERVAL_MS", "300000")),
            "session_timeout_ms": int(os.environ.get("KAFKA_CONSUMER_SESSION_TIMEOUT_MS", "10000")),
            "heartbeat_interval_ms": int(os.environ.get("KAFKA_CONSUMER_HEARTBEAT_INTERVAL_MS", "3000")),
            **self.kafka_ssl_configs,
        }

        self.events_kafka_consumer = {
            "group_id": "inventory-events-rebuild",
            "request_timeout_ms": int(os.environ.get("KAFKA_CONSUMER_REQUEST_TIMEOUT_MS", "305000")),
            "max_in_flight_requests_per_connection": int(
                os.environ.get("KAFKA_CONSUMER_MAX_IN_FLIGHT_REQUESTS_PER_CONNECTION", "5")
            ),
            "enable_auto_commit": False,
            "max_poll_records": int(os.environ.get("KAFKA_CONSUMER_MAX_POLL_RECORDS", "10000")),
            "max_poll_interval_ms": int(os.environ.get("KAFKA_CONSUMER_MAX_POLL_INTERVAL_MS", "300000")),
            "max_partition_fetch_bytes": int(os.environ.get("KAFKA_CONSUMER_MAX_PARTITION_FETCH_BYTES", "3145728")),
            "session_timeout_ms": int(os.environ.get("KAFKA_CONSUMER_SESSION_TIMEOUT_MS", "10000")),
            "heartbeat_interval_ms": int(os.environ.get("KAFKA_CONSUMER_HEARTBEAT_INTERVAL_MS", "3000")),
            **self.kafka_ssl_configs,
        }

        # https://kafka-python.readthedocs.io/en/1.4.7/apidoc/KafkaProducer.html#kafkaproducer
        self.kafka_producer = {
            "acks": self._from_dict(PRODUCER_ACKS, "KAFKA_PRODUCER_ACKS", "1"),
            "retries": int(os.environ.get("KAFKA_PRODUCER_RETRIES", "0")),
            "batch_size": int(os.environ.get("KAFKA_PRODUCER_BATCH_SIZE", "16384")),
            "linger_ms": int(os.environ.get("KAFKA_PRODUCER_LINGER_MS", "0")),
            "retry_backoff_ms": int(os.environ.get("KAFKA_PRODUCER_RETRY_BACKOFF_MS", "100")),
            "max_in_flight_requests_per_connection": int(
                os.environ.get("KAFKA_PRODUCER_MAX_IN_FLIGHT_REQUESTS_PER_CONNECTION", "5")
            ),
            **self.kafka_ssl_configs,
        }

        self.payload_tracker_kafka_producer = {"bootstrap_servers": self.bootstrap_servers, **self.kafka_ssl_configs}

        self.payload_tracker_service_name = os.environ.get("PAYLOAD_TRACKER_SERVICE_NAME", "inventory")
        payload_tracker_enabled = os.environ.get("PAYLOAD_TRACKER_ENABLED", "true")
        self.payload_tracker_enabled = payload_tracker_enabled.lower() == "true"

        self.culling_stale_warning_offset_delta = timedelta(
            days=int(os.environ.get("CULLING_STALE_WARNING_OFFSET_DAYS", "7")),
            minutes=int(os.environ.get("CULLING_STALE_WARNING_OFFSET_MINUTES", "0")),
        )
        self.culling_culled_offset_delta = timedelta(
            days=int(os.environ.get("CULLING_CULLED_OFFSET_DAYS", "14")),
            minutes=int(os.environ.get("CULLING_CULLED_OFFSET_MINUTES", "0")),
        )

        self.xjoin_graphql_url = os.environ.get("XJOIN_GRAPHQL_URL", "http://localhost:4000/graphql")

        self.host_delete_chunk_size = int(os.getenv("HOST_DELETE_CHUNK_SIZE", "1000"))
        self.script_chunk_size = int(os.getenv("SCRIPT_CHUNK_SIZE", "1000"))
        self.sp_authorized_users = os.getenv("SP_AUTHORIZED_USERS", "tuser@redhat.com").split()

        if self._runtime_environment == RuntimeEnvironment.PENDO_JOB:
            self.pendo_sync_active = os.environ.get("PENDO_SYNC_ACTIVE", "false").lower() == "true"
            self.pendo_endpoint = os.environ.get("PENDO_ENDPOINT", "https://app.pendo.io/api/v1")
            self.pendo_integration_key = os.environ.get("PENDO_INTEGRATION_KEY", "")
            self.pendo_retries = int(os.environ.get("PENDO_RETRIES", "3"))
            self.pendo_timeout = int(os.environ.get("PENDO_TIMEOUT", "240"))
            self.pendo_request_size = int(os.environ.get("PENDO_REQUEST_SIZE", "500"))

        if self._runtime_environment == RuntimeEnvironment.TEST:
            self.bypass_rbac = "true"
            self.bypass_tenant_translation = "true"

    def _build_base_url_path(self):
        app_name = os.getenv("APP_NAME", "inventory")
        path_prefix = os.getenv("PATH_PREFIX", "api")
        base_url_path = f"/{path_prefix}/{app_name}"
        return base_url_path

    def _build_api_path(self):
        base_url_path = self._build_base_url_path()
        version = "v1"
        api_path = f"{base_url_path}/{version}"
        return api_path

    def _build_db_uri(self, ssl_mode, hide_password=False):
        db_user = self._db_user
        db_password = self._db_password

        if hide_password:
            db_user = "xxxx"
            db_password = "XXXX"

        db_uri = f"postgresql://{db_user}:{db_password}@{self._db_host}:{self._db_port}/{self._db_name}"
        if ssl_mode == self.SSL_VERIFY_FULL:
            db_uri += f"?sslmode={self._db_ssl_mode}&sslrootcert={self._db_ssl_cert}"
        return db_uri

    def _from_dict(self, dict, name, default):
        value = dict.get(os.environ.get(name, default))

        if value is None:
            raise ValueError(f"{os.environ.get(name)} is not a valid value for {name}")
        return value

    def _kafka_ca(self, cacert_string):
        cacert_filename = None
        if cacert_string:
            with tempfile.NamedTemporaryFile(delete=False) as tf:
                cacert_filename = tf.name
                tf.write(cacert_string.encode("utf-8"))
        return cacert_filename

    def log_configuration(self):
        if not self._runtime_environment.logging_enabled:
            return

        self.logger.info("Insights Host Inventory Configuration:")
        self.logger.info("Build Version: %s", get_build_version())
        self.logger.info("DB Host: %s", self._db_host)
        self.logger.info("DB Name: %s", self._db_name)
        self.logger.info("DB Connection URI: %s", self._build_db_uri(self._db_ssl_mode, hide_password=True))

        if self._db_ssl_mode == self.SSL_VERIFY_FULL:
            self.logger.info("Using SSL for DB connection:")
            self.logger.info("Postgresql SSL verification type: %s", self._db_ssl_mode)
            self.logger.info("Path to certificate: %s", self._db_ssl_cert)

        if self._runtime_environment == RuntimeEnvironment.SERVER:
            self.logger.info("API URL Path: %s", self.api_url_path_prefix)
            self.logger.info("Management URL Path Prefix: %s", self.mgmt_url_path_prefix)

            self.logger.info("RBAC Bypassed: %s", self.bypass_rbac)
            self.logger.info("RBAC Endpoint: %s", self.rbac_endpoint)
            self.logger.info("RBAC Retry Times: %s", self.rbac_retries)
            self.logger.info("RBAC Timeout Seconds: %s", self.rbac_timeout)

            self.logger.info(
                "Bypassing tenant translation for hosts missing org_id: %s", self.bypass_tenant_translation
            )

        if self._runtime_environment == RuntimeEnvironment.SERVICE or self._runtime_environment.event_producer_enabled:
            self.logger.info("Kafka Bootstrap Servers: %s", self.bootstrap_servers)

            if self._runtime_environment == RuntimeEnvironment.SERVICE:
                self.logger.info("Kafka Host Ingress Topic: %s", self.host_ingress_topic)
                self.logger.info("Kafka System Profile Topic: %s", self.system_profile_topic)
                self.logger.info("Kafka Consumer Topic: %s", self.kafka_consumer_topic)
                self.logger.info("Kafka Consumer Group: %s", self.host_ingress_consumer_group)
                self.logger.info("Kafka Events Topic: %s", self.event_topic)
                self.logger.info("Kafka Notification Topic: %s", self.notification_topic)

            if self._runtime_environment.event_producer_enabled:
                self.logger.info("Kafka Event Topic: %s", self.event_topic)

        if self._runtime_environment == RuntimeEnvironment.PENDO_JOB:
            self.logger.info("Pendo Sync Active: %s", self.pendo_sync_active)
            self.logger.info("Pendo Endpoint: %s", self.pendo_endpoint)

            self.logger.info("Pendo Retry Times: %s", self.pendo_retries)
            self.logger.info("Pendo Timeout Seconds: %s", self.pendo_timeout)

        if self._runtime_environment.payload_tracker_enabled:
            self.logger.info("Payload Tracker Kafka Topic: %s", self.payload_tracker_kafka_topic)
            self.logger.info("Payload Tracker Service Name: %s", self.payload_tracker_service_name)
            self.logger.info("Payload Tracker Enabled: %s", self.payload_tracker_enabled)

        if self._runtime_environment.metrics_pushgateway_enabled:
            self.logger.info("Metrics Pushgateway: %s", self.prometheus_pushgateway)
            self.logger.info("Kubernetes Namespace: %s", self.kubernetes_namespace)<|MERGE_RESOLUTION|>--- conflicted
+++ resolved
@@ -39,24 +39,12 @@
         def topic(t):
             return app_common_python.KafkaTopics[t].name if t else None
 
-<<<<<<< HEAD
-        self.host_ingress_topic = topic(os.environ.get("KAFKA_HOST_INGRESS_TOPIC", "platform.inventory.host-ingress"))
-        self.additional_validation_topic = topic(
-            os.environ.get("KAFKA_ADDITIONAL_VALIDATION_TOPIC", "platform.inventory.host-ingress-p1")
-        )
-        self.system_profile_topic = topic(
-            os.environ.get("KAFKA_SYSTEM_PROFILE_TOPIC", "platform.inventory.system-profile")
-        )
-        self.kafka_consumer_topic = topic(os.environ.get("KAFKA_CONSUMER_TOPIC", "platform.inventory.host-ingress"))
-        self.notification_topic = topic(os.environ.get("KAFKA_NOTIFICATION_TOPIC", "platform.notification.ingress"))
-        self.event_topic = topic("platform.inventory.events")
-=======
         self.host_ingress_topic = topic(os.environ.get("KAFKA_HOST_INGRESS_TOPIC"))
         self.additional_validation_topic = topic(os.environ.get("KAFKA_ADDITIONAL_VALIDATION_TOPIC"))
         self.system_profile_topic = topic(os.environ.get("KAFKA_SYSTEM_PROFILE_TOPIC"))
         self.kafka_consumer_topic = topic(os.environ.get("KAFKA_CONSUMER_TOPIC"))
+        self.notification_topic = topic(os.environ.get("KAFKA_NOTIFICATION_TOPIC"))
         self.event_topic = topic(os.environ.get("KAFKA_EVENT_TOPIC"))
->>>>>>> 41559df7
         self.payload_tracker_kafka_topic = topic("platform.payload-status")
         # certificates are required in fedramp, but not in managed kafka
         try:
