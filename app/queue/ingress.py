--- conflicted
+++ resolved
@@ -144,13 +144,8 @@
 
     with PayloadTrackerContext(payload_tracker, received_status_message="message received"):
         (output_host, add_results) = add_host(validated_operation_msg["data"])
-<<<<<<< HEAD
         event = build_egress_topic_event(add_results.name, output_host, platform_metadata)
-        event_producer.write_event(event, output_host["id"])
-=======
-        event = build_event(add_results.name, output_host, metadata)
         event_producer.write_event(event, output_host["id"], message_headers(add_results.name))
->>>>>>> 31eb8b45
 
 
 def event_loop(consumer, flask_app, event_producer, handler, shutdown_handler):
