--- conflicted
+++ resolved
@@ -308,21 +308,11 @@
     ):
         try:
             host = validated_operation_msg["data"]
-<<<<<<< HEAD
-
+            org_id = host["org_id"]
             host_row, operation_result, identity, success_logger = message_operation(
                 host, platform_metadata, validated_operation_msg.get("operation_args", {})
             )
-=======
-            org_id = host["org_id"]
-            output_host, host_id, insights_id, operation_result = message_operation(
-                host, platform_metadata, validated_operation_msg.get("operation_args", {})
-            )
             delete_keys(org_id)
-            event_type = operation_results_to_event_type(operation_result)
-            event = build_event(event_type, output_host, platform_metadata=platform_metadata)
->>>>>>> 4d14b602
-
             staleness_timestamps = Timestamps.from_config(inventory_config())
             event_type = operation_results_to_event_type(operation_result)
             return OperationResult(
