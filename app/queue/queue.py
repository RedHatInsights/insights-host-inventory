import json

from marshmallow import fields
from marshmallow import Schema
from marshmallow import ValidationError

from app import inventory_config
from app.culling import Timestamps
from app.exceptions import InventoryException
from app.instrumentation import log_add_host_attempt
from app.instrumentation import log_add_host_failure
from app.instrumentation import log_add_update_host_succeeded
from app.logging import get_logger
from app.logging import threadctx
from app.payload_tracker import get_payload_tracker
from app.payload_tracker import PayloadTrackerContext
from app.payload_tracker import PayloadTrackerProcessingContext
from app.queue import metrics
from app.queue.event_producer import Topic
from app.queue.events import add_host_results_to_event_type
from app.queue.events import build_event
from app.queue.events import message_headers
from app.serialization import DEFAULT_FIELDS
from app.serialization import deserialize_host_mq
from lib import host_repository

logger = get_logger(__name__)

EGRESS_HOST_FIELDS = DEFAULT_FIELDS + ("tags", "system_profile")
CONSUMER_POLL_TIMEOUT_MS = 1000


class OperationSchema(Schema):
    operation = fields.Str(required=True)
    platform_metadata = fields.Dict()
    data = fields.Dict(required=True)


# Due to RHCLOUD-3610 we're receiving messages with invalid unicode code points (invalid surrogate pairs)
# Python pretty much ignores that but it is not possible to store such strings in the database (db INSERTS blow up)
# This functions looks for such invalid sequences with the intention of marking such messages as invalid
def _validate_json_object_for_utf8(json_object):
    object_type = type(json_object)
    if object_type is str:
        json_object.encode()
    elif object_type is dict:
        for key, value in json_object.items():
            _validate_json_object_for_utf8(key)
            _validate_json_object_for_utf8(value)
    elif object_type is list:
        for item in json_object:
            _validate_json_object_for_utf8(item)
    else:
        pass


@metrics.ingress_message_parsing_time.time()
def parse_operation_message(message):
    try:
        # Due to RHCLOUD-3610 we're receiving messages with invalid unicode code points (invalid surrogate pairs)
        # Python pretty much ignores that but it is not possible to store such strings in the database (db INSERTS
        # blow up)
        parsed_message = json.loads(message)
    except json.decoder.JSONDecodeError:
        # The "extra" dict cannot have a key named "msg" or "message"
        # otherwise an exception in thrown in the logging code
        logger.exception("Unable to parse json message from message queue", extra={"incoming_message": message})
        metrics.ingress_message_parsing_failure.labels("invalid").inc()
        raise

    try:
        _validate_json_object_for_utf8(parsed_message)
    except UnicodeEncodeError:
        logger.exception("Invalid Unicode sequence in message from message queue", extra={"incoming_message": message})
        metrics.ingress_message_parsing_failure.labels("invalid").inc()
        raise

    try:
        parsed_operation = OperationSchema(strict=True).load(parsed_message).data
    except ValidationError as e:
        logger.error(
            "Input validation error while parsing operation message:%s", e, extra={"operation": parsed_message}
        )  # logger.error is used to avoid printing out the same traceback twice
        metrics.ingress_message_parsing_failure.labels("invalid").inc()
        raise
    except Exception:
        logger.exception("Error parsing operation message", extra={"operation": parsed_message})
        metrics.ingress_message_parsing_failure.labels("error").inc()
        raise

    logger.debug("parsed_message: %s", parsed_operation)
    return parsed_operation


def add_host(host_data):
    payload_tracker = get_payload_tracker(request_id=threadctx.request_id)

    with PayloadTrackerProcessingContext(
        payload_tracker, processing_status_message="adding/updating host", current_operation="adding/updating host"
    ) as payload_tracker_processing_ctx:

        try:
            input_host = deserialize_host_mq(host_data)
            staleness_timestamps = Timestamps.from_config(inventory_config())
            log_add_host_attempt(logger, input_host)
            output_host, host_id, insights_id, add_result = host_repository.add_host(
                input_host, staleness_timestamps, fields=EGRESS_HOST_FIELDS
            )
            log_add_update_host_succeeded(logger, add_result, host_data, output_host)
            payload_tracker_processing_ctx.inventory_id = output_host["id"]
            return output_host, host_id, insights_id, add_result
        except InventoryException:
            log_add_host_failure(logger, host_data)
            raise
        except Exception:
            logger.exception("Error while adding host", extra={"host": host_data})
            metrics.add_host_failure.labels("Exception", host_data.get("reporter", "null")).inc()
            raise


@metrics.ingress_message_handler_time.time()
def handle_message(message, event_producer):
    validated_operation_msg = parse_operation_message(message)
    platform_metadata = validated_operation_msg.get("platform_metadata") or {}

<<<<<<< HEAD
    # create a dummy identity for working around the identity requirement for CRUD operations
    identity = Identity(USER_IDENTITY)

    # set account_number in dummy idenity to the actual account_number received in the payload
    identity.account_number = validated_operation_msg["data"]["account"]

=======
>>>>>>> 1c77a282
    request_id = platform_metadata.get("request_id", "-1")
    initialize_thread_local_storage(request_id)

    payload_tracker = get_payload_tracker(request_id=request_id)

    with PayloadTrackerContext(
        payload_tracker, received_status_message="message received", current_operation="handle_message"
    ):
        output_host, host_id, insights_id, add_results = add_host(validated_operation_msg["data"])
        event_type = add_host_results_to_event_type(add_results)
        event = build_event(event_type, output_host, platform_metadata=platform_metadata)

        headers = message_headers(add_results, insights_id)
        event_producer.write_event(event, str(host_id), headers, Topic.egress)

        # for transition to platform.inventory.events
        if inventory_config().secondary_topic_enabled:
            event_producer.write_event(event, str(host_id), headers, Topic.events)


def event_loop(consumer, flask_app, event_producer, handler, interrupt):
    with flask_app.app_context():
        while not interrupt():
            msgs = consumer.poll(timeout_ms=CONSUMER_POLL_TIMEOUT_MS)
            for topic_partition, messages in msgs.items():
                for message in messages:
                    logger.debug("Message received")
                    try:
                        handler(message.value, event_producer)
                        metrics.ingress_message_handler_success.inc()
                    except Exception:
                        metrics.ingress_message_handler_failure.inc()
                        logger.exception("Unable to process message")


def initialize_thread_local_storage(request_id):
    threadctx.request_id = request_id<|MERGE_RESOLUTION|>--- conflicted
+++ resolved
@@ -123,15 +123,12 @@
     validated_operation_msg = parse_operation_message(message)
     platform_metadata = validated_operation_msg.get("platform_metadata") or {}
 
-<<<<<<< HEAD
     # create a dummy identity for working around the identity requirement for CRUD operations
     identity = Identity(USER_IDENTITY)
 
     # set account_number in dummy idenity to the actual account_number received in the payload
     identity.account_number = validated_operation_msg["data"]["account"]
 
-=======
->>>>>>> 1c77a282
     request_id = platform_metadata.get("request_id", "-1")
     initialize_thread_local_storage(request_id)
 
