--- conflicted
+++ resolved
@@ -307,19 +307,10 @@
     ):
         try:
             host = validated_operation_msg["data"]
-<<<<<<< HEAD
-            org_id = host["org_id"]
             host_row, operation_result, identity, success_logger = message_operation(
                 host, platform_metadata, validated_operation_msg.get("operation_args", {})
             )
-            delete_keys(org_id)
             staleness_timestamps = Timestamps.from_config(inventory_config())
-=======
-
-            output_host, host_id, insights_id, operation_result = message_operation(
-                host, platform_metadata, validated_operation_msg.get("operation_args", {})
-            )
->>>>>>> ce4c3f64
             event_type = operation_results_to_event_type(operation_result)
             return OperationResult(
                 host_row,
