import base64
import json
import sys
from copy import deepcopy
from datetime import datetime
from datetime import timedelta
from functools import partial
from uuid import UUID

from marshmallow import fields
from marshmallow import Schema
from marshmallow import ValidationError
from sqlalchemy.exc import OperationalError

from api.cache import delete_keys
from api.staleness_query import get_staleness_obj
from app.auth.identity import create_mock_identity_with_org_id
from app.auth.identity import Identity
from app.auth.identity import IdentityType
from app.common import inventory_config
from app.culling import Timestamps
from app.exceptions import InventoryException
from app.exceptions import ValidationException
from app.instrumentation import log_add_host_attempt
from app.instrumentation import log_add_host_failure
from app.instrumentation import log_add_update_host_succeeded
from app.instrumentation import log_db_access_failure
from app.instrumentation import log_update_system_profile_failure
from app.instrumentation import log_update_system_profile_success
from app.logging import get_logger
from app.logging import threadctx
from app.models import db
from app.models import Host
from app.models import LimitedHostSchema
from app.payload_tracker import get_payload_tracker
from app.payload_tracker import PayloadTrackerContext
from app.payload_tracker import PayloadTrackerProcessingContext
from app.queue import metrics
from app.queue.event_producer import EventProducer
from app.queue.events import build_event
from app.queue.events import EventType
from app.queue.events import message_headers
from app.queue.events import operation_results_to_event_type
from app.queue.export_service import create_export
from app.queue.notifications import NotificationType
from app.queue.notifications import send_notification
from app.serialization import deserialize_host
from app.serialization import serialize_host
from lib import host_repository
from lib.db import session_guard

logger = get_logger(__name__)

CONSUMER_POLL_TIMEOUT_SECONDS = 1
SYSTEM_IDENTITY = {"auth_type": "cert-auth", "system": {"cert_type": "system"}, "type": "System"}
EXPORT_EVENT_SOURCE = "urn:redhat:source:console:app:export-service"
EXPORT_SERVICE_APPLICATION = "urn:redhat:application:inventory"


class OperationSchema(Schema):
    operation = fields.Str(required=True)
    operation_args = fields.Dict()
    platform_metadata = fields.Dict()
    data = fields.Dict(required=True)


# Helper class to facilitate batch operations
class OperationResult:
    def __init__(self, hr, pm, st, so, et, sl):
        self.host_row = hr
        self.platform_metadata = pm
        self.staleness_timestamps = st
        self.staleness_object = so
        self.event_type = et
        self.success_logger = sl


class ExportResourceRequest(Schema):
    application = fields.Str(required=True)
    export_request_uuid = fields.UUID(required=True)
    filters = fields.Dict()
    format = fields.Str(required=True)
    resource = fields.Str(required=True)
    uuid = fields.Str(required=True)
    x_rh_identity = fields.Str(required=True, data_key="x-rh-identity")


class ExportDataSchema(Schema):
    resource_request = fields.Nested(ExportResourceRequest)


class ExportEventSchema(Schema):
    id = fields.UUID(required=True)
    schema = fields.Str(data_key="$schema")
    source = fields.Str(required=True)
    subject = fields.Str(required=True)
    specversion = fields.Str(required=True)
    type = fields.Str(required=True)
    time = fields.DateTime(required=True)
    redhatorgid = fields.Str(required=True)
    dataschema = fields.Str(required=True)
    data = fields.Nested(ExportDataSchema, required=True)


# input is a base64 encoded utf-8 string. b64decode returns bytes, which
# again needs decoding using ascii to get human readable dictionary
def _decode_id(encoded_id):
    id = base64.b64decode(encoded_id)
    decoded_id = json.loads(id)
    return decoded_id.get("identity")


# receives an uuid string w/o dashes and outputs an uuid string with dashes
def _formatted_uuid(uuid_string):
    return str(UUID(uuid_string))


def _get_identity(host, metadata):
    # rhsm reporter does not provide identity.  Set identity type to system for access the host in future.
    if metadata and "b64_identity" in metadata:
        identity = _decode_id(metadata["b64_identity"])
    else:
        reporter = host.get("reporter")
        if (reporter == "rhsm-conduit" or reporter == "rhsm-system-profile-bridge") and host.get(
            "subscription_manager_id"
        ):
            identity = deepcopy(SYSTEM_IDENTITY)
            if "account" in host:
                identity["account_number"] = host["account"]
            identity["org_id"] = host.get("org_id")
            identity["system"]["cn"] = _formatted_uuid(host.get("subscription_manager_id"))
        elif metadata:
            raise ValidationException(
                "When identity is not provided, reporter MUST be rhsm-conduit or rhsm-system-profile-bridge,"
                " with a subscription_manager_id.\n"
                f"Host Data: {host}"
            )
        else:
            raise ValidationException("platform_metadata is mandatory")

    if not host.get("org_id"):
        raise ValidationException("org_id must be provided")
    elif host.get("org_id") != identity["org_id"]:
        raise ValidationException("The org_id in the identity does not match the org_id in the host.")
    try:
        identity = Identity(identity)
    except ValueError as e:
        raise ValidationException(str(e))
    return identity


# When identity_type is System, set owner_id if missing from the host system_profile
def _set_owner(host, identity):
    cn = identity.system.get("cn")
    if "system_profile" not in host:
        host["system_profile"] = {}
        host["system_profile"]["owner_id"] = cn
    elif not host["system_profile"].get("owner_id"):
        host["system_profile"]["owner_id"] = cn
    else:
        reporter = host.get("reporter")
        if (reporter == "rhsm-conduit" or reporter == "rhsm-system-profile-bridge") and host.get(
            "subscription_manager_id"
        ):
            host["system_profile"]["owner_id"] = _formatted_uuid(host.get("subscription_manager_id"))
        else:
            if host["system_profile"]["owner_id"] != cn:
                raise ValidationException("The owner in host does not match the owner in identity")
    return host


# Due to RHCLOUD-3610 we're receiving messages with invalid unicode code points (invalid surrogate pairs)
# Python pretty much ignores that but it is not possible to store such strings in the database (db INSERTS blow up)
# This functions looks for such invalid sequences with the intention of marking such messages as invalid
def _validate_json_object_for_utf8(json_object):
    object_type = type(json_object)
    if object_type is str:
        json_object.encode()
    elif object_type is dict:
        for key, value in json_object.items():
            _validate_json_object_for_utf8(key)
            _validate_json_object_for_utf8(value)
    elif object_type is list:
        for item in json_object:
            _validate_json_object_for_utf8(item)
    else:
        pass


@metrics.common_message_parsing_time.time()
def common_message_parser(message):
    try:
        # Due to RHCLOUD-3610 we're receiving messages with invalid unicode code points (invalid surrogate pairs)
        # Python pretty much ignores that but it is not possible to store such strings in the database (db INSERTS
        # blow up)
        parsed_message = json.loads(message)
        return parsed_message
    except json.decoder.JSONDecodeError:
        # The "extra" dict cannot have a key named "msg" or "message"
        # otherwise an exception in thrown in the logging code
        logger.exception("Unable to parse json message from message queue", extra={"incoming_message": message})
        metrics.common_message_parsing_failure.labels("invalid").inc()
        raise


@metrics.ingress_message_parsing_time.time()
def parse_operation_message(message):
    parsed_message = common_message_parser(message)

    try:
        _validate_json_object_for_utf8(parsed_message)
    except UnicodeEncodeError:
        logger.exception("Invalid Unicode sequence in message from message queue", extra={"incoming_message": message})
        metrics.ingress_message_parsing_failure.labels("invalid").inc()
        raise

    try:
        parsed_operation = OperationSchema().load(parsed_message)
    except ValidationError as e:
        logger.error(
            "Input validation error while parsing operation message:%s", e, extra={"operation": parsed_message}
        )  # logger.error is used to avoid printing out the same traceback twice
        metrics.ingress_message_parsing_failure.labels("invalid").inc()
        raise
    except Exception:
        logger.exception("Error parsing operation message", extra={"operation": parsed_message})
        metrics.ingress_message_parsing_failure.labels("error").inc()
        raise

    logger.debug("parsed_message: %s", parsed_operation)
    return parsed_operation


@metrics.export_service_message_parsing_time.time()
def parse_export_service_message(message):
    parsed_message = common_message_parser(message)
    try:
        parsed_export_msg = ExportEventSchema().load(parsed_message)
        return parsed_export_msg
    except ValidationError as e:
        logger.error(
            "Input validation error while parsing export event message:%s", e, extra={"operation": parsed_message}
        )  # logger.error is used to avoid printing out the same traceback twice

        metrics.export_service_message_parsing_failure.labels("invalid").inc()
        raise
    except Exception:
        logger.exception("Error parsing export event message", extra={"operation": parsed_message})

        metrics.export_service_message_parsing_failure.labels("error").inc()
        raise


def sync_event_message(message, session, event_producer):
    if message["type"] != EventType.delete.name:
        host_id = message["host"]["id"]
        query = session.query(Host).filter((Host.org_id == message["host"]["org_id"]) & (Host.id == UUID(host_id)))
        # If the host doesn't exist in the DB, produce a Delete event.
        if not query.count():
            host = deserialize_host({k: v for k, v in message["host"].items() if v}, schema=LimitedHostSchema)
            host.id = host_id
            event = build_event(EventType.delete, host)
            headers = message_headers(
                EventType.delete,
                host.canonical_facts.get("insights_id"),
                message["host"].get("reporter"),
                host.system_profile_facts.get("host_type"),
                host.system_profile_facts.get("operating_system", {}).get("name"),
            )
            # add back "wait=True", if needed.
            event_producer.write_event(event, host.id, headers, wait=True)

    return


def update_system_profile(host_data, platform_metadata, operation_args={}):
    try:
        input_host = deserialize_host(host_data, schema=LimitedHostSchema)
        input_host.id = host_data.get("id")
        identity = create_mock_identity_with_org_id(input_host.org_id)
        output_host, update_result = host_repository.update_system_profile(input_host, identity)
        success_logger = partial(log_update_system_profile_success, logger)
        return output_host, update_result, identity, success_logger
    except ValidationException:
        metrics.update_system_profile_failure.labels("ValidationException").inc()
        raise
    except InventoryException:
        log_update_system_profile_failure(logger, host_data)
        raise
    except OperationalError as oe:
        log_db_access_failure(logger, f"Could not access DB {str(oe)}", host_data)
        raise oe
    except Exception:
        logger.exception("Error while updating host system profile", extra={"host": host_data})
        metrics.update_system_profile_failure.labels("Exception").inc()
        raise


def add_host(host_data, platform_metadata, operation_args={}):
    try:
        identity = _get_identity(host_data, platform_metadata)
        # basic-auth does not need owner_id
        if identity.identity_type == IdentityType.SYSTEM:
            host_data = _set_owner(host_data, identity)

        input_host = deserialize_host(host_data)
        log_add_host_attempt(logger, input_host)
        host_row, add_result = host_repository.add_host(input_host, identity, operation_args=operation_args)
        success_logger = partial(log_add_update_host_succeeded, logger, add_result)

        return host_row, add_result, identity, success_logger
    except ValidationException:
        metrics.add_host_failure.labels("ValidationException", host_data.get("reporter", "null")).inc()
        raise
    except InventoryException as ie:
        log_add_host_failure(logger, str(ie.detail), host_data)
        raise
    except OperationalError as oe:
        log_db_access_failure(logger, f"Could not access DB {str(oe)}", host_data)
        raise oe
    except Exception:
        logger.exception("Error while adding host", extra={"host": host_data})
        metrics.add_host_failure.labels("Exception", host_data.get("reporter", "null")).inc()
        raise


@metrics.ingress_message_handler_time.time()
def handle_message(message, notification_event_producer, message_operation=add_host):
    validated_operation_msg = parse_operation_message(message)
    platform_metadata = validated_operation_msg.get("platform_metadata", {})

    request_id = platform_metadata.get("request_id")
    initialize_thread_local_storage(request_id)

    payload_tracker = get_payload_tracker(request_id=request_id)

    with PayloadTrackerContext(
        payload_tracker, received_status_message="message received", current_operation="handle_message"
    ):
        try:
            host = validated_operation_msg["data"]
            host_row, operation_result, identity, success_logger = message_operation(
                host, platform_metadata, validated_operation_msg.get("operation_args", {})
            )
            staleness_timestamps = Timestamps.from_config(inventory_config())
            event_type = operation_results_to_event_type(operation_result)
            return OperationResult(
                host_row,
                platform_metadata,
                staleness_timestamps,
                get_staleness_obj(identity),
                event_type,
                success_logger,
            )

        except ValidationException as ve:
            logger.error(
                "Validation error while adding or updating host: %s",
                ve,
                extra={"host": {"reporter": host.get("reporter")}},
            )
            send_notification(
                notification_event_producer,
                notification_type=NotificationType.validation_error,
                host=host,
                detail=str(ve.detail),
            )
            raise
        except InventoryException as ie:
            send_notification(
                notification_event_producer,
                notification_type=NotificationType.validation_error,
                host=host,
                detail=str(ie.detail),
            )
            raise


def write_delete_event_message(event_producer: EventProducer, result: OperationResult):
    event = build_event(EventType.delete, result.host_row, platform_metadata=result.platform_metadata)
    headers = message_headers(
        EventType.delete,
        result.host_row.canonical_facts.get("insights_id"),
        result.host_row.reporter,
        result.host_row.system_profile_facts.get("host_type"),
        result.host_row.system_profile_facts.get("operating_system", {}).get("name"),
    )
    event_producer.write_event(event, str(result.host_row.id), headers, wait=True)
    delete_keys(result.host_row.org_id)
    result.success_logger()


def write_add_update_event_message(event_producer: EventProducer, result: OperationResult):
<<<<<<< HEAD
    output_host = serialize_host(result.host_row, result.staleness_timestamps, staleness=result.staleness_object)
    insights_id = result.host_row.canonical_facts.get("insights_id")
    event = build_event(result.event_type, output_host, platform_metadata=result.platform_metadata)

    headers = message_headers(
        result.event_type,
        insights_id,
        output_host.get("reporter"),
        output_host.get("system_profile", {}).get("host_type"),
        output_host.get("system_profile", {}).get("operating_system", {}).get("name"),
    )
    event_producer.write_event(event, str(result.host_row.id), headers, wait=True)
    delete_keys(output_host["org_id"])
    result.success_logger(output_host)
=======
    # The request ID in the headers is fetched from threadctx.request_id
    request_id = result.platform_metadata.get("request_id")
    initialize_thread_local_storage(request_id)

    payload_tracker = get_payload_tracker(request_id=request_id)

    with PayloadTrackerProcessingContext(
        payload_tracker,
        processing_status_message="host operation complete",
        current_operation="write_message_batch",
        inventory_id=result.host_row.id,
    ):
        output_host = serialize_host(result.host_row, result.staleness_timestamps, staleness=result.staleness_object)
        insights_id = result.host_row.canonical_facts.get("insights_id")
        event = build_event(result.event_type, output_host, platform_metadata=result.platform_metadata)

        org_id = output_host["org_id"]
        headers = message_headers(
            result.event_type,
            insights_id,
            output_host.get("reporter"),
            output_host.get("system_profile", {}).get("host_type"),
            output_host.get("system_profile", {}).get("operating_system", {}).get("name"),
        )
        event_producer.write_event(event, str(result.host_row.id), headers, wait=True)
        delete_keys(org_id)
        result.success_logger(output_host)
>>>>>>> 12dd8559


def write_message_batch(event_producer, processed_rows):
    for result in processed_rows:
        if result is not None:
            write_add_update_event_message(event_producer, result)


@metrics.export_service_message_handler_time.time()
def handle_export_message(message):
    validated_msg = parse_export_service_message(message)
    if (
        validated_msg["source"] == EXPORT_EVENT_SOURCE
        and validated_msg["data"]["resource_request"]["application"] == EXPORT_SERVICE_APPLICATION
    ):
        logger.info("Found host-inventory application export message")
        logger.debug("parsed_message: %s", validated_msg)
        org_id = validated_msg["redhatorgid"]
        if create_export(validated_msg, org_id):
            metrics.export_service_message_handler_success.inc()
            return True
        else:
            metrics.export_service_message_handler_failure.inc()
            return False
    else:
        logger.debug("Found export message not related to host-inventory")
        return False


def export_service_event_loop(consumer, flask_app, interrupt):
    with flask_app.app_context():
        while not interrupt():
            messages = consumer.consume(timeout=CONSUMER_POLL_TIMEOUT_SECONDS)
            for msg in messages:
                if msg is None:
                    continue
                elif msg.error():
                    logger.error(f"Message received but has an error, which is {str(msg.error())}")
                    metrics.ingress_message_handler_failure.inc()
                else:
                    logger.debug("Export Service message received")
                    try:
                        handle_export_message(msg.value())
                    except OperationalError as oe:
                        """sqlalchemy.exc.OperationalError: This error occurs when an
                        authentication failure occurs or the DB is not accessible.
                        Exit the process to restart the pod
                        """
                        logger.error(f"Could not access DB {str(oe)}")
                        sys.exit(3)
                    except Exception:
                        logger.exception("Unable to process message", extra={"incoming_message": msg.value()})


def event_loop(consumer, flask_app, event_producer, notification_event_producer, handler, interrupt):
    with flask_app.app_context():
        while not interrupt():
            processed_rows = []
            start_time = datetime.now()
            with session_guard(db.session), db.session.no_autoflush:
                while (
                    not interrupt()
                    and (len(processed_rows) < inventory_config().mq_db_batch_max_messages)
                    and (start_time + timedelta(seconds=inventory_config().mq_db_batch_max_seconds) > datetime.now())
                ):
                    messages = consumer.consume(timeout=CONSUMER_POLL_TIMEOUT_SECONDS)

                    commit_batch_early = True
                    for msg in messages:
                        if msg is None:
                            continue
                        elif msg.error():
                            # This error is raised by the first consumer.consume() on a newly started Kafka.
                            # msg.error() produces:
                            # KafkaError{code=UNKNOWN_TOPIC_OR_PART,val=3,str="Subscribed topic not available:
                            #   platform.inventory.host-ingress: Broker: Unknown topic or partition"}
                            logger.error(f"Message received but has an error, which is {str(msg.error())}")
                            metrics.ingress_message_handler_failure.inc()
                        else:
                            logger.debug("Message received")

                            try:
                                processed_rows.append(
                                    handler(
                                        msg.value(),
                                        notification_event_producer=notification_event_producer,
                                    )
                                )
                                commit_batch_early = False
                                metrics.consumed_message_size.observe(len(str(msg).encode("utf-8")))
                                metrics.ingress_message_handler_success.inc()
                            except OperationalError as oe:
                                """sqlalchemy.exc.OperationalError: This error occurs when an
                                authentication failure occurs or the DB is not accessible.
                                Exit the process to restart the pod
                                """
                                logger.error(f"Could not access DB {str(oe)}")
                                sys.exit(3)
                            except Exception:
                                metrics.ingress_message_handler_failure.inc()
                                logger.exception("Unable to process message", extra={"incoming_message": msg.value()})

                    # If no messages were consumed, go ahead and commit so we're not waiting for no reason
                    if commit_batch_early:
                        break

                db.session.commit()
                # The above session is automatically committed or rolled back.
                # Now we need to send out messages for the batch of hosts we just processed.
                write_message_batch(event_producer, processed_rows)


def initialize_thread_local_storage(request_id):
    threadctx.request_id = request_id<|MERGE_RESOLUTION|>--- conflicted
+++ resolved
@@ -391,22 +391,6 @@
 
 
 def write_add_update_event_message(event_producer: EventProducer, result: OperationResult):
-<<<<<<< HEAD
-    output_host = serialize_host(result.host_row, result.staleness_timestamps, staleness=result.staleness_object)
-    insights_id = result.host_row.canonical_facts.get("insights_id")
-    event = build_event(result.event_type, output_host, platform_metadata=result.platform_metadata)
-
-    headers = message_headers(
-        result.event_type,
-        insights_id,
-        output_host.get("reporter"),
-        output_host.get("system_profile", {}).get("host_type"),
-        output_host.get("system_profile", {}).get("operating_system", {}).get("name"),
-    )
-    event_producer.write_event(event, str(result.host_row.id), headers, wait=True)
-    delete_keys(output_host["org_id"])
-    result.success_logger(output_host)
-=======
     # The request ID in the headers is fetched from threadctx.request_id
     request_id = result.platform_metadata.get("request_id")
     initialize_thread_local_storage(request_id)
@@ -423,7 +407,6 @@
         insights_id = result.host_row.canonical_facts.get("insights_id")
         event = build_event(result.event_type, output_host, platform_metadata=result.platform_metadata)
 
-        org_id = output_host["org_id"]
         headers = message_headers(
             result.event_type,
             insights_id,
@@ -431,10 +414,10 @@
             output_host.get("system_profile", {}).get("host_type"),
             output_host.get("system_profile", {}).get("operating_system", {}).get("name"),
         )
-        event_producer.write_event(event, str(result.host_row.id), headers, wait=True)
-        delete_keys(org_id)
-        result.success_logger(output_host)
->>>>>>> 12dd8559
+
+    event_producer.write_event(event, str(result.host_row.id), headers, wait=True)
+    delete_keys(output_host["org_id"])
+    result.success_logger(output_host)
 
 
 def write_message_batch(event_producer, processed_rows):
