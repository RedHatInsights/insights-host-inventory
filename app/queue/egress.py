from datetime import datetime
from datetime import timezone

from kafka import KafkaProducer
from marshmallow import fields
from marshmallow import Schema

from app.logging import get_logger
from app.models import SystemProfileSchema
from app.models import TagsSchema
from app.queue import metrics


logger = get_logger(__name__)


class KafkaEventProducer:
    def __init__(self, config):
        logger.info("Starting KafkaEventProducer()")
        self._kafka_producer = KafkaProducer(bootstrap_servers=config.bootstrap_servers)
        self._topic = config.host_egress_topic

    def write_event(self, event, key):
        logger.debug("Topic: %s, key: %s, event: %s", self._topic, key, event)

        try:
            k = key.encode("utf-8") if key else None
            v = event.encode("utf-8")
            self._kafka_producer.send(self._topic, key=k, value=v)
            metrics.egress_message_handler_success.inc()
        except Exception:
            logger.exception("Failed to send event")
            metrics.egress_message_handler_failure.inc()

    def close(self):
        self._kafka_producer.flush()
        self._kafka_producer.close()


<<<<<<< HEAD
class NullEventProducer:
    def __init__(self):
        logger.info("Starting NullEventProducer()")

    def write_event(self, event, key=None):
        logger.debug("NullEventProducer - logging key: %s, event: %s", key, event)


def _build_event(event_type, host, *, platform_metadata=None, request_id=None):
=======
@metrics.egress_event_serialization_time.time()
def build_event(event_type, host, metadata):
>>>>>>> ec51004f
    if event_type in ("created", "updated"):
        return (
            HostEvent(strict=True)
            .dumps(
                {
                    "type": event_type,
                    "host": host,
                    "platform_metadata": platform_metadata,
                    "metadata": {"request_id": request_id},
                    "timestamp": datetime.now(timezone.utc),
                }
            )
            .data
        )
    else:
        raise ValueError(f"Invalid event type ({event_type})")


@metrics.egress_event_serialization_time.time()
def build_egress_topic_event(event_type, host, platform_metadata=None):
    return _build_event(event_type, host, platform_metadata=platform_metadata)


def build_event_topic_event(event_type, host, request_id=None):
    return _build_event(event_type, host, request_id=request_id)


class HostSchema(Schema):
    id = fields.UUID()
    display_name = fields.Str()
    ansible_host = fields.Str()
    account = fields.Str(required=True)
    insights_id = fields.Str()
    rhel_machine_id = fields.Str()
    subscription_manager_id = fields.Str()
    satellite_id = fields.Str()
    fqdn = fields.Str()
    bios_uuid = fields.Str()
    ip_addresses = fields.List(fields.Str())
    mac_addresses = fields.List(fields.Str())
    external_id = fields.Str()
    # FIXME:
    # created = fields.DateTime(format="iso8601")
    # updated = fields.DateTime(format="iso8601")
    # FIXME:
    created = fields.Str()
    updated = fields.Str()
    stale_timestamp = fields.Str()
    stale_warning_timestamp = fields.Str()
    culled_timestamp = fields.Str()
    reporter = fields.Str()
    tags = fields.List(fields.Nested(TagsSchema))
    system_profile = fields.Nested(SystemProfileSchema)


class HostEventMetadataSchema(Schema):
    request_id = fields.Str(required=True)


class HostEvent(Schema):
    type = fields.Str()
    host = fields.Nested(HostSchema())
    timestamp = fields.DateTime(format="iso8601")
    platform_metadata = fields.Dict()
    metadata = fields.Nested(HostEventMetadataSchema())<|MERGE_RESOLUTION|>--- conflicted
+++ resolved
@@ -37,20 +37,7 @@
         self._kafka_producer.close()
 
 
-<<<<<<< HEAD
-class NullEventProducer:
-    def __init__(self):
-        logger.info("Starting NullEventProducer()")
-
-    def write_event(self, event, key=None):
-        logger.debug("NullEventProducer - logging key: %s, event: %s", key, event)
-
-
 def _build_event(event_type, host, *, platform_metadata=None, request_id=None):
-=======
-@metrics.egress_event_serialization_time.time()
-def build_event(event_type, host, metadata):
->>>>>>> ec51004f
     if event_type in ("created", "updated"):
         return (
             HostEvent(strict=True)
