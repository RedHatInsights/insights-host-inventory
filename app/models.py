import uuid
from contextlib import contextmanager
from datetime import datetime
from datetime import timezone

from flask_sqlalchemy import SQLAlchemy
from marshmallow import fields
from marshmallow import Schema
from marshmallow import validate
from marshmallow import validates
from marshmallow import ValidationError
from sqlalchemy import Index
from sqlalchemy import orm
from sqlalchemy import text
from sqlalchemy.dialects.postgresql import JSONB
from sqlalchemy.dialects.postgresql import UUID

from app.exceptions import InventoryException
from app.logging import get_logger
from app.validators import verify_uuid_format


logger = get_logger(__name__)

db = SQLAlchemy()


@contextmanager
def db_session_guard():
    session = db.session
    try:
        yield session
        session.commit()
    except Exception:
        session.rollback()
        raise
    finally:
        session.remove()


def _set_display_name_on_save(context):
    """
    This method sets the display_name if it has not been set previously.
    This logic happens during the saving of the host record so that
    the id exists and can be used as the display_name if necessary.
    """
    params = context.get_current_parameters()
    if not params["display_name"]:
        return params["canonical_facts"].get("fqdn") or params["id"]


def _time_now():
    return datetime.now(timezone.utc)


class Host(db.Model):
    __tablename__ = "hosts"
    # These Index entries are essentially place holders so that the
    # alembic autogenerate functionality does not try to remove the indexes
    __table_args__ = (
        Index("idxinsightsid", text("(canonical_facts ->> 'insights_id')")),
        Index("idxgincanonicalfacts", "canonical_facts"),
        Index("idxaccount", "account"),
        Index("hosts_subscription_manager_id_index", text("(canonical_facts ->> 'subscription_manager_id')")),
    )

    id = db.Column(UUID(as_uuid=True), primary_key=True, default=uuid.uuid4)
    account = db.Column(db.String(10))
    display_name = db.Column(db.String(200), default=_set_display_name_on_save)
    ansible_host = db.Column(db.String(255))
    created_on = db.Column(db.DateTime(timezone=True), default=_time_now)
    modified_on = db.Column(db.DateTime(timezone=True), default=_time_now, onupdate=_time_now)
    facts = db.Column(JSONB)
    tags = db.Column(JSONB)
    canonical_facts = db.Column(JSONB)
    system_profile_facts = db.Column(JSONB)
    stale_timestamp = db.Column(db.DateTime(timezone=True))
    reporter = db.Column(db.String(255))

    def __init__(
        self,
        canonical_facts,
        display_name=None,
        ansible_host=None,
        account=None,
        facts=None,
        tags=None,
        system_profile_facts=None,
        stale_timestamp=None,
        reporter=None,
    ):

        if not canonical_facts:
            raise InventoryException(
                title="Invalid request", detail="At least one of the canonical fact fields must be present."
            )

        if (not stale_timestamp and reporter) or (stale_timestamp and not reporter):
            raise InventoryException(
                title="Invalid request", detail="Both stale_timestamp and reporter fields must be present."
            )

        self.canonical_facts = canonical_facts

        if display_name:
            # Only set the display_name field if input the display_name has
            # been set...this will make it so that the "default" logic will
            # get called during the save to fill in an empty display_name
            self.display_name = display_name
        self._update_ansible_host(ansible_host)
        self.account = account
        self.facts = facts
        self.tags = tags
        self.system_profile_facts = system_profile_facts or {}
        self.stale_timestamp = stale_timestamp
        self.reporter = reporter

    def save(self):
        db.session.add(self)

    def update(self, input_host, update_system_profile=False):
        self.update_canonical_facts(input_host.canonical_facts)

        self.update_display_name(input_host.display_name)

        self._update_ansible_host(input_host.ansible_host)

        self.update_facts(input_host.facts)

        self.update_tags(input_host.tags)

        if update_system_profile:
            self._update_system_profile(input_host.system_profile_facts)

        self._update_stale_timestamp(input_host.stale_timestamp, input_host.reporter)

    def patch(self, patch_data):
        logger.debug("patching host (id=%s) with data: %s", self.id, patch_data)

        if not patch_data:
            raise InventoryException(title="Bad Request", detail="Patch json document cannot be empty.")

        self._update_ansible_host(patch_data.get("ansible_host"))

        self.update_display_name(patch_data.get("display_name"))

    def _update_ansible_host(self, ansible_host):
        if ansible_host is not None:
            # Allow a user to clear out the ansible host with an empty string
            self.ansible_host = ansible_host

    def update_display_name(self, input_display_name):
        if input_display_name:
            self.display_name = input_display_name
        elif not self.display_name:
            # This is the case where the display_name is not set on the
            # existing host record and the input host does not have it set
            if "fqdn" in self.canonical_facts:
                self.display_name = self.canonical_facts["fqdn"]
            else:
                self.display_name = self.id

    def update_canonical_facts(self, canonical_facts):
        logger.debug(
            "Updating host's (id=%s) canonical_facts (%s) with input canonical_facts=%s",
            self.id,
            self.canonical_facts,
            canonical_facts,
        )
        self.canonical_facts.update(canonical_facts)
        logger.debug("Host (id=%s) has updated canonical_facts (%s)", self.id, self.canonical_facts)
        orm.attributes.flag_modified(self, "canonical_facts")

    def update_facts(self, facts_dict):
        if facts_dict:
            if not self.facts:
                self.facts = facts_dict
                return

            for input_namespace, input_facts in facts_dict.items():
                self.replace_facts_in_namespace(input_namespace, input_facts)

    def _update_stale_timestamp(self, stale_timestamp, reporter):
        if (
            stale_timestamp
            and reporter
            and (
                (not self.reporter and not self.stale_timestamp)
                or (reporter == self.reporter and stale_timestamp >= self.stale_timestamp)
                or (reporter != self.reporter and stale_timestamp <= self.stale_timestamp)
            )
        ):
            self.stale_timestamp = stale_timestamp
            self.reporter = reporter

    def replace_facts_in_namespace(self, namespace, facts_dict):
        self.facts[namespace] = facts_dict
        orm.attributes.flag_modified(self, "facts")

    def update_tags(self, tags_dict):
        if tags_dict:
            if not self.tags:
                self.tags = tags_dict
                return

            for input_namespace, input_tags in tags_dict.items():
                self.replace_tags_in_namespace(input_namespace, input_tags)

    def replace_tags_in_namespace(self, namespace, tags_dict):
        self.tags[namespace] = tags_dict
        orm.attributes.flag_modified(self, "tags")

    def merge_facts_in_namespace(self, namespace, facts_dict):
        if not facts_dict:
            return

        if self.facts[namespace]:
            self.facts[namespace] = {**self.facts[namespace], **facts_dict}
        else:
            # The value currently stored in the namespace is None so replace it
            self.facts[namespace] = facts_dict
        orm.attributes.flag_modified(self, "facts")

    def _update_system_profile(self, input_system_profile):
        logger.debug("Updating host's (id=%s) system profile", self.id)
        if not self.system_profile_facts:
            self.system_profile_facts = input_system_profile
        else:
            # Update the fields that were passed in
            self.system_profile_facts = {**self.system_profile_facts, **input_system_profile}
        orm.attributes.flag_modified(self, "system_profile_facts")

    def __repr__(self):
        return (
            f"<Host id='{self.id}' account='{self.account}' display_name='{self.display_name}' "
            f"canonical_facts={self.canonical_facts}>"
        )


class DiskDeviceSchema(Schema):
    device = fields.Str(validate=validate.Length(max=2048))
    label = fields.Str(validate=validate.Length(max=1024))
    options = fields.Dict()
    mount_point = fields.Str(validate=validate.Length(max=2048))
    type = fields.Str(validate=validate.Length(max=256))


class YumRepoSchema(Schema):
    name = fields.Str(validate=validate.Length(max=1024))
    gpgcheck = fields.Bool()
    enabled = fields.Bool()
    base_url = fields.Str(validate=validate.Length(max=2048))


class InstalledProductSchema(Schema):
    name = fields.Str(validate=validate.Length(max=512))
    id = fields.Str(validate=validate.Length(max=64))
    status = fields.Str(validate=validate.Length(max=256))


class NetworkInterfaceSchema(Schema):
    ipv4_addresses = fields.List(fields.Str())
    ipv6_addresses = fields.List(fields.Str())
    state = fields.Str(validate=validate.Length(max=25))
    mtu = fields.Int()
    mac_address = fields.Str(validate=validate.Length(max=18))
    name = fields.Str(validate=validate.Length(min=1, max=50))
    type = fields.Str(validate=validate.Length(max=18))


class SystemProfileSchema(Schema):
    number_of_cpus = fields.Int()
    number_of_sockets = fields.Int()
    cores_per_socket = fields.Int()
    system_memory_bytes = fields.Int()
    infrastructure_type = fields.Str(validate=validate.Length(max=100))
    infrastructure_vendor = fields.Str(validate=validate.Length(max=100))
    network_interfaces = fields.List(fields.Nested(NetworkInterfaceSchema()))
    disk_devices = fields.List(fields.Nested(DiskDeviceSchema()))
    bios_vendor = fields.Str(validate=validate.Length(max=100))
    bios_version = fields.Str(validate=validate.Length(max=100))
    bios_release_date = fields.Str(validate=validate.Length(max=50))
    cpu_flags = fields.List(fields.Str(validate=validate.Length(max=30)))
    os_release = fields.Str(validate=validate.Length(max=100))
    os_kernel_version = fields.Str(validate=validate.Length(max=100))
    arch = fields.Str(validate=validate.Length(max=50))
    kernel_modules = fields.List(fields.Str(validate=validate.Length(max=255)))
    last_boot_time = fields.Str(validate=validate.Length(max=50))
    running_processes = fields.List(fields.Str(validate=validate.Length(max=1000)))
    subscription_status = fields.Str(validate=validate.Length(max=100))
    subscription_auto_attach = fields.Str(validate=validate.Length(max=100))
    katello_agent_running = fields.Bool()
    satellite_managed = fields.Bool()
    cloud_provider = fields.Str(validate=validate.Length(max=100))
    yum_repos = fields.List(fields.Nested(YumRepoSchema()))
    installed_products = fields.List(fields.Nested(InstalledProductSchema()))
    insights_client_version = fields.Str(validate=validate.Length(max=50))
    insights_egg_version = fields.Str(validate=validate.Length(max=50))
    installed_packages = fields.List(fields.Str(validate=validate.Length(max=512)))
    installed_services = fields.List(fields.Str(validate=validate.Length(max=512)))
    enabled_services = fields.List(fields.Str(validate=validate.Length(max=512)))


class FactsSchema(Schema):
    namespace = fields.Str()
    facts = fields.Dict()


class TagsSchema(Schema):
<<<<<<< HEAD
    namespace = fields.Str()
    key = fields.Str()
    value = fields.Str()
=======
    namespace = fields.Str(
        required=False, allow_none=True, validate=[validate.Length(min=1, max=255), validate.Regexp(r"\S+")]
    )
    key = fields.Str(
        required=True, allow_none=False, validate=[validate.Length(min=1, max=255), validate.Regexp(r"\S+")]
    )
    value = fields.Str(
        required=False, allow_none=True, validate=[validate.Length(min=1, max=255), validate.Regexp(r"\S+")]
    )
>>>>>>> 45851897


class HostSchema(Schema):
    display_name = fields.Str(validate=validate.Length(min=1, max=200))
    ansible_host = fields.Str(validate=validate.Length(min=0, max=255))
    account = fields.Str(required=True, validate=validate.Length(min=1, max=10))
    insights_id = fields.Str(validate=verify_uuid_format)
    rhel_machine_id = fields.Str(validate=verify_uuid_format)
    subscription_manager_id = fields.Str(validate=verify_uuid_format)
    satellite_id = fields.Str(validate=verify_uuid_format)
    fqdn = fields.Str(validate=validate.Length(min=1, max=255))
    bios_uuid = fields.Str(validate=verify_uuid_format)
    ip_addresses = fields.List(fields.Str(validate=validate.Length(min=1, max=255)))
    mac_addresses = fields.List(fields.Str(validate=validate.Length(min=1, max=255)))
    external_id = fields.Str(validate=validate.Length(min=1, max=500))
    facts = fields.List(fields.Nested(FactsSchema))
    tags = fields.List(fields.Nested(TagsSchema))
    system_profile = fields.Nested(SystemProfileSchema)
    stale_timestamp = fields.DateTime(timezone=True)
    reporter = fields.Str(validate=validate.Length(min=1, max=255))

    @validates("ip_addresses")
    def validate_ip_addresses(self, ip_address_list):
        if len(ip_address_list) < 1:
            raise ValidationError("Array must contain at least one item")

    @validates("mac_addresses")
    def validate_mac_addresses(self, mac_address_list):
        if len(mac_address_list) < 1:
            raise ValidationError("Array must contain at least one item")


class PatchHostSchema(Schema):
    ansible_host = fields.Str(validate=validate.Length(min=0, max=255))
    display_name = fields.Str(validate=validate.Length(min=1, max=200))<|MERGE_RESOLUTION|>--- conflicted
+++ resolved
@@ -307,11 +307,6 @@
 
 
 class TagsSchema(Schema):
-<<<<<<< HEAD
-    namespace = fields.Str()
-    key = fields.Str()
-    value = fields.Str()
-=======
     namespace = fields.Str(
         required=False, allow_none=True, validate=[validate.Length(min=1, max=255), validate.Regexp(r"\S+")]
     )
@@ -321,7 +316,6 @@
     value = fields.Str(
         required=False, allow_none=True, validate=[validate.Length(min=1, max=255), validate.Regexp(r"\S+")]
     )
->>>>>>> 45851897
 
 
 class HostSchema(Schema):
