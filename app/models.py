--- conflicted
+++ resolved
@@ -112,11 +112,6 @@
 
         self.update_facts(input_host.facts)
 
-<<<<<<< HEAD
-    def update_display_name(self, input_host):
-        if input_host.display_name:
-            self.display_name = input_host.display_name
-=======
     def patch(self, patch_data):
         logger.debug("patching host (id=%s) with data: %s" %
                      (self.id, patch_data))
@@ -137,7 +132,6 @@
     def update_display_name(self, input_display_name):
         if input_display_name:
             self.display_name = input_display_name
->>>>>>> 934dba77
         elif not self.display_name:
             # This is the case where the display_name is not set on the
             # existing host record and the input host does not have it set
@@ -372,13 +366,9 @@
     @validates("mac_addresses")
     def validate_mac_addresses(self, mac_address_list):
         if len(mac_address_list) < 1:
-<<<<<<< HEAD
-            raise ValidationError("Array must contain at least one item")
-=======
             raise ValidationError("Array must contain at least one item")
 
 
 class PatchHostSchema(Schema):
     ansible_host = fields.Str(validate=validate.Length(min=0, max=255))
-    display_name = fields.Str(validate=validate.Length(min=1, max=200))
->>>>>>> 934dba77
+    display_name = fields.Str(validate=validate.Length(min=1, max=200))