--- conflicted
+++ resolved
@@ -307,7 +307,6 @@
 
 
 class TagsSchema(Schema):
-<<<<<<< HEAD
     namespace = fields.Str(
         required=False, allow_none=True, validate=[validate.Length(min=1, max=255), validate.Regexp(r"[\w.\-%~]+")]
     )
@@ -317,11 +316,6 @@
     value = fields.Str(
         required=False, allow_none=True, validate=[validate.Length(min=1, max=255), validate.Regexp(r"[\w.\-%~]+")]
     )
-=======
-    namespace = fields.Str(required=False, allow_none=True)
-    key = fields.Str(required=True)
-    value = fields.Str(required=False, allow_none=True)
->>>>>>> 2282b1cf
 
 
 class HostSchema(Schema):
