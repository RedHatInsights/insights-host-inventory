from datetime import timezone

from marshmallow import ValidationError

from app.exceptions import InputFormatException
from app.exceptions import ValidationException
from app.models import Host as Host
<<<<<<< HEAD
from app.utils import Tag
=======
from app.models import HostSchema

>>>>>>> be1d23cf

__all__ = ("deserialize_host", "serialize_host", "serialize_host_system_profile", "serialize_canonical_facts")


_CANONICAL_FACTS_FIELDS = (
    "insights_id",
    "rhel_machine_id",
    "subscription_manager_id",
    "satellite_id",
    "bios_uuid",
    "ip_addresses",
    "fqdn",
    "mac_addresses",
    "external_id",
)


<<<<<<< HEAD
def deserialize_host(data):
    canonical_facts = _deserialize_canonical_facts(data)
    facts = _deserialize_facts(data.get("facts"))
    tags = _deserialize_tags(data.get("tags"))
=======
def deserialize_host(raw_data):
    try:
        validated_data = HostSchema(strict=True).load(raw_data).data
    except ValidationError as e:
        raise ValidationException(str(e.messages)) from None

    canonical_facts = _deserialize_canonical_facts(validated_data)
    facts = _deserialize_facts(validated_data.get("facts"))
>>>>>>> be1d23cf
    return Host(
        canonical_facts,
        validated_data.get("display_name", None),
        validated_data.get("ansible_host"),
        validated_data.get("account"),
        facts,
<<<<<<< HEAD
        tags,
        data.get("system_profile", {}),
=======
        validated_data.get("system_profile", {}),
>>>>>>> be1d23cf
    )


def serialize_host(host):
    json_dict = serialize_canonical_facts(host.canonical_facts)
    json_dict["id"] = str(host.id)
    json_dict["account"] = host.account
    json_dict["display_name"] = host.display_name
    json_dict["ansible_host"] = host.ansible_host
    json_dict["facts"] = _serialize_facts(host.facts)
    # without astimezone(timezone.utc) the isoformat() method does not include timezone offset even though iso-8601
    # requires it
    json_dict["created"] = host.created_on.astimezone(timezone.utc).isoformat()
    json_dict["updated"] = host.modified_on.astimezone(timezone.utc).isoformat()
    return json_dict


def serialize_host_system_profile(host):
    json_dict = {"id": str(host.id), "system_profile": host.system_profile_facts or {}}
    return json_dict


def _deserialize_canonical_facts(data):
    canonical_fact_list = {}
    for cf in _CANONICAL_FACTS_FIELDS:
        # Do not allow the incoming canonical facts to be None or ''
        if cf in data and data[cf]:
            canonical_fact_list[cf] = data[cf]
    return canonical_fact_list


def serialize_canonical_facts(canonical_facts):
    canonical_fact_dict = dict.fromkeys(_CANONICAL_FACTS_FIELDS, None)
    for cf in _CANONICAL_FACTS_FIELDS:
        if cf in canonical_facts:
            canonical_fact_dict[cf] = canonical_facts[cf]
    return canonical_fact_dict


def _deserialize_facts(data):
    if data is None:
        data = []

    fact_dict = {}
    for fact in data:
        if "namespace" in fact and "facts" in fact:
            if fact["namespace"] in fact_dict:
                fact_dict[fact["namespace"]].update(fact["facts"])
            else:
                fact_dict[fact["namespace"]] = fact["facts"]
        else:
            # The facts from the request are formatted incorrectly
            raise InputFormatException(
                "Invalid format of Fact object.  Fact must contain 'namespace' and 'facts' keys."
            )
    return fact_dict


def _serialize_facts(facts):
    fact_list = [{"namespace": namespace, "facts": facts if facts else {}} for namespace, facts in facts.items()]
    return fact_list


def _deserialize_tags(tags):
    return Tag.create_nested_from_tags(Tag.create_structered_tags_from_tag_data_list(tags))<|MERGE_RESOLUTION|>--- conflicted
+++ resolved
@@ -5,12 +5,9 @@
 from app.exceptions import InputFormatException
 from app.exceptions import ValidationException
 from app.models import Host as Host
-<<<<<<< HEAD
 from app.utils import Tag
-=======
 from app.models import HostSchema
 
->>>>>>> be1d23cf
 
 __all__ = ("deserialize_host", "serialize_host", "serialize_host_system_profile", "serialize_canonical_facts")
 
@@ -28,12 +25,6 @@
 )
 
 
-<<<<<<< HEAD
-def deserialize_host(data):
-    canonical_facts = _deserialize_canonical_facts(data)
-    facts = _deserialize_facts(data.get("facts"))
-    tags = _deserialize_tags(data.get("tags"))
-=======
 def deserialize_host(raw_data):
     try:
         validated_data = HostSchema(strict=True).load(raw_data).data
@@ -42,19 +33,16 @@
 
     canonical_facts = _deserialize_canonical_facts(validated_data)
     facts = _deserialize_facts(validated_data.get("facts"))
->>>>>>> be1d23cf
+    tags = _deserialize_tags(validated_data.get("tags"))
     return Host(
         canonical_facts,
         validated_data.get("display_name", None),
         validated_data.get("ansible_host"),
         validated_data.get("account"),
         facts,
-<<<<<<< HEAD
         tags,
-        data.get("system_profile", {}),
-=======
+        # tags,
         validated_data.get("system_profile", {}),
->>>>>>> be1d23cf
     )
 
 
