--- conflicted
+++ resolved
@@ -48,35 +48,16 @@
     )
 
 
-<<<<<<< HEAD
 def serialize_host(host, config):
-    json_dict = serialize_canonical_facts(host.canonical_facts)
-    json_dict["id"] = str(host.id)
-    json_dict["account"] = host.account
-    json_dict["display_name"] = host.display_name
-    json_dict["ansible_host"] = host.ansible_host
-    json_dict["facts"] = _serialize_facts(host.facts)
+    if host.stale_timestamp:
+        stale_timestamp = host.stale_timestamp
+        stale_warning_timestamp = stale_timestamp + timedelta(days=config.culling_stale_warning_offset_days)
+        culled_timestamp = stale_timestamp + timedelta(days=config.culling_culled_offset_days)
+    else:
+        stale_timestamp = None
+        stale_warning_timestamp = None
+        culled_timestamp = stale_timestamp + None
 
-    if host.stale_timestamp:
-        stale_timestamp = host.stale_timestamp.astimezone(timezone.utc)
-        json_dict["stale_timestamp"] = stale_timestamp.isoformat()
-        stale_warning_timestamp = stale_timestamp + timedelta(days=config.culling_stale_warning_offset_days)
-        json_dict["stale_warning_timestamp"] = stale_warning_timestamp.isoformat()
-        culled_timestamp = stale_timestamp + timedelta(days=config.culling_culled_offset_days)
-        json_dict["culled_timestamp"] = culled_timestamp.isoformat()
-    else:
-        json_dict["stale_timestamp"] = None
-        json_dict["stale_warning_timestamp"] = None
-        json_dict["culled_timestamp"] = None
-
-    json_dict["reporter"] = host.reporter
-    # without astimezone(timezone.utc) the isoformat() method does not include timezone offset even though iso-8601
-    # requires it
-    json_dict["created"] = host.created_on.astimezone(timezone.utc).isoformat()
-    json_dict["updated"] = host.modified_on.astimezone(timezone.utc).isoformat()
-    return json_dict
-=======
-def serialize_host(host):
     return {
         **serialize_canonical_facts(host.canonical_facts),
         "id": _serialize_uuid(host.id),
@@ -84,12 +65,15 @@
         "display_name": host.display_name,
         "ansible_host": host.ansible_host,
         "facts": _serialize_facts(host.facts),
+        "reporter": host.reporter,
+        "stale_timestamp": _serialize_datetime(stale_timestamp),
+        "stale_warning_timestamp": _serialize_datetime(stale_warning_timestamp),
+        "culled_timestamp": _serialize_datetime(culled_timestamp),
         # without astimezone(timezone.utc) the isoformat() method does not include timezone offset even though iso-8601
         # requires it
         "created": _serialize_datetime(host.created_on),
         "updated": _serialize_datetime(host.modified_on),
     }
->>>>>>> ec171741
 
 
 def serialize_host_system_profile(host):
